# generated automatically by aclocal 1.15 -*- Autoconf -*-

# Copyright (C) 1996-2014 Free Software Foundation, Inc.

# This file is free software; the Free Software Foundation
# gives unlimited permission to copy and/or distribute it,
# with or without modifications, as long as this notice is preserved.

# This program is distributed in the hope that it will be useful,
# but WITHOUT ANY WARRANTY, to the extent permitted by law; without
# even the implied warranty of MERCHANTABILITY or FITNESS FOR A
# PARTICULAR PURPOSE.

m4_ifndef([AC_CONFIG_MACRO_DIRS], [m4_defun([_AM_CONFIG_MACRO_DIRS], [])m4_defun([AC_CONFIG_MACRO_DIRS], [_AM_CONFIG_MACRO_DIRS($@)])])
m4_ifndef([AC_AUTOCONF_VERSION],
  [m4_copy([m4_PACKAGE_VERSION], [AC_AUTOCONF_VERSION])])dnl
m4_if(m4_defn([AC_AUTOCONF_VERSION]), [2.69],,
[m4_warning([this file was generated for autoconf 2.69.
You have another version of autoconf.  It may work, but is not guaranteed to.
If you have problems, you may need to regenerate the build system entirely.
To do so, use the procedure documented by the package, typically 'autoreconf'.])])

# Copyright (C) 2002-2014 Free Software Foundation, Inc.
#
# This file is free software; the Free Software Foundation
# gives unlimited permission to copy and/or distribute it,
# with or without modifications, as long as this notice is preserved.

# AM_AUTOMAKE_VERSION(VERSION)
# ----------------------------
# Automake X.Y traces this macro to ensure aclocal.m4 has been
# generated from the m4 files accompanying Automake X.Y.
# (This private macro should not be called outside this file.)
AC_DEFUN([AM_AUTOMAKE_VERSION],
[am__api_version='1.15'
dnl Some users find AM_AUTOMAKE_VERSION and mistake it for a way to
dnl require some minimum version.  Point them to the right macro.
m4_if([$1], [1.15], [],
      [AC_FATAL([Do not call $0, use AM_INIT_AUTOMAKE([$1]).])])dnl
])

# _AM_AUTOCONF_VERSION(VERSION)
# -----------------------------
# aclocal traces this macro to find the Autoconf version.
# This is a private macro too.  Using m4_define simplifies
# the logic in aclocal, which can simply ignore this definition.
m4_define([_AM_AUTOCONF_VERSION], [])

# AM_SET_CURRENT_AUTOMAKE_VERSION
# -------------------------------
# Call AM_AUTOMAKE_VERSION and AM_AUTOMAKE_VERSION so they can be traced.
# This function is AC_REQUIREd by AM_INIT_AUTOMAKE.
AC_DEFUN([AM_SET_CURRENT_AUTOMAKE_VERSION],
[AM_AUTOMAKE_VERSION([1.15])dnl
m4_ifndef([AC_AUTOCONF_VERSION],
  [m4_copy([m4_PACKAGE_VERSION], [AC_AUTOCONF_VERSION])])dnl
_AM_AUTOCONF_VERSION(m4_defn([AC_AUTOCONF_VERSION]))])

# AM_AUX_DIR_EXPAND                                         -*- Autoconf -*-

# Copyright (C) 2001-2014 Free Software Foundation, Inc.
#
# This file is free software; the Free Software Foundation
# gives unlimited permission to copy and/or distribute it,
# with or without modifications, as long as this notice is preserved.

# For projects using AC_CONFIG_AUX_DIR([foo]), Autoconf sets
# $ac_aux_dir to '$srcdir/foo'.  In other projects, it is set to
# '$srcdir', '$srcdir/..', or '$srcdir/../..'.
#
# Of course, Automake must honor this variable whenever it calls a
# tool from the auxiliary directory.  The problem is that $srcdir (and
# therefore $ac_aux_dir as well) can be either absolute or relative,
# depending on how configure is run.  This is pretty annoying, since
# it makes $ac_aux_dir quite unusable in subdirectories: in the top
# source directory, any form will work fine, but in subdirectories a
# relative path needs to be adjusted first.
#
# $ac_aux_dir/missing
#    fails when called from a subdirectory if $ac_aux_dir is relative
# $top_srcdir/$ac_aux_dir/missing
#    fails if $ac_aux_dir is absolute,
#    fails when called from a subdirectory in a VPATH build with
#          a relative $ac_aux_dir
#
# The reason of the latter failure is that $top_srcdir and $ac_aux_dir
# are both prefixed by $srcdir.  In an in-source build this is usually
# harmless because $srcdir is '.', but things will broke when you
# start a VPATH build or use an absolute $srcdir.
#
# So we could use something similar to $top_srcdir/$ac_aux_dir/missing,
# iff we strip the leading $srcdir from $ac_aux_dir.  That would be:
#   am_aux_dir='\$(top_srcdir)/'`expr "$ac_aux_dir" : "$srcdir//*\(.*\)"`
# and then we would define $MISSING as
#   MISSING="\${SHELL} $am_aux_dir/missing"
# This will work as long as MISSING is not called from configure, because
# unfortunately $(top_srcdir) has no meaning in configure.
# However there are other variables, like CC, which are often used in
# configure, and could therefore not use this "fixed" $ac_aux_dir.
#
# Another solution, used here, is to always expand $ac_aux_dir to an
# absolute PATH.  The drawback is that using absolute paths prevent a
# configured tree to be moved without reconfiguration.

AC_DEFUN([AM_AUX_DIR_EXPAND],
[AC_REQUIRE([AC_CONFIG_AUX_DIR_DEFAULT])dnl
# Expand $ac_aux_dir to an absolute path.
am_aux_dir=`cd "$ac_aux_dir" && pwd`
])

# AM_CONDITIONAL                                            -*- Autoconf -*-

# Copyright (C) 1997-2014 Free Software Foundation, Inc.
#
# This file is free software; the Free Software Foundation
# gives unlimited permission to copy and/or distribute it,
# with or without modifications, as long as this notice is preserved.

# AM_CONDITIONAL(NAME, SHELL-CONDITION)
# -------------------------------------
# Define a conditional.
AC_DEFUN([AM_CONDITIONAL],
[AC_PREREQ([2.52])dnl
 m4_if([$1], [TRUE],  [AC_FATAL([$0: invalid condition: $1])],
       [$1], [FALSE], [AC_FATAL([$0: invalid condition: $1])])dnl
AC_SUBST([$1_TRUE])dnl
AC_SUBST([$1_FALSE])dnl
_AM_SUBST_NOTMAKE([$1_TRUE])dnl
_AM_SUBST_NOTMAKE([$1_FALSE])dnl
m4_define([_AM_COND_VALUE_$1], [$2])dnl
if $2; then
  $1_TRUE=
  $1_FALSE='#'
else
  $1_TRUE='#'
  $1_FALSE=
fi
AC_CONFIG_COMMANDS_PRE(
[if test -z "${$1_TRUE}" && test -z "${$1_FALSE}"; then
  AC_MSG_ERROR([[conditional "$1" was never defined.
Usually this means the macro was only invoked conditionally.]])
fi])])

# Copyright (C) 1999-2014 Free Software Foundation, Inc.
#
# This file is free software; the Free Software Foundation
# gives unlimited permission to copy and/or distribute it,
# with or without modifications, as long as this notice is preserved.


# There are a few dirty hacks below to avoid letting 'AC_PROG_CC' be
# written in clear, in which case automake, when reading aclocal.m4,
# will think it sees a *use*, and therefore will trigger all it's
# C support machinery.  Also note that it means that autoscan, seeing
# CC etc. in the Makefile, will ask for an AC_PROG_CC use...


# _AM_DEPENDENCIES(NAME)
# ----------------------
# See how the compiler implements dependency checking.
# NAME is "CC", "CXX", "OBJC", "OBJCXX", "UPC", or "GJC".
# We try a few techniques and use that to set a single cache variable.
#
# We don't AC_REQUIRE the corresponding AC_PROG_CC since the latter was
# modified to invoke _AM_DEPENDENCIES(CC); we would have a circular
# dependency, and given that the user is not expected to run this macro,
# just rely on AC_PROG_CC.
AC_DEFUN([_AM_DEPENDENCIES],
[AC_REQUIRE([AM_SET_DEPDIR])dnl
AC_REQUIRE([AM_OUTPUT_DEPENDENCY_COMMANDS])dnl
AC_REQUIRE([AM_MAKE_INCLUDE])dnl
AC_REQUIRE([AM_DEP_TRACK])dnl

m4_if([$1], [CC],   [depcc="$CC"   am_compiler_list=],
      [$1], [CXX],  [depcc="$CXX"  am_compiler_list=],
      [$1], [OBJC], [depcc="$OBJC" am_compiler_list='gcc3 gcc'],
      [$1], [OBJCXX], [depcc="$OBJCXX" am_compiler_list='gcc3 gcc'],
      [$1], [UPC],  [depcc="$UPC"  am_compiler_list=],
      [$1], [GCJ],  [depcc="$GCJ"  am_compiler_list='gcc3 gcc'],
                    [depcc="$$1"   am_compiler_list=])

AC_CACHE_CHECK([dependency style of $depcc],
               [am_cv_$1_dependencies_compiler_type],
[if test -z "$AMDEP_TRUE" && test -f "$am_depcomp"; then
  # We make a subdir and do the tests there.  Otherwise we can end up
  # making bogus files that we don't know about and never remove.  For
  # instance it was reported that on HP-UX the gcc test will end up
  # making a dummy file named 'D' -- because '-MD' means "put the output
  # in D".
  rm -rf conftest.dir
  mkdir conftest.dir
  # Copy depcomp to subdir because otherwise we won't find it if we're
  # using a relative directory.
  cp "$am_depcomp" conftest.dir
  cd conftest.dir
  # We will build objects and dependencies in a subdirectory because
  # it helps to detect inapplicable dependency modes.  For instance
  # both Tru64's cc and ICC support -MD to output dependencies as a
  # side effect of compilation, but ICC will put the dependencies in
  # the current directory while Tru64 will put them in the object
  # directory.
  mkdir sub

  am_cv_$1_dependencies_compiler_type=none
  if test "$am_compiler_list" = ""; then
     am_compiler_list=`sed -n ['s/^#*\([a-zA-Z0-9]*\))$/\1/p'] < ./depcomp`
  fi
  am__universal=false
  m4_case([$1], [CC],
    [case " $depcc " in #(
     *\ -arch\ *\ -arch\ *) am__universal=true ;;
     esac],
    [CXX],
    [case " $depcc " in #(
     *\ -arch\ *\ -arch\ *) am__universal=true ;;
     esac])

  for depmode in $am_compiler_list; do
    # Setup a source with many dependencies, because some compilers
    # like to wrap large dependency lists on column 80 (with \), and
    # we should not choose a depcomp mode which is confused by this.
    #
    # We need to recreate these files for each test, as the compiler may
    # overwrite some of them when testing with obscure command lines.
    # This happens at least with the AIX C compiler.
    : > sub/conftest.c
    for i in 1 2 3 4 5 6; do
      echo '#include "conftst'$i'.h"' >> sub/conftest.c
      # Using ": > sub/conftst$i.h" creates only sub/conftst1.h with
      # Solaris 10 /bin/sh.
      echo '/* dummy */' > sub/conftst$i.h
    done
    echo "${am__include} ${am__quote}sub/conftest.Po${am__quote}" > confmf

    # We check with '-c' and '-o' for the sake of the "dashmstdout"
    # mode.  It turns out that the SunPro C++ compiler does not properly
    # handle '-M -o', and we need to detect this.  Also, some Intel
    # versions had trouble with output in subdirs.
    am__obj=sub/conftest.${OBJEXT-o}
    am__minus_obj="-o $am__obj"
    case $depmode in
    gcc)
      # This depmode causes a compiler race in universal mode.
      test "$am__universal" = false || continue
      ;;
    nosideeffect)
      # After this tag, mechanisms are not by side-effect, so they'll
      # only be used when explicitly requested.
      if test "x$enable_dependency_tracking" = xyes; then
	continue
      else
	break
      fi
      ;;
    msvc7 | msvc7msys | msvisualcpp | msvcmsys)
      # This compiler won't grok '-c -o', but also, the minuso test has
      # not run yet.  These depmodes are late enough in the game, and
      # so weak that their functioning should not be impacted.
      am__obj=conftest.${OBJEXT-o}
      am__minus_obj=
      ;;
    none) break ;;
    esac
    if depmode=$depmode \
       source=sub/conftest.c object=$am__obj \
       depfile=sub/conftest.Po tmpdepfile=sub/conftest.TPo \
       $SHELL ./depcomp $depcc -c $am__minus_obj sub/conftest.c \
         >/dev/null 2>conftest.err &&
       grep sub/conftst1.h sub/conftest.Po > /dev/null 2>&1 &&
       grep sub/conftst6.h sub/conftest.Po > /dev/null 2>&1 &&
       grep $am__obj sub/conftest.Po > /dev/null 2>&1 &&
       ${MAKE-make} -s -f confmf > /dev/null 2>&1; then
      # icc doesn't choke on unknown options, it will just issue warnings
      # or remarks (even with -Werror).  So we grep stderr for any message
      # that says an option was ignored or not supported.
      # When given -MP, icc 7.0 and 7.1 complain thusly:
      #   icc: Command line warning: ignoring option '-M'; no argument required
      # The diagnosis changed in icc 8.0:
      #   icc: Command line remark: option '-MP' not supported
      if (grep 'ignoring option' conftest.err ||
          grep 'not supported' conftest.err) >/dev/null 2>&1; then :; else
        am_cv_$1_dependencies_compiler_type=$depmode
        break
      fi
    fi
  done

  cd ..
  rm -rf conftest.dir
else
  am_cv_$1_dependencies_compiler_type=none
fi
])
AC_SUBST([$1DEPMODE], [depmode=$am_cv_$1_dependencies_compiler_type])
AM_CONDITIONAL([am__fastdep$1], [
  test "x$enable_dependency_tracking" != xno \
  && test "$am_cv_$1_dependencies_compiler_type" = gcc3])
])


# AM_SET_DEPDIR
# -------------
# Choose a directory name for dependency files.
# This macro is AC_REQUIREd in _AM_DEPENDENCIES.
AC_DEFUN([AM_SET_DEPDIR],
[AC_REQUIRE([AM_SET_LEADING_DOT])dnl
AC_SUBST([DEPDIR], ["${am__leading_dot}deps"])dnl
])


# AM_DEP_TRACK
# ------------
AC_DEFUN([AM_DEP_TRACK],
[AC_ARG_ENABLE([dependency-tracking], [dnl
AS_HELP_STRING(
  [--enable-dependency-tracking],
  [do not reject slow dependency extractors])
AS_HELP_STRING(
  [--disable-dependency-tracking],
  [speeds up one-time build])])
if test "x$enable_dependency_tracking" != xno; then
  am_depcomp="$ac_aux_dir/depcomp"
  AMDEPBACKSLASH='\'
  am__nodep='_no'
fi
AM_CONDITIONAL([AMDEP], [test "x$enable_dependency_tracking" != xno])
AC_SUBST([AMDEPBACKSLASH])dnl
_AM_SUBST_NOTMAKE([AMDEPBACKSLASH])dnl
AC_SUBST([am__nodep])dnl
_AM_SUBST_NOTMAKE([am__nodep])dnl
])

# Generate code to set up dependency tracking.              -*- Autoconf -*-

# Copyright (C) 1999-2014 Free Software Foundation, Inc.
#
# This file is free software; the Free Software Foundation
# gives unlimited permission to copy and/or distribute it,
# with or without modifications, as long as this notice is preserved.


# _AM_OUTPUT_DEPENDENCY_COMMANDS
# ------------------------------
AC_DEFUN([_AM_OUTPUT_DEPENDENCY_COMMANDS],
[{
  # Older Autoconf quotes --file arguments for eval, but not when files
  # are listed without --file.  Let's play safe and only enable the eval
  # if we detect the quoting.
  case $CONFIG_FILES in
  *\'*) eval set x "$CONFIG_FILES" ;;
  *)   set x $CONFIG_FILES ;;
  esac
  shift
  for mf
  do
    # Strip MF so we end up with the name of the file.
    mf=`echo "$mf" | sed -e 's/:.*$//'`
    # Check whether this is an Automake generated Makefile or not.
    # We used to match only the files named 'Makefile.in', but
    # some people rename them; so instead we look at the file content.
    # Grep'ing the first line is not enough: some people post-process
    # each Makefile.in and add a new line on top of each file to say so.
    # Grep'ing the whole file is not good either: AIX grep has a line
    # limit of 2048, but all sed's we know have understand at least 4000.
    if sed -n 's,^#.*generated by automake.*,X,p' "$mf" | grep X >/dev/null 2>&1; then
      dirpart=`AS_DIRNAME("$mf")`
    else
      continue
    fi
    # Extract the definition of DEPDIR, am__include, and am__quote
    # from the Makefile without running 'make'.
    DEPDIR=`sed -n 's/^DEPDIR = //p' < "$mf"`
    test -z "$DEPDIR" && continue
    am__include=`sed -n 's/^am__include = //p' < "$mf"`
    test -z "$am__include" && continue
    am__quote=`sed -n 's/^am__quote = //p' < "$mf"`
    # Find all dependency output files, they are included files with
    # $(DEPDIR) in their names.  We invoke sed twice because it is the
    # simplest approach to changing $(DEPDIR) to its actual value in the
    # expansion.
    for file in `sed -n "
      s/^$am__include $am__quote\(.*(DEPDIR).*\)$am__quote"'$/\1/p' <"$mf" | \
	 sed -e 's/\$(DEPDIR)/'"$DEPDIR"'/g'`; do
      # Make sure the directory exists.
      test -f "$dirpart/$file" && continue
      fdir=`AS_DIRNAME(["$file"])`
      AS_MKDIR_P([$dirpart/$fdir])
      # echo "creating $dirpart/$file"
      echo '# dummy' > "$dirpart/$file"
    done
  done
}
])# _AM_OUTPUT_DEPENDENCY_COMMANDS


# AM_OUTPUT_DEPENDENCY_COMMANDS
# -----------------------------
# This macro should only be invoked once -- use via AC_REQUIRE.
#
# This code is only required when automatic dependency tracking
# is enabled.  FIXME.  This creates each '.P' file that we will
# need in order to bootstrap the dependency handling code.
AC_DEFUN([AM_OUTPUT_DEPENDENCY_COMMANDS],
[AC_CONFIG_COMMANDS([depfiles],
     [test x"$AMDEP_TRUE" != x"" || _AM_OUTPUT_DEPENDENCY_COMMANDS],
     [AMDEP_TRUE="$AMDEP_TRUE" ac_aux_dir="$ac_aux_dir"])
])

# Do all the work for Automake.                             -*- Autoconf -*-

# Copyright (C) 1996-2014 Free Software Foundation, Inc.
#
# This file is free software; the Free Software Foundation
# gives unlimited permission to copy and/or distribute it,
# with or without modifications, as long as this notice is preserved.

# This macro actually does too much.  Some checks are only needed if
# your package does certain things.  But this isn't really a big deal.

dnl Redefine AC_PROG_CC to automatically invoke _AM_PROG_CC_C_O.
m4_define([AC_PROG_CC],
m4_defn([AC_PROG_CC])
[_AM_PROG_CC_C_O
])

# AM_INIT_AUTOMAKE(PACKAGE, VERSION, [NO-DEFINE])
# AM_INIT_AUTOMAKE([OPTIONS])
# -----------------------------------------------
# The call with PACKAGE and VERSION arguments is the old style
# call (pre autoconf-2.50), which is being phased out.  PACKAGE
# and VERSION should now be passed to AC_INIT and removed from
# the call to AM_INIT_AUTOMAKE.
# We support both call styles for the transition.  After
# the next Automake release, Autoconf can make the AC_INIT
# arguments mandatory, and then we can depend on a new Autoconf
# release and drop the old call support.
AC_DEFUN([AM_INIT_AUTOMAKE],
[AC_PREREQ([2.65])dnl
dnl Autoconf wants to disallow AM_ names.  We explicitly allow
dnl the ones we care about.
m4_pattern_allow([^AM_[A-Z]+FLAGS$])dnl
AC_REQUIRE([AM_SET_CURRENT_AUTOMAKE_VERSION])dnl
AC_REQUIRE([AC_PROG_INSTALL])dnl
if test "`cd $srcdir && pwd`" != "`pwd`"; then
  # Use -I$(srcdir) only when $(srcdir) != ., so that make's output
  # is not polluted with repeated "-I."
  AC_SUBST([am__isrc], [' -I$(srcdir)'])_AM_SUBST_NOTMAKE([am__isrc])dnl
  # test to see if srcdir already configured
  if test -f $srcdir/config.status; then
    AC_MSG_ERROR([source directory already configured; run "make distclean" there first])
  fi
fi

# test whether we have cygpath
if test -z "$CYGPATH_W"; then
  if (cygpath --version) >/dev/null 2>/dev/null; then
    CYGPATH_W='cygpath -w'
  else
    CYGPATH_W=echo
  fi
fi
AC_SUBST([CYGPATH_W])

# Define the identity of the package.
dnl Distinguish between old-style and new-style calls.
m4_ifval([$2],
[AC_DIAGNOSE([obsolete],
             [$0: two- and three-arguments forms are deprecated.])
m4_ifval([$3], [_AM_SET_OPTION([no-define])])dnl
 AC_SUBST([PACKAGE], [$1])dnl
 AC_SUBST([VERSION], [$2])],
[_AM_SET_OPTIONS([$1])dnl
dnl Diagnose old-style AC_INIT with new-style AM_AUTOMAKE_INIT.
m4_if(
  m4_ifdef([AC_PACKAGE_NAME], [ok]):m4_ifdef([AC_PACKAGE_VERSION], [ok]),
  [ok:ok],,
  [m4_fatal([AC_INIT should be called with package and version arguments])])dnl
 AC_SUBST([PACKAGE], ['AC_PACKAGE_TARNAME'])dnl
 AC_SUBST([VERSION], ['AC_PACKAGE_VERSION'])])dnl

_AM_IF_OPTION([no-define],,
[AC_DEFINE_UNQUOTED([PACKAGE], ["$PACKAGE"], [Name of package])
 AC_DEFINE_UNQUOTED([VERSION], ["$VERSION"], [Version number of package])])dnl

# Some tools Automake needs.
AC_REQUIRE([AM_SANITY_CHECK])dnl
AC_REQUIRE([AC_ARG_PROGRAM])dnl
AM_MISSING_PROG([ACLOCAL], [aclocal-${am__api_version}])
AM_MISSING_PROG([AUTOCONF], [autoconf])
AM_MISSING_PROG([AUTOMAKE], [automake-${am__api_version}])
AM_MISSING_PROG([AUTOHEADER], [autoheader])
AM_MISSING_PROG([MAKEINFO], [makeinfo])
AC_REQUIRE([AM_PROG_INSTALL_SH])dnl
AC_REQUIRE([AM_PROG_INSTALL_STRIP])dnl
AC_REQUIRE([AC_PROG_MKDIR_P])dnl
# For better backward compatibility.  To be removed once Automake 1.9.x
# dies out for good.  For more background, see:
# <http://lists.gnu.org/archive/html/automake/2012-07/msg00001.html>
# <http://lists.gnu.org/archive/html/automake/2012-07/msg00014.html>
AC_SUBST([mkdir_p], ['$(MKDIR_P)'])
# We need awk for the "check" target (and possibly the TAP driver).  The
# system "awk" is bad on some platforms.
AC_REQUIRE([AC_PROG_AWK])dnl
AC_REQUIRE([AC_PROG_MAKE_SET])dnl
AC_REQUIRE([AM_SET_LEADING_DOT])dnl
_AM_IF_OPTION([tar-ustar], [_AM_PROG_TAR([ustar])],
	      [_AM_IF_OPTION([tar-pax], [_AM_PROG_TAR([pax])],
			     [_AM_PROG_TAR([v7])])])
_AM_IF_OPTION([no-dependencies],,
[AC_PROVIDE_IFELSE([AC_PROG_CC],
		  [_AM_DEPENDENCIES([CC])],
		  [m4_define([AC_PROG_CC],
			     m4_defn([AC_PROG_CC])[_AM_DEPENDENCIES([CC])])])dnl
AC_PROVIDE_IFELSE([AC_PROG_CXX],
		  [_AM_DEPENDENCIES([CXX])],
		  [m4_define([AC_PROG_CXX],
			     m4_defn([AC_PROG_CXX])[_AM_DEPENDENCIES([CXX])])])dnl
AC_PROVIDE_IFELSE([AC_PROG_OBJC],
		  [_AM_DEPENDENCIES([OBJC])],
		  [m4_define([AC_PROG_OBJC],
			     m4_defn([AC_PROG_OBJC])[_AM_DEPENDENCIES([OBJC])])])dnl
AC_PROVIDE_IFELSE([AC_PROG_OBJCXX],
		  [_AM_DEPENDENCIES([OBJCXX])],
		  [m4_define([AC_PROG_OBJCXX],
			     m4_defn([AC_PROG_OBJCXX])[_AM_DEPENDENCIES([OBJCXX])])])dnl
])
AC_REQUIRE([AM_SILENT_RULES])dnl
dnl The testsuite driver may need to know about EXEEXT, so add the
dnl 'am__EXEEXT' conditional if _AM_COMPILER_EXEEXT was seen.  This
dnl macro is hooked onto _AC_COMPILER_EXEEXT early, see below.
AC_CONFIG_COMMANDS_PRE(dnl
[m4_provide_if([_AM_COMPILER_EXEEXT],
  [AM_CONDITIONAL([am__EXEEXT], [test -n "$EXEEXT"])])])dnl

# POSIX will say in a future version that running "rm -f" with no argument
# is OK; and we want to be able to make that assumption in our Makefile
# recipes.  So use an aggressive probe to check that the usage we want is
# actually supported "in the wild" to an acceptable degree.
# See automake bug#10828.
# To make any issue more visible, cause the running configure to be aborted
# by default if the 'rm' program in use doesn't match our expectations; the
# user can still override this though.
if rm -f && rm -fr && rm -rf; then : OK; else
  cat >&2 <<'END'
Oops!

Your 'rm' program seems unable to run without file operands specified
on the command line, even when the '-f' option is present.  This is contrary
to the behaviour of most rm programs out there, and not conforming with
the upcoming POSIX standard: <http://austingroupbugs.net/view.php?id=542>

Please tell bug-automake@gnu.org about your system, including the value
of your $PATH and any error possibly output before this message.  This
can help us improve future automake versions.

END
  if test x"$ACCEPT_INFERIOR_RM_PROGRAM" = x"yes"; then
    echo 'Configuration will proceed anyway, since you have set the' >&2
    echo 'ACCEPT_INFERIOR_RM_PROGRAM variable to "yes"' >&2
    echo >&2
  else
    cat >&2 <<'END'
Aborting the configuration process, to ensure you take notice of the issue.

You can download and install GNU coreutils to get an 'rm' implementation
that behaves properly: <http://www.gnu.org/software/coreutils/>.

If you want to complete the configuration process using your problematic
'rm' anyway, export the environment variable ACCEPT_INFERIOR_RM_PROGRAM
to "yes", and re-run configure.

END
    AC_MSG_ERROR([Your 'rm' program is bad, sorry.])
  fi
fi
dnl The trailing newline in this macro's definition is deliberate, for
dnl backward compatibility and to allow trailing 'dnl'-style comments
dnl after the AM_INIT_AUTOMAKE invocation. See automake bug#16841.
])

dnl Hook into '_AC_COMPILER_EXEEXT' early to learn its expansion.  Do not
dnl add the conditional right here, as _AC_COMPILER_EXEEXT may be further
dnl mangled by Autoconf and run in a shell conditional statement.
m4_define([_AC_COMPILER_EXEEXT],
m4_defn([_AC_COMPILER_EXEEXT])[m4_provide([_AM_COMPILER_EXEEXT])])

# When config.status generates a header, we must update the stamp-h file.
# This file resides in the same directory as the config header
# that is generated.  The stamp files are numbered to have different names.

# Autoconf calls _AC_AM_CONFIG_HEADER_HOOK (when defined) in the
# loop where config.status creates the headers, so we can generate
# our stamp files there.
AC_DEFUN([_AC_AM_CONFIG_HEADER_HOOK],
[# Compute $1's index in $config_headers.
_am_arg=$1
_am_stamp_count=1
for _am_header in $config_headers :; do
  case $_am_header in
    $_am_arg | $_am_arg:* )
      break ;;
    * )
      _am_stamp_count=`expr $_am_stamp_count + 1` ;;
  esac
done
echo "timestamp for $_am_arg" >`AS_DIRNAME(["$_am_arg"])`/stamp-h[]$_am_stamp_count])

# Copyright (C) 2001-2014 Free Software Foundation, Inc.
#
# This file is free software; the Free Software Foundation
# gives unlimited permission to copy and/or distribute it,
# with or without modifications, as long as this notice is preserved.

# AM_PROG_INSTALL_SH
# ------------------
# Define $install_sh.
AC_DEFUN([AM_PROG_INSTALL_SH],
[AC_REQUIRE([AM_AUX_DIR_EXPAND])dnl
if test x"${install_sh+set}" != xset; then
  case $am_aux_dir in
  *\ * | *\	*)
    install_sh="\${SHELL} '$am_aux_dir/install-sh'" ;;
  *)
    install_sh="\${SHELL} $am_aux_dir/install-sh"
  esac
fi
AC_SUBST([install_sh])])

# Copyright (C) 2003-2014 Free Software Foundation, Inc.
#
# This file is free software; the Free Software Foundation
# gives unlimited permission to copy and/or distribute it,
# with or without modifications, as long as this notice is preserved.

# Check whether the underlying file-system supports filenames
# with a leading dot.  For instance MS-DOS doesn't.
AC_DEFUN([AM_SET_LEADING_DOT],
[rm -rf .tst 2>/dev/null
mkdir .tst 2>/dev/null
if test -d .tst; then
  am__leading_dot=.
else
  am__leading_dot=_
fi
rmdir .tst 2>/dev/null
AC_SUBST([am__leading_dot])])

# Check to see how 'make' treats includes.	            -*- Autoconf -*-

# Copyright (C) 2001-2014 Free Software Foundation, Inc.
#
# This file is free software; the Free Software Foundation
# gives unlimited permission to copy and/or distribute it,
# with or without modifications, as long as this notice is preserved.

# AM_MAKE_INCLUDE()
# -----------------
# Check to see how make treats includes.
AC_DEFUN([AM_MAKE_INCLUDE],
[am_make=${MAKE-make}
cat > confinc << 'END'
am__doit:
	@echo this is the am__doit target
.PHONY: am__doit
END
# If we don't find an include directive, just comment out the code.
AC_MSG_CHECKING([for style of include used by $am_make])
am__include="#"
am__quote=
_am_result=none
# First try GNU make style include.
echo "include confinc" > confmf
# Ignore all kinds of additional output from 'make'.
case `$am_make -s -f confmf 2> /dev/null` in #(
*the\ am__doit\ target*)
  am__include=include
  am__quote=
  _am_result=GNU
  ;;
esac
# Now try BSD make style include.
if test "$am__include" = "#"; then
   echo '.include "confinc"' > confmf
   case `$am_make -s -f confmf 2> /dev/null` in #(
   *the\ am__doit\ target*)
     am__include=.include
     am__quote="\""
     _am_result=BSD
     ;;
   esac
fi
AC_SUBST([am__include])
AC_SUBST([am__quote])
AC_MSG_RESULT([$_am_result])
rm -f confinc confmf
])

# Fake the existence of programs that GNU maintainers use.  -*- Autoconf -*-

# Copyright (C) 1997-2014 Free Software Foundation, Inc.
#
# This file is free software; the Free Software Foundation
# gives unlimited permission to copy and/or distribute it,
# with or without modifications, as long as this notice is preserved.

# AM_MISSING_PROG(NAME, PROGRAM)
# ------------------------------
AC_DEFUN([AM_MISSING_PROG],
[AC_REQUIRE([AM_MISSING_HAS_RUN])
$1=${$1-"${am_missing_run}$2"}
AC_SUBST($1)])

# AM_MISSING_HAS_RUN
# ------------------
# Define MISSING if not defined so far and test if it is modern enough.
# If it is, set am_missing_run to use it, otherwise, to nothing.
AC_DEFUN([AM_MISSING_HAS_RUN],
[AC_REQUIRE([AM_AUX_DIR_EXPAND])dnl
AC_REQUIRE_AUX_FILE([missing])dnl
if test x"${MISSING+set}" != xset; then
  case $am_aux_dir in
  *\ * | *\	*)
    MISSING="\${SHELL} \"$am_aux_dir/missing\"" ;;
  *)
    MISSING="\${SHELL} $am_aux_dir/missing" ;;
  esac
fi
# Use eval to expand $SHELL
if eval "$MISSING --is-lightweight"; then
  am_missing_run="$MISSING "
else
  am_missing_run=
  AC_MSG_WARN(['missing' script is too old or missing])
fi
])

# Helper functions for option handling.                     -*- Autoconf -*-

# Copyright (C) 2001-2014 Free Software Foundation, Inc.
#
# This file is free software; the Free Software Foundation
# gives unlimited permission to copy and/or distribute it,
# with or without modifications, as long as this notice is preserved.

# _AM_MANGLE_OPTION(NAME)
# -----------------------
AC_DEFUN([_AM_MANGLE_OPTION],
[[_AM_OPTION_]m4_bpatsubst($1, [[^a-zA-Z0-9_]], [_])])

# _AM_SET_OPTION(NAME)
# --------------------
# Set option NAME.  Presently that only means defining a flag for this option.
AC_DEFUN([_AM_SET_OPTION],
[m4_define(_AM_MANGLE_OPTION([$1]), [1])])

# _AM_SET_OPTIONS(OPTIONS)
# ------------------------
# OPTIONS is a space-separated list of Automake options.
AC_DEFUN([_AM_SET_OPTIONS],
[m4_foreach_w([_AM_Option], [$1], [_AM_SET_OPTION(_AM_Option)])])

# _AM_IF_OPTION(OPTION, IF-SET, [IF-NOT-SET])
# -------------------------------------------
# Execute IF-SET if OPTION is set, IF-NOT-SET otherwise.
AC_DEFUN([_AM_IF_OPTION],
[m4_ifset(_AM_MANGLE_OPTION([$1]), [$2], [$3])])

<<<<<<< HEAD
# Copyright (C) 1999-2014 Free Software Foundation, Inc.
=======
# Copyright (C) 1999-2012 Free Software Foundation, Inc.
>>>>>>> d0bae062
#
# This file is free software; the Free Software Foundation
# gives unlimited permission to copy and/or distribute it,
# with or without modifications, as long as this notice is preserved.

<<<<<<< HEAD
# _AM_PROG_CC_C_O
# ---------------
# Like AC_PROG_CC_C_O, but changed for automake.  We rewrite AC_PROG_CC
# to automatically call this.
AC_DEFUN([_AM_PROG_CC_C_O],
[AC_REQUIRE([AM_AUX_DIR_EXPAND])dnl
AC_REQUIRE_AUX_FILE([compile])dnl
AC_LANG_PUSH([C])dnl
AC_CACHE_CHECK(
  [whether $CC understands -c and -o together],
  [am_cv_prog_cc_c_o],
  [AC_LANG_CONFTEST([AC_LANG_PROGRAM([])])
  # Make sure it works both with $CC and with simple cc.
  # Following AC_PROG_CC_C_O, we do the test twice because some
  # compilers refuse to overwrite an existing .o file with -o,
  # though they will create one.
  am_cv_prog_cc_c_o=yes
  for am_i in 1 2; do
    if AM_RUN_LOG([$CC -c conftest.$ac_ext -o conftest2.$ac_objext]) \
         && test -f conftest2.$ac_objext; then
      : OK
    else
      am_cv_prog_cc_c_o=no
      break
    fi
  done
  rm -f core conftest*
  unset am_i])
if test "$am_cv_prog_cc_c_o" != yes; then
   # Losing compiler, so override with the script.
   # FIXME: It is wrong to rewrite CC.
   # But if we don't then we get into trouble of one sort or another.
   # A longer-term fix would be to have automake use am__CC in this case,
   # and then we could set am__CC="\$(top_srcdir)/compile \$(CC)"
   CC="$am_aux_dir/compile $CC"
fi
AC_LANG_POP([C])])

# For backward compatibility.
AC_DEFUN_ONCE([AM_PROG_CC_C_O], [AC_REQUIRE([AC_PROG_CC])])

# Copyright (C) 2001-2014 Free Software Foundation, Inc.
#
# This file is free software; the Free Software Foundation
# gives unlimited permission to copy and/or distribute it,
# with or without modifications, as long as this notice is preserved.

# AM_RUN_LOG(COMMAND)
# -------------------
# Run COMMAND, save the exit status in ac_status, and log it.
# (This has been adapted from Autoconf's _AC_RUN_LOG macro.)
AC_DEFUN([AM_RUN_LOG],
[{ echo "$as_me:$LINENO: $1" >&AS_MESSAGE_LOG_FD
   ($1) >&AS_MESSAGE_LOG_FD 2>&AS_MESSAGE_LOG_FD
   ac_status=$?
   echo "$as_me:$LINENO: \$? = $ac_status" >&AS_MESSAGE_LOG_FD
   (exit $ac_status); }])
=======

# AM_PATH_PYTHON([MINIMUM-VERSION], [ACTION-IF-FOUND], [ACTION-IF-NOT-FOUND])
# ---------------------------------------------------------------------------
# Adds support for distributing Python modules and packages.  To
# install modules, copy them to $(pythondir), using the python_PYTHON
# automake variable.  To install a package with the same name as the
# automake package, install to $(pkgpythondir), or use the
# pkgpython_PYTHON automake variable.
#
# The variables $(pyexecdir) and $(pkgpyexecdir) are provided as
# locations to install python extension modules (shared libraries).
# Another macro is required to find the appropriate flags to compile
# extension modules.
#
# If your package is configured with a different prefix to python,
# users will have to add the install directory to the PYTHONPATH
# environment variable, or create a .pth file (see the python
# documentation for details).
#
# If the MINIMUM-VERSION argument is passed, AM_PATH_PYTHON will
# cause an error if the version of python installed on the system
# doesn't meet the requirement.  MINIMUM-VERSION should consist of
# numbers and dots only.
AC_DEFUN([AM_PATH_PYTHON],
 [
  dnl Find a Python interpreter.  Python versions prior to 2.0 are not
  dnl supported. (2.0 was released on October 16, 2000).
  m4_define_default([_AM_PYTHON_INTERPRETER_LIST],
[python python2 python3 python3.2 python3.1 python3.0 python2.7 dnl
 python2.6 python2.5 python2.4 python2.3 python2.2 python2.1 python2.0])

  AC_ARG_VAR([PYTHON], [the Python interpreter])

  m4_if([$1],[],[
    dnl No version check is needed.
    # Find any Python interpreter.
    if test -z "$PYTHON"; then
      AC_PATH_PROGS([PYTHON], _AM_PYTHON_INTERPRETER_LIST, :)
    fi
    am_display_PYTHON=python
  ], [
    dnl A version check is needed.
    if test -n "$PYTHON"; then
      # If the user set $PYTHON, use it and don't search something else.
      AC_MSG_CHECKING([whether $PYTHON version is >= $1])
      AM_PYTHON_CHECK_VERSION([$PYTHON], [$1],
			      [AC_MSG_RESULT([yes])],
			      [AC_MSG_RESULT([no])
			       AC_MSG_ERROR([Python interpreter is too old])])
      am_display_PYTHON=$PYTHON
    else
      # Otherwise, try each interpreter until we find one that satisfies
      # VERSION.
      AC_CACHE_CHECK([for a Python interpreter with version >= $1],
	[am_cv_pathless_PYTHON],[
	for am_cv_pathless_PYTHON in _AM_PYTHON_INTERPRETER_LIST none; do
	  test "$am_cv_pathless_PYTHON" = none && break
	  AM_PYTHON_CHECK_VERSION([$am_cv_pathless_PYTHON], [$1], [break])
	done])
      # Set $PYTHON to the absolute path of $am_cv_pathless_PYTHON.
      if test "$am_cv_pathless_PYTHON" = none; then
	PYTHON=:
      else
        AC_PATH_PROG([PYTHON], [$am_cv_pathless_PYTHON])
      fi
      am_display_PYTHON=$am_cv_pathless_PYTHON
    fi
  ])

  if test "$PYTHON" = :; then
  dnl Run any user-specified action, or abort.
    m4_default([$3], [AC_MSG_ERROR([no suitable Python interpreter found])])
  else

  dnl Query Python for its version number.  Getting [:3] seems to be
  dnl the best way to do this; it's what "site.py" does in the standard
  dnl library.

  AC_CACHE_CHECK([for $am_display_PYTHON version], [am_cv_python_version],
    [am_cv_python_version=`$PYTHON -c "import sys; sys.stdout.write(sys.version[[:3]])"`])
  AC_SUBST([PYTHON_VERSION], [$am_cv_python_version])

  dnl Use the values of $prefix and $exec_prefix for the corresponding
  dnl values of PYTHON_PREFIX and PYTHON_EXEC_PREFIX.  These are made
  dnl distinct variables so they can be overridden if need be.  However,
  dnl general consensus is that you shouldn't need this ability.

  AC_SUBST([PYTHON_PREFIX], ['${prefix}'])
  AC_SUBST([PYTHON_EXEC_PREFIX], ['${exec_prefix}'])

  dnl At times (like when building shared libraries) you may want
  dnl to know which OS platform Python thinks this is.

  AC_CACHE_CHECK([for $am_display_PYTHON platform], [am_cv_python_platform],
    [am_cv_python_platform=`$PYTHON -c "import sys; sys.stdout.write(sys.platform)"`])
  AC_SUBST([PYTHON_PLATFORM], [$am_cv_python_platform])


  dnl Set up 4 directories:

  dnl pythondir -- where to install python scripts.  This is the
  dnl   site-packages directory, not the python standard library
  dnl   directory like in previous automake betas.  This behavior
  dnl   is more consistent with lispdir.m4 for example.
  dnl Query distutils for this directory.
  AC_CACHE_CHECK([for $am_display_PYTHON script directory],
    [am_cv_python_pythondir],
    [if test "x$prefix" = xNONE
     then
       am_py_prefix=$ac_default_prefix
     else
       am_py_prefix=$prefix
     fi
     am_cv_python_pythondir=`$PYTHON -c "import sys; from distutils import sysconfig; sys.stdout.write(sysconfig.get_python_lib(0,0,prefix='$am_py_prefix'))" 2>/dev/null`
     case $am_cv_python_pythondir in
     $am_py_prefix*)
       am__strip_prefix=`echo "$am_py_prefix" | sed 's|.|.|g'`
       am_cv_python_pythondir=`echo "$am_cv_python_pythondir" | sed "s,^$am__strip_prefix,$PYTHON_PREFIX,"`
       ;;
     *)
       case $am_py_prefix in
         /usr|/System*) ;;
         *)
	  am_cv_python_pythondir=$PYTHON_PREFIX/lib/python$PYTHON_VERSION/site-packages
	  ;;
       esac
       ;;
     esac
    ])
  AC_SUBST([pythondir], [$am_cv_python_pythondir])

  dnl pkgpythondir -- $PACKAGE directory under pythondir.  Was
  dnl   PYTHON_SITE_PACKAGE in previous betas, but this naming is
  dnl   more consistent with the rest of automake.

  AC_SUBST([pkgpythondir], [\${pythondir}/$PACKAGE])

  dnl pyexecdir -- directory for installing python extension modules
  dnl   (shared libraries)
  dnl Query distutils for this directory.
  AC_CACHE_CHECK([for $am_display_PYTHON extension module directory],
    [am_cv_python_pyexecdir],
    [if test "x$exec_prefix" = xNONE
     then
       am_py_exec_prefix=$am_py_prefix
     else
       am_py_exec_prefix=$exec_prefix
     fi
     am_cv_python_pyexecdir=`$PYTHON -c "import sys; from distutils import sysconfig; sys.stdout.write(sysconfig.get_python_lib(1,0,prefix='$am_py_exec_prefix'))" 2>/dev/null`
     case $am_cv_python_pyexecdir in
     $am_py_exec_prefix*)
       am__strip_prefix=`echo "$am_py_exec_prefix" | sed 's|.|.|g'`
       am_cv_python_pyexecdir=`echo "$am_cv_python_pyexecdir" | sed "s,^$am__strip_prefix,$PYTHON_EXEC_PREFIX,"`
       ;;
     *)
       case $am_py_exec_prefix in
         /usr|/System*) ;;
         *)
	   am_cv_python_pyexecdir=$PYTHON_EXEC_PREFIX/lib/python$PYTHON_VERSION/site-packages
	   ;;
       esac
       ;;
     esac
    ])
  AC_SUBST([pyexecdir], [$am_cv_python_pyexecdir])

  dnl pkgpyexecdir -- $(pyexecdir)/$(PACKAGE)

  AC_SUBST([pkgpyexecdir], [\${pyexecdir}/$PACKAGE])

  dnl Run any user-specified action.
  $2
  fi

])


# AM_PYTHON_CHECK_VERSION(PROG, VERSION, [ACTION-IF-TRUE], [ACTION-IF-FALSE])
# ---------------------------------------------------------------------------
# Run ACTION-IF-TRUE if the Python interpreter PROG has version >= VERSION.
# Run ACTION-IF-FALSE otherwise.
# This test uses sys.hexversion instead of the string equivalent (first
# word of sys.version), in order to cope with versions such as 2.2c1.
# This supports Python 2.0 or higher. (2.0 was released on October 16, 2000).
AC_DEFUN([AM_PYTHON_CHECK_VERSION],
 [prog="import sys
# split strings by '.' and convert to numeric.  Append some zeros
# because we need at least 4 digits for the hex conversion.
# map returns an iterator in Python 3.0 and a list in 2.x
minver = list(map(int, '$2'.split('.'))) + [[0, 0, 0]]
minverhex = 0
# xrange is not present in Python 3.0 and range returns an iterator
for i in list(range(0, 4)): minverhex = (minverhex << 8) + minver[[i]]
sys.exit(sys.hexversion < minverhex)"
  AS_IF([AM_RUN_LOG([$1 -c "$prog"])], [$3], [$4])])
>>>>>>> d0bae062

# Check to make sure that the build environment is sane.    -*- Autoconf -*-

# Copyright (C) 1996-2014 Free Software Foundation, Inc.
#
# This file is free software; the Free Software Foundation
# gives unlimited permission to copy and/or distribute it,
# with or without modifications, as long as this notice is preserved.

# AM_SANITY_CHECK
# ---------------
AC_DEFUN([AM_SANITY_CHECK],
[AC_MSG_CHECKING([whether build environment is sane])
# Reject unsafe characters in $srcdir or the absolute working directory
# name.  Accept space and tab only in the latter.
am_lf='
'
case `pwd` in
  *[[\\\"\#\$\&\'\`$am_lf]]*)
    AC_MSG_ERROR([unsafe absolute working directory name]);;
esac
case $srcdir in
  *[[\\\"\#\$\&\'\`$am_lf\ \	]]*)
    AC_MSG_ERROR([unsafe srcdir value: '$srcdir']);;
esac

# Do 'set' in a subshell so we don't clobber the current shell's
# arguments.  Must try -L first in case configure is actually a
# symlink; some systems play weird games with the mod time of symlinks
# (eg FreeBSD returns the mod time of the symlink's containing
# directory).
if (
   am_has_slept=no
   for am_try in 1 2; do
     echo "timestamp, slept: $am_has_slept" > conftest.file
     set X `ls -Lt "$srcdir/configure" conftest.file 2> /dev/null`
     if test "$[*]" = "X"; then
	# -L didn't work.
	set X `ls -t "$srcdir/configure" conftest.file`
     fi
     if test "$[*]" != "X $srcdir/configure conftest.file" \
	&& test "$[*]" != "X conftest.file $srcdir/configure"; then

	# If neither matched, then we have a broken ls.  This can happen
	# if, for instance, CONFIG_SHELL is bash and it inherits a
	# broken ls alias from the environment.  This has actually
	# happened.  Such a system could not be considered "sane".
	AC_MSG_ERROR([ls -t appears to fail.  Make sure there is not a broken
  alias in your environment])
     fi
     if test "$[2]" = conftest.file || test $am_try -eq 2; then
       break
     fi
     # Just in case.
     sleep 1
     am_has_slept=yes
   done
   test "$[2]" = conftest.file
   )
then
   # Ok.
   :
else
   AC_MSG_ERROR([newly created file is older than distributed files!
Check your system clock])
fi
AC_MSG_RESULT([yes])
# If we didn't sleep, we still need to ensure time stamps of config.status and
# generated files are strictly newer.
am_sleep_pid=
if grep 'slept: no' conftest.file >/dev/null 2>&1; then
  ( sleep 1 ) &
  am_sleep_pid=$!
fi
AC_CONFIG_COMMANDS_PRE(
  [AC_MSG_CHECKING([that generated files are newer than configure])
   if test -n "$am_sleep_pid"; then
     # Hide warnings about reused PIDs.
     wait $am_sleep_pid 2>/dev/null
   fi
   AC_MSG_RESULT([done])])
rm -f conftest.file
])

# Copyright (C) 2009-2014 Free Software Foundation, Inc.
#
# This file is free software; the Free Software Foundation
# gives unlimited permission to copy and/or distribute it,
# with or without modifications, as long as this notice is preserved.

# AM_SILENT_RULES([DEFAULT])
# --------------------------
# Enable less verbose build rules; with the default set to DEFAULT
# ("yes" being less verbose, "no" or empty being verbose).
AC_DEFUN([AM_SILENT_RULES],
[AC_ARG_ENABLE([silent-rules], [dnl
AS_HELP_STRING(
  [--enable-silent-rules],
  [less verbose build output (undo: "make V=1")])
AS_HELP_STRING(
  [--disable-silent-rules],
  [verbose build output (undo: "make V=0")])dnl
])
case $enable_silent_rules in @%:@ (((
  yes) AM_DEFAULT_VERBOSITY=0;;
   no) AM_DEFAULT_VERBOSITY=1;;
    *) AM_DEFAULT_VERBOSITY=m4_if([$1], [yes], [0], [1]);;
esac
dnl
dnl A few 'make' implementations (e.g., NonStop OS and NextStep)
dnl do not support nested variable expansions.
dnl See automake bug#9928 and bug#10237.
am_make=${MAKE-make}
AC_CACHE_CHECK([whether $am_make supports nested variables],
   [am_cv_make_support_nested_variables],
   [if AS_ECHO([['TRUE=$(BAR$(V))
BAR0=false
BAR1=true
V=1
am__doit:
	@$(TRUE)
.PHONY: am__doit']]) | $am_make -f - >/dev/null 2>&1; then
  am_cv_make_support_nested_variables=yes
else
  am_cv_make_support_nested_variables=no
fi])
if test $am_cv_make_support_nested_variables = yes; then
  dnl Using '$V' instead of '$(V)' breaks IRIX make.
  AM_V='$(V)'
  AM_DEFAULT_V='$(AM_DEFAULT_VERBOSITY)'
else
  AM_V=$AM_DEFAULT_VERBOSITY
  AM_DEFAULT_V=$AM_DEFAULT_VERBOSITY
fi
AC_SUBST([AM_V])dnl
AM_SUBST_NOTMAKE([AM_V])dnl
AC_SUBST([AM_DEFAULT_V])dnl
AM_SUBST_NOTMAKE([AM_DEFAULT_V])dnl
AC_SUBST([AM_DEFAULT_VERBOSITY])dnl
AM_BACKSLASH='\'
AC_SUBST([AM_BACKSLASH])dnl
_AM_SUBST_NOTMAKE([AM_BACKSLASH])dnl
])

# Copyright (C) 2001-2014 Free Software Foundation, Inc.
#
# This file is free software; the Free Software Foundation
# gives unlimited permission to copy and/or distribute it,
# with or without modifications, as long as this notice is preserved.

# AM_PROG_INSTALL_STRIP
# ---------------------
# One issue with vendor 'install' (even GNU) is that you can't
# specify the program used to strip binaries.  This is especially
# annoying in cross-compiling environments, where the build's strip
# is unlikely to handle the host's binaries.
# Fortunately install-sh will honor a STRIPPROG variable, so we
# always use install-sh in "make install-strip", and initialize
# STRIPPROG with the value of the STRIP variable (set by the user).
AC_DEFUN([AM_PROG_INSTALL_STRIP],
[AC_REQUIRE([AM_PROG_INSTALL_SH])dnl
# Installed binaries are usually stripped using 'strip' when the user
# run "make install-strip".  However 'strip' might not be the right
# tool to use in cross-compilation environments, therefore Automake
# will honor the 'STRIP' environment variable to overrule this program.
dnl Don't test for $cross_compiling = yes, because it might be 'maybe'.
if test "$cross_compiling" != no; then
  AC_CHECK_TOOL([STRIP], [strip], :)
fi
INSTALL_STRIP_PROGRAM="\$(install_sh) -c -s"
AC_SUBST([INSTALL_STRIP_PROGRAM])])

# Copyright (C) 2006-2014 Free Software Foundation, Inc.
#
# This file is free software; the Free Software Foundation
# gives unlimited permission to copy and/or distribute it,
# with or without modifications, as long as this notice is preserved.

# _AM_SUBST_NOTMAKE(VARIABLE)
# ---------------------------
# Prevent Automake from outputting VARIABLE = @VARIABLE@ in Makefile.in.
# This macro is traced by Automake.
AC_DEFUN([_AM_SUBST_NOTMAKE])

# AM_SUBST_NOTMAKE(VARIABLE)
# --------------------------
# Public sister of _AM_SUBST_NOTMAKE.
AC_DEFUN([AM_SUBST_NOTMAKE], [_AM_SUBST_NOTMAKE($@)])

# Check how to create a tarball.                            -*- Autoconf -*-

# Copyright (C) 2004-2014 Free Software Foundation, Inc.
#
# This file is free software; the Free Software Foundation
# gives unlimited permission to copy and/or distribute it,
# with or without modifications, as long as this notice is preserved.

# _AM_PROG_TAR(FORMAT)
# --------------------
# Check how to create a tarball in format FORMAT.
# FORMAT should be one of 'v7', 'ustar', or 'pax'.
#
# Substitute a variable $(am__tar) that is a command
# writing to stdout a FORMAT-tarball containing the directory
# $tardir.
#     tardir=directory && $(am__tar) > result.tar
#
# Substitute a variable $(am__untar) that extract such
# a tarball read from stdin.
#     $(am__untar) < result.tar
#
AC_DEFUN([_AM_PROG_TAR],
[# Always define AMTAR for backward compatibility.  Yes, it's still used
# in the wild :-(  We should find a proper way to deprecate it ...
AC_SUBST([AMTAR], ['$${TAR-tar}'])

# We'll loop over all known methods to create a tar archive until one works.
_am_tools='gnutar m4_if([$1], [ustar], [plaintar]) pax cpio none'

m4_if([$1], [v7],
  [am__tar='$${TAR-tar} chof - "$$tardir"' am__untar='$${TAR-tar} xf -'],

  [m4_case([$1],
    [ustar],
     [# The POSIX 1988 'ustar' format is defined with fixed-size fields.
      # There is notably a 21 bits limit for the UID and the GID.  In fact,
      # the 'pax' utility can hang on bigger UID/GID (see automake bug#8343
      # and bug#13588).
      am_max_uid=2097151 # 2^21 - 1
      am_max_gid=$am_max_uid
      # The $UID and $GID variables are not portable, so we need to resort
      # to the POSIX-mandated id(1) utility.  Errors in the 'id' calls
      # below are definitely unexpected, so allow the users to see them
      # (that is, avoid stderr redirection).
      am_uid=`id -u || echo unknown`
      am_gid=`id -g || echo unknown`
      AC_MSG_CHECKING([whether UID '$am_uid' is supported by ustar format])
      if test $am_uid -le $am_max_uid; then
         AC_MSG_RESULT([yes])
      else
         AC_MSG_RESULT([no])
         _am_tools=none
      fi
      AC_MSG_CHECKING([whether GID '$am_gid' is supported by ustar format])
      if test $am_gid -le $am_max_gid; then
         AC_MSG_RESULT([yes])
      else
        AC_MSG_RESULT([no])
        _am_tools=none
      fi],

  [pax],
    [],

  [m4_fatal([Unknown tar format])])

  AC_MSG_CHECKING([how to create a $1 tar archive])

  # Go ahead even if we have the value already cached.  We do so because we
  # need to set the values for the 'am__tar' and 'am__untar' variables.
  _am_tools=${am_cv_prog_tar_$1-$_am_tools}

  for _am_tool in $_am_tools; do
    case $_am_tool in
    gnutar)
      for _am_tar in tar gnutar gtar; do
        AM_RUN_LOG([$_am_tar --version]) && break
      done
      am__tar="$_am_tar --format=m4_if([$1], [pax], [posix], [$1]) -chf - "'"$$tardir"'
      am__tar_="$_am_tar --format=m4_if([$1], [pax], [posix], [$1]) -chf - "'"$tardir"'
      am__untar="$_am_tar -xf -"
      ;;
    plaintar)
      # Must skip GNU tar: if it does not support --format= it doesn't create
      # ustar tarball either.
      (tar --version) >/dev/null 2>&1 && continue
      am__tar='tar chf - "$$tardir"'
      am__tar_='tar chf - "$tardir"'
      am__untar='tar xf -'
      ;;
    pax)
      am__tar='pax -L -x $1 -w "$$tardir"'
      am__tar_='pax -L -x $1 -w "$tardir"'
      am__untar='pax -r'
      ;;
    cpio)
      am__tar='find "$$tardir" -print | cpio -o -H $1 -L'
      am__tar_='find "$tardir" -print | cpio -o -H $1 -L'
      am__untar='cpio -i -H $1 -d'
      ;;
    none)
      am__tar=false
      am__tar_=false
      am__untar=false
      ;;
    esac

    # If the value was cached, stop now.  We just wanted to have am__tar
    # and am__untar set.
    test -n "${am_cv_prog_tar_$1}" && break

    # tar/untar a dummy directory, and stop if the command works.
    rm -rf conftest.dir
    mkdir conftest.dir
    echo GrepMe > conftest.dir/file
    AM_RUN_LOG([tardir=conftest.dir && eval $am__tar_ >conftest.tar])
    rm -rf conftest.dir
    if test -s conftest.tar; then
      AM_RUN_LOG([$am__untar <conftest.tar])
      AM_RUN_LOG([cat conftest.dir/file])
      grep GrepMe conftest.dir/file >/dev/null 2>&1 && break
    fi
  done
  rm -rf conftest.dir

  AC_CACHE_VAL([am_cv_prog_tar_$1], [am_cv_prog_tar_$1=$_am_tool])
  AC_MSG_RESULT([$am_cv_prog_tar_$1])])

AC_SUBST([am__tar])
AC_SUBST([am__untar])
]) # _AM_PROG_TAR

m4_include([m4/cgns.m4])
m4_include([m4/codi.m4])
m4_include([m4/compiler.m4])
m4_include([m4/metis.m4])
m4_include([m4/parmetis.m4])
m4_include([m4/tecio.m4])<|MERGE_RESOLUTION|>--- conflicted
+++ resolved
@@ -1,6 +1,6 @@
-# generated automatically by aclocal 1.15 -*- Autoconf -*-
-
-# Copyright (C) 1996-2014 Free Software Foundation, Inc.
+# generated automatically by aclocal 1.12.5 -*- Autoconf -*-
+
+# Copyright (C) 1996-2012 Free Software Foundation, Inc.
 
 # This file is free software; the Free Software Foundation
 # gives unlimited permission to copy and/or distribute it,
@@ -11,7 +11,6 @@
 # even the implied warranty of MERCHANTABILITY or FITNESS FOR A
 # PARTICULAR PURPOSE.
 
-m4_ifndef([AC_CONFIG_MACRO_DIRS], [m4_defun([_AM_CONFIG_MACRO_DIRS], [])m4_defun([AC_CONFIG_MACRO_DIRS], [_AM_CONFIG_MACRO_DIRS($@)])])
 m4_ifndef([AC_AUTOCONF_VERSION],
   [m4_copy([m4_PACKAGE_VERSION], [AC_AUTOCONF_VERSION])])dnl
 m4_if(m4_defn([AC_AUTOCONF_VERSION]), [2.69],,
@@ -20,7 +19,7 @@
 If you have problems, you may need to regenerate the build system entirely.
 To do so, use the procedure documented by the package, typically 'autoreconf'.])])
 
-# Copyright (C) 2002-2014 Free Software Foundation, Inc.
+# Copyright (C) 2002-2012 Free Software Foundation, Inc.
 #
 # This file is free software; the Free Software Foundation
 # gives unlimited permission to copy and/or distribute it,
@@ -32,10 +31,10 @@
 # generated from the m4 files accompanying Automake X.Y.
 # (This private macro should not be called outside this file.)
 AC_DEFUN([AM_AUTOMAKE_VERSION],
-[am__api_version='1.15'
+[am__api_version='1.12'
 dnl Some users find AM_AUTOMAKE_VERSION and mistake it for a way to
 dnl require some minimum version.  Point them to the right macro.
-m4_if([$1], [1.15], [],
+m4_if([$1], [1.12.5], [],
       [AC_FATAL([Do not call $0, use AM_INIT_AUTOMAKE([$1]).])])dnl
 ])
 
@@ -51,14 +50,14 @@
 # Call AM_AUTOMAKE_VERSION and AM_AUTOMAKE_VERSION so they can be traced.
 # This function is AC_REQUIREd by AM_INIT_AUTOMAKE.
 AC_DEFUN([AM_SET_CURRENT_AUTOMAKE_VERSION],
-[AM_AUTOMAKE_VERSION([1.15])dnl
+[AM_AUTOMAKE_VERSION([1.12.5])dnl
 m4_ifndef([AC_AUTOCONF_VERSION],
   [m4_copy([m4_PACKAGE_VERSION], [AC_AUTOCONF_VERSION])])dnl
 _AM_AUTOCONF_VERSION(m4_defn([AC_AUTOCONF_VERSION]))])
 
 # AM_AUX_DIR_EXPAND                                         -*- Autoconf -*-
 
-# Copyright (C) 2001-2014 Free Software Foundation, Inc.
+# Copyright (C) 2001-2012 Free Software Foundation, Inc.
 #
 # This file is free software; the Free Software Foundation
 # gives unlimited permission to copy and/or distribute it,
@@ -103,14 +102,15 @@
 # configured tree to be moved without reconfiguration.
 
 AC_DEFUN([AM_AUX_DIR_EXPAND],
-[AC_REQUIRE([AC_CONFIG_AUX_DIR_DEFAULT])dnl
-# Expand $ac_aux_dir to an absolute path.
-am_aux_dir=`cd "$ac_aux_dir" && pwd`
+[dnl Rely on autoconf to set up CDPATH properly.
+AC_PREREQ([2.50])dnl
+# expand $ac_aux_dir to an absolute path
+am_aux_dir=`cd $ac_aux_dir && pwd`
 ])
 
 # AM_CONDITIONAL                                            -*- Autoconf -*-
 
-# Copyright (C) 1997-2014 Free Software Foundation, Inc.
+# Copyright (C) 1997-2012 Free Software Foundation, Inc.
 #
 # This file is free software; the Free Software Foundation
 # gives unlimited permission to copy and/or distribute it,
@@ -141,7 +141,7 @@
 Usually this means the macro was only invoked conditionally.]])
 fi])])
 
-# Copyright (C) 1999-2014 Free Software Foundation, Inc.
+# Copyright (C) 1999-2012 Free Software Foundation, Inc.
 #
 # This file is free software; the Free Software Foundation
 # gives unlimited permission to copy and/or distribute it,
@@ -332,7 +332,7 @@
 
 # Generate code to set up dependency tracking.              -*- Autoconf -*-
 
-# Copyright (C) 1999-2014 Free Software Foundation, Inc.
+# Copyright (C) 1999-2012 Free Software Foundation, Inc.
 #
 # This file is free software; the Free Software Foundation
 # gives unlimited permission to copy and/or distribute it,
@@ -343,7 +343,7 @@
 # ------------------------------
 AC_DEFUN([_AM_OUTPUT_DEPENDENCY_COMMANDS],
 [{
-  # Older Autoconf quotes --file arguments for eval, but not when files
+  # Autoconf 2.62 quotes --file arguments for eval, but not when files
   # are listed without --file.  Let's play safe and only enable the eval
   # if we detect the quoting.
   case $CONFIG_FILES in
@@ -372,7 +372,7 @@
     DEPDIR=`sed -n 's/^DEPDIR = //p' < "$mf"`
     test -z "$DEPDIR" && continue
     am__include=`sed -n 's/^am__include = //p' < "$mf"`
-    test -z "$am__include" && continue
+    test -z "am__include" && continue
     am__quote=`sed -n 's/^am__quote = //p' < "$mf"`
     # Find all dependency output files, they are included files with
     # $(DEPDIR) in their names.  We invoke sed twice because it is the
@@ -408,7 +408,7 @@
 
 # Do all the work for Automake.                             -*- Autoconf -*-
 
-# Copyright (C) 1996-2014 Free Software Foundation, Inc.
+# Copyright (C) 1996-2012 Free Software Foundation, Inc.
 #
 # This file is free software; the Free Software Foundation
 # gives unlimited permission to copy and/or distribute it,
@@ -416,12 +416,6 @@
 
 # This macro actually does too much.  Some checks are only needed if
 # your package does certain things.  But this isn't really a big deal.
-
-dnl Redefine AC_PROG_CC to automatically invoke _AM_PROG_CC_C_O.
-m4_define([AC_PROG_CC],
-m4_defn([AC_PROG_CC])
-[_AM_PROG_CC_C_O
-])
 
 # AM_INIT_AUTOMAKE(PACKAGE, VERSION, [NO-DEFINE])
 # AM_INIT_AUTOMAKE([OPTIONS])
@@ -435,7 +429,7 @@
 # arguments mandatory, and then we can depend on a new Autoconf
 # release and drop the old call support.
 AC_DEFUN([AM_INIT_AUTOMAKE],
-[AC_PREREQ([2.65])dnl
+[AC_PREREQ([2.62])dnl
 dnl Autoconf wants to disallow AM_ names.  We explicitly allow
 dnl the ones we care about.
 m4_pattern_allow([^AM_[A-Z]+FLAGS$])dnl
@@ -465,7 +459,8 @@
 dnl Distinguish between old-style and new-style calls.
 m4_ifval([$2],
 [AC_DIAGNOSE([obsolete],
-             [$0: two- and three-arguments forms are deprecated.])
+[$0: two- and three-arguments forms are deprecated.  For more info, see:
+http://www.gnu.org/software/automake/manual/automake.html#Modernize-AM_INIT_AUTOMAKE-invocation])
 m4_ifval([$3], [_AM_SET_OPTION([no-define])])dnl
  AC_SUBST([PACKAGE], [$1])dnl
  AC_SUBST([VERSION], [$2])],
@@ -498,8 +493,8 @@
 # <http://lists.gnu.org/archive/html/automake/2012-07/msg00001.html>
 # <http://lists.gnu.org/archive/html/automake/2012-07/msg00014.html>
 AC_SUBST([mkdir_p], ['$(MKDIR_P)'])
-# We need awk for the "check" target (and possibly the TAP driver).  The
-# system "awk" is bad on some platforms.
+# We need awk for the "check" target.  The system "awk" is bad on
+# some platforms.
 AC_REQUIRE([AC_PROG_AWK])dnl
 AC_REQUIRE([AC_PROG_MAKE_SET])dnl
 AC_REQUIRE([AM_SET_LEADING_DOT])dnl
@@ -519,63 +514,21 @@
 		  [_AM_DEPENDENCIES([OBJC])],
 		  [m4_define([AC_PROG_OBJC],
 			     m4_defn([AC_PROG_OBJC])[_AM_DEPENDENCIES([OBJC])])])dnl
-AC_PROVIDE_IFELSE([AC_PROG_OBJCXX],
+dnl Support for Objective C++ was only introduced in Autoconf 2.65,
+dnl but we still cater to Autoconf 2.62.
+m4_ifdef([AC_PROG_OBJCXX],
+[AC_PROVIDE_IFELSE([AC_PROG_OBJCXX],
 		  [_AM_DEPENDENCIES([OBJCXX])],
 		  [m4_define([AC_PROG_OBJCXX],
-			     m4_defn([AC_PROG_OBJCXX])[_AM_DEPENDENCIES([OBJCXX])])])dnl
-])
-AC_REQUIRE([AM_SILENT_RULES])dnl
-dnl The testsuite driver may need to know about EXEEXT, so add the
-dnl 'am__EXEEXT' conditional if _AM_COMPILER_EXEEXT was seen.  This
-dnl macro is hooked onto _AC_COMPILER_EXEEXT early, see below.
+			     m4_defn([AC_PROG_OBJCXX])[_AM_DEPENDENCIES([OBJCXX])])])])dnl
+])
+_AM_IF_OPTION([silent-rules], [AC_REQUIRE([AM_SILENT_RULES])])dnl
+dnl The 'parallel-tests' driver may need to know about EXEEXT, so add the
+dnl 'am__EXEEXT' conditional if _AM_COMPILER_EXEEXT was seen.  This macro
+dnl is hooked onto _AC_COMPILER_EXEEXT early, see below.
 AC_CONFIG_COMMANDS_PRE(dnl
 [m4_provide_if([_AM_COMPILER_EXEEXT],
   [AM_CONDITIONAL([am__EXEEXT], [test -n "$EXEEXT"])])])dnl
-
-# POSIX will say in a future version that running "rm -f" with no argument
-# is OK; and we want to be able to make that assumption in our Makefile
-# recipes.  So use an aggressive probe to check that the usage we want is
-# actually supported "in the wild" to an acceptable degree.
-# See automake bug#10828.
-# To make any issue more visible, cause the running configure to be aborted
-# by default if the 'rm' program in use doesn't match our expectations; the
-# user can still override this though.
-if rm -f && rm -fr && rm -rf; then : OK; else
-  cat >&2 <<'END'
-Oops!
-
-Your 'rm' program seems unable to run without file operands specified
-on the command line, even when the '-f' option is present.  This is contrary
-to the behaviour of most rm programs out there, and not conforming with
-the upcoming POSIX standard: <http://austingroupbugs.net/view.php?id=542>
-
-Please tell bug-automake@gnu.org about your system, including the value
-of your $PATH and any error possibly output before this message.  This
-can help us improve future automake versions.
-
-END
-  if test x"$ACCEPT_INFERIOR_RM_PROGRAM" = x"yes"; then
-    echo 'Configuration will proceed anyway, since you have set the' >&2
-    echo 'ACCEPT_INFERIOR_RM_PROGRAM variable to "yes"' >&2
-    echo >&2
-  else
-    cat >&2 <<'END'
-Aborting the configuration process, to ensure you take notice of the issue.
-
-You can download and install GNU coreutils to get an 'rm' implementation
-that behaves properly: <http://www.gnu.org/software/coreutils/>.
-
-If you want to complete the configuration process using your problematic
-'rm' anyway, export the environment variable ACCEPT_INFERIOR_RM_PROGRAM
-to "yes", and re-run configure.
-
-END
-    AC_MSG_ERROR([Your 'rm' program is bad, sorry.])
-  fi
-fi
-dnl The trailing newline in this macro's definition is deliberate, for
-dnl backward compatibility and to allow trailing 'dnl'-style comments
-dnl after the AM_INIT_AUTOMAKE invocation. See automake bug#16841.
 ])
 
 dnl Hook into '_AC_COMPILER_EXEEXT' early to learn its expansion.  Do not
@@ -583,6 +536,7 @@
 dnl mangled by Autoconf and run in a shell conditional statement.
 m4_define([_AC_COMPILER_EXEEXT],
 m4_defn([_AC_COMPILER_EXEEXT])[m4_provide([_AM_COMPILER_EXEEXT])])
+
 
 # When config.status generates a header, we must update the stamp-h file.
 # This file resides in the same directory as the config header
@@ -605,7 +559,7 @@
 done
 echo "timestamp for $_am_arg" >`AS_DIRNAME(["$_am_arg"])`/stamp-h[]$_am_stamp_count])
 
-# Copyright (C) 2001-2014 Free Software Foundation, Inc.
+# Copyright (C) 2001-2012 Free Software Foundation, Inc.
 #
 # This file is free software; the Free Software Foundation
 # gives unlimited permission to copy and/or distribute it,
@@ -616,7 +570,7 @@
 # Define $install_sh.
 AC_DEFUN([AM_PROG_INSTALL_SH],
 [AC_REQUIRE([AM_AUX_DIR_EXPAND])dnl
-if test x"${install_sh+set}" != xset; then
+if test x"${install_sh}" != xset; then
   case $am_aux_dir in
   *\ * | *\	*)
     install_sh="\${SHELL} '$am_aux_dir/install-sh'" ;;
@@ -626,7 +580,7 @@
 fi
 AC_SUBST([install_sh])])
 
-# Copyright (C) 2003-2014 Free Software Foundation, Inc.
+# Copyright (C) 2003-2012 Free Software Foundation, Inc.
 #
 # This file is free software; the Free Software Foundation
 # gives unlimited permission to copy and/or distribute it,
@@ -647,7 +601,7 @@
 
 # Check to see how 'make' treats includes.	            -*- Autoconf -*-
 
-# Copyright (C) 2001-2014 Free Software Foundation, Inc.
+# Copyright (C) 2001-2012 Free Software Foundation, Inc.
 #
 # This file is free software; the Free Software Foundation
 # gives unlimited permission to copy and/or distribute it,
@@ -695,9 +649,41 @@
 rm -f confinc confmf
 ])
 
+# Copyright (C) 1999-2012 Free Software Foundation, Inc.
+#
+# This file is free software; the Free Software Foundation
+# gives unlimited permission to copy and/or distribute it,
+# with or without modifications, as long as this notice is preserved.
+
+# AM_PROG_CC_C_O
+# --------------
+# Like AC_PROG_CC_C_O, but changed for automake.
+AC_DEFUN([AM_PROG_CC_C_O],
+[AC_REQUIRE([AC_PROG_CC_C_O])dnl
+AC_REQUIRE([AM_AUX_DIR_EXPAND])dnl
+AC_REQUIRE_AUX_FILE([compile])dnl
+# FIXME: we rely on the cache variable name because
+# there is no other way.
+set dummy $CC
+am_cc=`echo $[2] | sed ['s/[^a-zA-Z0-9_]/_/g;s/^[0-9]/_/']`
+eval am_t=\$ac_cv_prog_cc_${am_cc}_c_o
+if test "$am_t" != yes; then
+   # Losing compiler, so override with the script.
+   # FIXME: It is wrong to rewrite CC.
+   # But if we don't then we get into trouble of one sort or another.
+   # A longer-term fix would be to have automake use am__CC in this case,
+   # and then we could set am__CC="\$(top_srcdir)/compile \$(CC)"
+   CC="$am_aux_dir/compile $CC"
+fi
+dnl Make sure AC_PROG_CC is never called again, or it will override our
+dnl setting of CC.
+m4_define([AC_PROG_CC],
+          [m4_fatal([AC_PROG_CC cannot be called after AM_PROG_CC_C_O])])
+])
+
 # Fake the existence of programs that GNU maintainers use.  -*- Autoconf -*-
 
-# Copyright (C) 1997-2014 Free Software Foundation, Inc.
+# Copyright (C) 1997-2012 Free Software Foundation, Inc.
 #
 # This file is free software; the Free Software Foundation
 # gives unlimited permission to copy and/or distribute it,
@@ -712,8 +698,8 @@
 
 # AM_MISSING_HAS_RUN
 # ------------------
-# Define MISSING if not defined so far and test if it is modern enough.
-# If it is, set am_missing_run to use it, otherwise, to nothing.
+# Define MISSING if not defined so far and test if it supports --run.
+# If it does, set am_missing_run to use it, otherwise, to nothing.
 AC_DEFUN([AM_MISSING_HAS_RUN],
 [AC_REQUIRE([AM_AUX_DIR_EXPAND])dnl
 AC_REQUIRE_AUX_FILE([missing])dnl
@@ -726,8 +712,8 @@
   esac
 fi
 # Use eval to expand $SHELL
-if eval "$MISSING --is-lightweight"; then
-  am_missing_run="$MISSING "
+if eval "$MISSING --run true"; then
+  am_missing_run="$MISSING --run "
 else
   am_missing_run=
   AC_MSG_WARN(['missing' script is too old or missing])
@@ -736,7 +722,7 @@
 
 # Helper functions for option handling.                     -*- Autoconf -*-
 
-# Copyright (C) 2001-2014 Free Software Foundation, Inc.
+# Copyright (C) 2001-2012 Free Software Foundation, Inc.
 #
 # This file is free software; the Free Software Foundation
 # gives unlimited permission to copy and/or distribute it,
@@ -765,75 +751,12 @@
 AC_DEFUN([_AM_IF_OPTION],
 [m4_ifset(_AM_MANGLE_OPTION([$1]), [$2], [$3])])
 
-<<<<<<< HEAD
-# Copyright (C) 1999-2014 Free Software Foundation, Inc.
-=======
 # Copyright (C) 1999-2012 Free Software Foundation, Inc.
->>>>>>> d0bae062
-#
-# This file is free software; the Free Software Foundation
-# gives unlimited permission to copy and/or distribute it,
-# with or without modifications, as long as this notice is preserved.
-
-<<<<<<< HEAD
-# _AM_PROG_CC_C_O
-# ---------------
-# Like AC_PROG_CC_C_O, but changed for automake.  We rewrite AC_PROG_CC
-# to automatically call this.
-AC_DEFUN([_AM_PROG_CC_C_O],
-[AC_REQUIRE([AM_AUX_DIR_EXPAND])dnl
-AC_REQUIRE_AUX_FILE([compile])dnl
-AC_LANG_PUSH([C])dnl
-AC_CACHE_CHECK(
-  [whether $CC understands -c and -o together],
-  [am_cv_prog_cc_c_o],
-  [AC_LANG_CONFTEST([AC_LANG_PROGRAM([])])
-  # Make sure it works both with $CC and with simple cc.
-  # Following AC_PROG_CC_C_O, we do the test twice because some
-  # compilers refuse to overwrite an existing .o file with -o,
-  # though they will create one.
-  am_cv_prog_cc_c_o=yes
-  for am_i in 1 2; do
-    if AM_RUN_LOG([$CC -c conftest.$ac_ext -o conftest2.$ac_objext]) \
-         && test -f conftest2.$ac_objext; then
-      : OK
-    else
-      am_cv_prog_cc_c_o=no
-      break
-    fi
-  done
-  rm -f core conftest*
-  unset am_i])
-if test "$am_cv_prog_cc_c_o" != yes; then
-   # Losing compiler, so override with the script.
-   # FIXME: It is wrong to rewrite CC.
-   # But if we don't then we get into trouble of one sort or another.
-   # A longer-term fix would be to have automake use am__CC in this case,
-   # and then we could set am__CC="\$(top_srcdir)/compile \$(CC)"
-   CC="$am_aux_dir/compile $CC"
-fi
-AC_LANG_POP([C])])
-
-# For backward compatibility.
-AC_DEFUN_ONCE([AM_PROG_CC_C_O], [AC_REQUIRE([AC_PROG_CC])])
-
-# Copyright (C) 2001-2014 Free Software Foundation, Inc.
-#
-# This file is free software; the Free Software Foundation
-# gives unlimited permission to copy and/or distribute it,
-# with or without modifications, as long as this notice is preserved.
-
-# AM_RUN_LOG(COMMAND)
-# -------------------
-# Run COMMAND, save the exit status in ac_status, and log it.
-# (This has been adapted from Autoconf's _AC_RUN_LOG macro.)
-AC_DEFUN([AM_RUN_LOG],
-[{ echo "$as_me:$LINENO: $1" >&AS_MESSAGE_LOG_FD
-   ($1) >&AS_MESSAGE_LOG_FD 2>&AS_MESSAGE_LOG_FD
-   ac_status=$?
-   echo "$as_me:$LINENO: \$? = $ac_status" >&AS_MESSAGE_LOG_FD
-   (exit $ac_status); }])
-=======
+#
+# This file is free software; the Free Software Foundation
+# gives unlimited permission to copy and/or distribute it,
+# with or without modifications, as long as this notice is preserved.
+
 
 # AM_PATH_PYTHON([MINIMUM-VERSION], [ACTION-IF-FOUND], [ACTION-IF-NOT-FOUND])
 # ---------------------------------------------------------------------------
@@ -1029,11 +952,10 @@
 for i in list(range(0, 4)): minverhex = (minverhex << 8) + minver[[i]]
 sys.exit(sys.hexversion < minverhex)"
   AS_IF([AM_RUN_LOG([$1 -c "$prog"])], [$3], [$4])])
->>>>>>> d0bae062
 
 # Check to make sure that the build environment is sane.    -*- Autoconf -*-
 
-# Copyright (C) 1996-2014 Free Software Foundation, Inc.
+# Copyright (C) 1996-2012 Free Software Foundation, Inc.
 #
 # This file is free software; the Free Software Foundation
 # gives unlimited permission to copy and/or distribute it,
@@ -1114,7 +1036,7 @@
 rm -f conftest.file
 ])
 
-# Copyright (C) 2009-2014 Free Software Foundation, Inc.
+# Copyright (C) 2009-2012 Free Software Foundation, Inc.
 #
 # This file is free software; the Free Software Foundation
 # gives unlimited permission to copy and/or distribute it,
@@ -1174,7 +1096,7 @@
 _AM_SUBST_NOTMAKE([AM_BACKSLASH])dnl
 ])
 
-# Copyright (C) 2001-2014 Free Software Foundation, Inc.
+# Copyright (C) 2001-2012 Free Software Foundation, Inc.
 #
 # This file is free software; the Free Software Foundation
 # gives unlimited permission to copy and/or distribute it,
@@ -1202,7 +1124,7 @@
 INSTALL_STRIP_PROGRAM="\$(install_sh) -c -s"
 AC_SUBST([INSTALL_STRIP_PROGRAM])])
 
-# Copyright (C) 2006-2014 Free Software Foundation, Inc.
+# Copyright (C) 2006-2012 Free Software Foundation, Inc.
 #
 # This file is free software; the Free Software Foundation
 # gives unlimited permission to copy and/or distribute it,
@@ -1221,7 +1143,7 @@
 
 # Check how to create a tarball.                            -*- Autoconf -*-
 
-# Copyright (C) 2004-2014 Free Software Foundation, Inc.
+# Copyright (C) 2004-2012 Free Software Foundation, Inc.
 #
 # This file is free software; the Free Software Foundation
 # gives unlimited permission to copy and/or distribute it,
@@ -1240,114 +1162,76 @@
 # Substitute a variable $(am__untar) that extract such
 # a tarball read from stdin.
 #     $(am__untar) < result.tar
-#
 AC_DEFUN([_AM_PROG_TAR],
 [# Always define AMTAR for backward compatibility.  Yes, it's still used
 # in the wild :-(  We should find a proper way to deprecate it ...
 AC_SUBST([AMTAR], ['$${TAR-tar}'])
-
-# We'll loop over all known methods to create a tar archive until one works.
+m4_if([$1], [v7],
+     [am__tar='$${TAR-tar} chof - "$$tardir"' am__untar='$${TAR-tar} xf -'],
+     [m4_case([$1], [ustar],, [pax],,
+              [m4_fatal([Unknown tar format])])
+AC_MSG_CHECKING([how to create a $1 tar archive])
+# Loop over all known methods to create a tar archive until one works.
 _am_tools='gnutar m4_if([$1], [ustar], [plaintar]) pax cpio none'
-
-m4_if([$1], [v7],
-  [am__tar='$${TAR-tar} chof - "$$tardir"' am__untar='$${TAR-tar} xf -'],
-
-  [m4_case([$1],
-    [ustar],
-     [# The POSIX 1988 'ustar' format is defined with fixed-size fields.
-      # There is notably a 21 bits limit for the UID and the GID.  In fact,
-      # the 'pax' utility can hang on bigger UID/GID (see automake bug#8343
-      # and bug#13588).
-      am_max_uid=2097151 # 2^21 - 1
-      am_max_gid=$am_max_uid
-      # The $UID and $GID variables are not portable, so we need to resort
-      # to the POSIX-mandated id(1) utility.  Errors in the 'id' calls
-      # below are definitely unexpected, so allow the users to see them
-      # (that is, avoid stderr redirection).
-      am_uid=`id -u || echo unknown`
-      am_gid=`id -g || echo unknown`
-      AC_MSG_CHECKING([whether UID '$am_uid' is supported by ustar format])
-      if test $am_uid -le $am_max_uid; then
-         AC_MSG_RESULT([yes])
-      else
-         AC_MSG_RESULT([no])
-         _am_tools=none
-      fi
-      AC_MSG_CHECKING([whether GID '$am_gid' is supported by ustar format])
-      if test $am_gid -le $am_max_gid; then
-         AC_MSG_RESULT([yes])
-      else
-        AC_MSG_RESULT([no])
-        _am_tools=none
-      fi],
-
-  [pax],
-    [],
-
-  [m4_fatal([Unknown tar format])])
-
-  AC_MSG_CHECKING([how to create a $1 tar archive])
-
-  # Go ahead even if we have the value already cached.  We do so because we
-  # need to set the values for the 'am__tar' and 'am__untar' variables.
-  _am_tools=${am_cv_prog_tar_$1-$_am_tools}
-
-  for _am_tool in $_am_tools; do
-    case $_am_tool in
-    gnutar)
-      for _am_tar in tar gnutar gtar; do
-        AM_RUN_LOG([$_am_tar --version]) && break
-      done
-      am__tar="$_am_tar --format=m4_if([$1], [pax], [posix], [$1]) -chf - "'"$$tardir"'
-      am__tar_="$_am_tar --format=m4_if([$1], [pax], [posix], [$1]) -chf - "'"$tardir"'
-      am__untar="$_am_tar -xf -"
-      ;;
-    plaintar)
-      # Must skip GNU tar: if it does not support --format= it doesn't create
-      # ustar tarball either.
-      (tar --version) >/dev/null 2>&1 && continue
-      am__tar='tar chf - "$$tardir"'
-      am__tar_='tar chf - "$tardir"'
-      am__untar='tar xf -'
-      ;;
-    pax)
-      am__tar='pax -L -x $1 -w "$$tardir"'
-      am__tar_='pax -L -x $1 -w "$tardir"'
-      am__untar='pax -r'
-      ;;
-    cpio)
-      am__tar='find "$$tardir" -print | cpio -o -H $1 -L'
-      am__tar_='find "$tardir" -print | cpio -o -H $1 -L'
-      am__untar='cpio -i -H $1 -d'
-      ;;
-    none)
-      am__tar=false
-      am__tar_=false
-      am__untar=false
-      ;;
-    esac
-
-    # If the value was cached, stop now.  We just wanted to have am__tar
-    # and am__untar set.
-    test -n "${am_cv_prog_tar_$1}" && break
-
-    # tar/untar a dummy directory, and stop if the command works.
-    rm -rf conftest.dir
-    mkdir conftest.dir
-    echo GrepMe > conftest.dir/file
-    AM_RUN_LOG([tardir=conftest.dir && eval $am__tar_ >conftest.tar])
-    rm -rf conftest.dir
-    if test -s conftest.tar; then
-      AM_RUN_LOG([$am__untar <conftest.tar])
-      AM_RUN_LOG([cat conftest.dir/file])
-      grep GrepMe conftest.dir/file >/dev/null 2>&1 && break
-    fi
-  done
+_am_tools=${am_cv_prog_tar_$1-$_am_tools}
+# Do not fold the above two line into one, because Tru64 sh and
+# Solaris sh will not grok spaces in the rhs of '-'.
+for _am_tool in $_am_tools
+do
+  case $_am_tool in
+  gnutar)
+    for _am_tar in tar gnutar gtar;
+    do
+      AM_RUN_LOG([$_am_tar --version]) && break
+    done
+    am__tar="$_am_tar --format=m4_if([$1], [pax], [posix], [$1]) -chf - "'"$$tardir"'
+    am__tar_="$_am_tar --format=m4_if([$1], [pax], [posix], [$1]) -chf - "'"$tardir"'
+    am__untar="$_am_tar -xf -"
+    ;;
+  plaintar)
+    # Must skip GNU tar: if it does not support --format= it doesn't create
+    # ustar tarball either.
+    (tar --version) >/dev/null 2>&1 && continue
+    am__tar='tar chf - "$$tardir"'
+    am__tar_='tar chf - "$tardir"'
+    am__untar='tar xf -'
+    ;;
+  pax)
+    am__tar='pax -L -x $1 -w "$$tardir"'
+    am__tar_='pax -L -x $1 -w "$tardir"'
+    am__untar='pax -r'
+    ;;
+  cpio)
+    am__tar='find "$$tardir" -print | cpio -o -H $1 -L'
+    am__tar_='find "$tardir" -print | cpio -o -H $1 -L'
+    am__untar='cpio -i -H $1 -d'
+    ;;
+  none)
+    am__tar=false
+    am__tar_=false
+    am__untar=false
+    ;;
+  esac
+
+  # If the value was cached, stop now.  We just wanted to have am__tar
+  # and am__untar set.
+  test -n "${am_cv_prog_tar_$1}" && break
+
+  # tar/untar a dummy directory, and stop if the command works
   rm -rf conftest.dir
-
-  AC_CACHE_VAL([am_cv_prog_tar_$1], [am_cv_prog_tar_$1=$_am_tool])
-  AC_MSG_RESULT([$am_cv_prog_tar_$1])])
-
+  mkdir conftest.dir
+  echo GrepMe > conftest.dir/file
+  AM_RUN_LOG([tardir=conftest.dir && eval $am__tar_ >conftest.tar])
+  rm -rf conftest.dir
+  if test -s conftest.tar; then
+    AM_RUN_LOG([$am__untar <conftest.tar])
+    grep GrepMe conftest.dir/file >/dev/null 2>&1 && break
+  fi
+done
+rm -rf conftest.dir
+
+AC_CACHE_VAL([am_cv_prog_tar_$1], [am_cv_prog_tar_$1=$_am_tool])
+AC_MSG_RESULT([$am_cv_prog_tar_$1])])
 AC_SUBST([am__tar])
 AC_SUBST([am__untar])
 ]) # _AM_PROG_TAR
