/*!
 * \file SU2_CFD.cpp
 * \brief Main file of the SU2 Computational Fluid Dynamics code
 * \author F. Palacios, T. Economon
 * \version 5.0.0 "Raven"
 *
 * SU2 Original Developers: Dr. Francisco D. Palacios.
 *                          Dr. Thomas D. Economon.
 *
 * SU2 Developers: Prof. Juan J. Alonso's group at Stanford University.
 *                 Prof. Piero Colonna's group at Delft University of Technology.
 *                 Prof. Nicolas R. Gauger's group at Kaiserslautern University of Technology.
 *                 Prof. Alberto Guardone's group at Polytechnic University of Milan.
 *                 Prof. Rafael Palacios' group at Imperial College London.
 *                 Prof. Edwin van der Weide's group at the University of Twente.
 *                 Prof. Vincent Terrapon's group at the University of Liege.
 *
 * Copyright (C) 2012-2017 SU2, the open-source CFD code.
 *
 * SU2 is free software; you can redistribute it and/or
 * modify it under the terms of the GNU Lesser General Public
 * License as published by the Free Software Foundation; either
 * version 2.1 of the License, or (at your option) any later version.
 *
 * SU2 is distributed in the hope that it will be useful,
 * but WITHOUT ANY WARRANTY; without even the implied warranty of
 * MERCHANTABILITY or FITNESS FOR A PARTICULAR PURPOSE. See the GNU
 * Lesser General Public License for more details.
 *
 * You should have received a copy of the GNU Lesser General Public
 * License along with SU2. If not, see <http://www.gnu.org/licenses/>.
 */

#include "../include/SU2_CFD.hpp"

using namespace std;

int main(int argc, char *argv[]) {
  
  unsigned short nZone, nDim;
  char config_file_name[MAX_STRING_SIZE];
<<<<<<< HEAD
  bool fsi, cht;
=======
  bool fsi, turbo;
>>>>>>> 73bca7c6
  
  /*--- MPI initialization, and buffer setting ---*/
  
#ifdef HAVE_MPI
  int  buffsize;
  char *buffptr;
  SU2_MPI::Init(&argc, &argv);
  MPI_Buffer_attach( malloc(BUFSIZE), BUFSIZE );
  SU2_Comm MPICommunicator(MPI_COMM_WORLD);
#else
  SU2_Comm MPICommunicator(0);
#endif
  
  /*--- Create a pointer to the main SU2 Driver ---*/
  
  CDriver *driver = NULL;

  /*--- Load in the number of zones and spatial dimensions in the mesh file (If no config
   file is specified, default.cfg is used) ---*/

  if (argc == 2) { strcpy(config_file_name, argv[1]); }
  else { strcpy(config_file_name, "default.cfg"); }

  /*--- Read the name and format of the input mesh file to get from the mesh
   file the number of zones and dimensions from the numerical grid (required
   for variables allocation)  ---*/

  CConfig *config = NULL;
  config = new CConfig(config_file_name, SU2_CFD);

  nZone = CConfig::GetnZone(config->GetMesh_FileName(), config->GetMesh_FileFormat(), config);
  nDim  = CConfig::GetnDim(config->GetMesh_FileName(), config->GetMesh_FileFormat());
<<<<<<< HEAD
  fsi = config->GetFSI_Simulation();
  cht = config->GetCHT_Simulation();
=======
  fsi   = config->GetFSI_Simulation();
  turbo = config->GetBoolTurbomachinery();
>>>>>>> 73bca7c6

  /*--- First, given the basic information about the number of zones and the
   solver types from the config, instantiate the appropriate driver for the problem
   and perform all the preprocessing. ---*/

  if ( (config->GetKind_Solver() == FEM_ELASTICITY ||
        config->GetKind_Solver() == POISSON_EQUATION ||
        config->GetKind_Solver() == WAVE_EQUATION ||
        config->GetKind_Solver() == HEAT_EQUATION) ) {

    /*--- Single zone problem: instantiate the single zone driver class. ---*/
    
    if (nZone > 1 ) {
      cout << "The required solver doesn't support multizone simulations" << endl; 
      exit(EXIT_FAILURE);
    }
    
    driver = new CGeneralDriver(config_file_name, nZone, nDim, MPICommunicator);

  } else if (config->GetUnsteady_Simulation() == HARMONIC_BALANCE) {

    /*--- Harmonic balance problem: instantiate the Harmonic Balance driver class. ---*/

    driver = new CHBDriver(config_file_name, nZone, nDim, MPICommunicator);

  } else if ((nZone == 2) && fsi) {

    /*--- FSI problem: instantiate the FSI driver class. ---*/

    driver = new CFSIDriver(config_file_name, nZone, nDim, MPICommunicator);

  } else if ((nZone == 2) && cht ) {

    driver = new CCHTDriver(config_file_name, nZone, nDim, MPICommunicator);

  } else {

    /*--- Multi-zone problem: instantiate the multi-zone driver class by default
    or a specialized driver class for a particular multi-physics problem. ---*/

    if (config->GetDiscrete_Adjoint()) {

      if (turbo) {

        driver = new CDiscAdjTurbomachineryDriver(config_file_name, nZone, nDim, MPICommunicator);

      } else {

        driver = new CDiscAdjFluidDriver(config_file_name, nZone, nDim, MPICommunicator);
        
      }

    } else if (turbo) {

      driver = new CTurbomachineryDriver(config_file_name, nZone, nDim, MPICommunicator);

    } else {

      /*--- Instantiate the class for external aerodynamics ---*/

      driver = new CFluidDriver(config_file_name, nZone, nDim, MPICommunicator);
      
    }
    
  }

  delete config;
  config = NULL;

  /*--- Launch the main external loop of the solver ---*/
  
  driver->StartSolver();

  /*--- Postprocess all the containers, close history file, exit SU2 ---*/
  
  driver->Postprocessing();

  if (driver != NULL) delete driver;
  driver = NULL;

  /*--- Finalize MPI parallelization ---*/

#ifdef HAVE_MPI
  MPI_Buffer_detach(&buffptr, &buffsize);
  free(buffptr);
  MPI_Finalize();
#endif
  
  return EXIT_SUCCESS;
  
}<|MERGE_RESOLUTION|>--- conflicted
+++ resolved
@@ -39,11 +39,7 @@
   
   unsigned short nZone, nDim;
   char config_file_name[MAX_STRING_SIZE];
-<<<<<<< HEAD
-  bool fsi, cht;
-=======
-  bool fsi, turbo;
->>>>>>> 73bca7c6
+  bool fsi, cht, turbo;
   
   /*--- MPI initialization, and buffer setting ---*/
   
@@ -76,13 +72,9 @@
 
   nZone = CConfig::GetnZone(config->GetMesh_FileName(), config->GetMesh_FileFormat(), config);
   nDim  = CConfig::GetnDim(config->GetMesh_FileName(), config->GetMesh_FileFormat());
-<<<<<<< HEAD
-  fsi = config->GetFSI_Simulation();
-  cht = config->GetCHT_Simulation();
-=======
   fsi   = config->GetFSI_Simulation();
   turbo = config->GetBoolTurbomachinery();
->>>>>>> 73bca7c6
+  cht = config->GetCHT_Simulation();
 
   /*--- First, given the basic information about the number of zones and the
    solver types from the config, instantiate the appropriate driver for the problem
