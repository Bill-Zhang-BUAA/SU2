/*!
 * \file driver_structure.cpp
 * \brief The main subroutines for driving single or multi-zone problems.
 * \author T. Economon, H. Kline, R. Sanchez, F. Palacios
 * \version 6.1.0 "Falcon"
 *
 * The current SU2 release has been coordinated by the
 * SU2 International Developers Society <www.su2devsociety.org>
 * with selected contributions from the open-source community.
 *
 * The main research teams contributing to the current release are:
 *  - Prof. Juan J. Alonso's group at Stanford University.
 *  - Prof. Piero Colonna's group at Delft University of Technology.
 *  - Prof. Nicolas R. Gauger's group at Kaiserslautern University of Technology.
 *  - Prof. Alberto Guardone's group at Polytechnic University of Milan.
 *  - Prof. Rafael Palacios' group at Imperial College London.
 *  - Prof. Vincent Terrapon's group at the University of Liege.
 *  - Prof. Edwin van der Weide's group at the University of Twente.
 *  - Lab. of New Concepts in Aeronautics at Tech. Institute of Aeronautics.
 *
 * Copyright 2012-2018, Francisco D. Palacios, Thomas D. Economon,
 *                      Tim Albring, and the SU2 contributors.
 *
 * SU2 is free software; you can redistribute it and/or
 * modify it under the terms of the GNU Lesser General Public
 * License as published by the Free Software Foundation; either
 * version 2.1 of the License, or (at your option) any later version.
 *
 * SU2 is distributed in the hope that it will be useful,
 * but WITHOUT ANY WARRANTY; without even the implied warranty of
 * MERCHANTABILITY or FITNESS FOR A PARTICULAR PURPOSE. See the GNU
 * Lesser General Public License for more details.
 *
 * You should have received a copy of the GNU Lesser General Public
 * License along with SU2. If not, see <http://www.gnu.org/licenses/>.
 */

#include "../include/driver_structure.hpp"
#include "../include/definition_structure.hpp"

#ifdef VTUNEPROF
#include <ittnotify.h>
#endif

CDriver::CDriver(char* confFile,
                 unsigned short val_nZone,
                 unsigned short val_nDim,
                 bool val_periodic,
                 SU2_Comm MPICommunicator):config_file_name(confFile), StartTime(0.0), StopTime(0.0), UsedTime(0.0), ExtIter(0), nZone(val_nZone), nDim(val_nDim), StopCalc(false), fsi(false), fem_solver(false) {


  unsigned short jZone, iSol;
  unsigned short Kind_Grid_Movement;
  bool initStaticMovement;
  double tick = 0.0;

  SU2_MPI::SetComm(MPICommunicator);

  rank = SU2_MPI::GetRank();
  size = SU2_MPI::GetSize();

  /*--- Start timer to track preprocessing for benchmarking. ---*/
  
#ifndef HAVE_MPI
  StartTime = su2double(clock())/su2double(CLOCKS_PER_SEC);
#else
  StartTime = MPI_Wtime();
#endif
  
  /*--- Create pointers to all of the classes that may be used throughout
   the SU2_CFD code. In general, the pointers are instantiated down a
   hierarchy over all zones, multigrid levels, equation sets, and equation
   terms as described in the comments below. ---*/

  ConvHist_file                  = NULL;
  iteration_container            = NULL;
  output                         = NULL;
  integration_container          = NULL;
  geometry_container             = NULL;
  solver_container               = NULL;
  numerics_container             = NULL;
  config_container               = NULL;
  surface_movement               = NULL;
  grid_movement                  = NULL;
  FFDBox                         = NULL;
  interpolator_container         = NULL;
  transfer_container             = NULL;
  transfer_types                 = NULL;
  nInst                          = NULL;


  /*--- Definition and of the containers for all possible zones. ---*/

  iteration_container            = new CIteration**[nZone];
  solver_container               = new CSolver****[nZone];
  integration_container          = new CIntegration***[nZone];
  numerics_container             = new CNumerics*****[nZone];
  config_container               = new CConfig*[nZone];
  geometry_container             = new CGeometry***[nZone];
  surface_movement               = new CSurfaceMovement*[nZone];
  grid_movement                  = new CVolumetricMovement**[nZone];
  FFDBox                         = new CFreeFormDefBox**[nZone];
  interpolator_container         = new CInterpolator**[nZone];
  transfer_container             = new CTransfer**[nZone];
  transfer_types                 = new unsigned short*[nZone];
  nInst                          = new unsigned short[nZone];


  for (iZone = 0; iZone < nZone; iZone++) {
    solver_container[iZone]               = NULL;
    integration_container[iZone]          = NULL;
    numerics_container[iZone]             = NULL;
    config_container[iZone]               = NULL;
    geometry_container[iZone]             = NULL;
    surface_movement[iZone]               = NULL;
    grid_movement[iZone]                  = NULL;
    FFDBox[iZone]                         = NULL;
    interpolator_container[iZone]         = NULL;
    transfer_container[iZone]             = NULL;
    transfer_types[iZone]                 = new unsigned short[nZone];
    nInst[iZone]                          = 1;
  }

  /*--- Loop over all zones to initialize the various classes. In most
   cases, nZone is equal to one. This represents the solution of a partial
   differential equation on a single block, unstructured mesh. ---*/

  for (iZone = 0; iZone < nZone; iZone++) {

    /*--- Definition of the configuration option class for all zones. In this
     constructor, the input configuration file is parsed and all options are
     read and stored. ---*/

    config_container[iZone] = new CConfig(config_file_name, SU2_CFD, iZone, nZone, nDim, VERB_HIGH);

    /*--- Determine whether or not the FEM solver is used, which decides the
     type of geometry classes that are instantiated. ---*/
    fem_solver = ((config_container[iZone]->GetKind_Solver() == FEM_EULER)         ||
                  (config_container[iZone]->GetKind_Solver() == FEM_NAVIER_STOKES) ||
                  (config_container[iZone]->GetKind_Solver() == FEM_RANS)          ||
                  (config_container[iZone]->GetKind_Solver() == FEM_LES)           ||
                  (config_container[iZone]->GetKind_Solver() == DISC_ADJ_DG_EULER) ||
                  (config_container[iZone]->GetKind_Solver() == DISC_ADJ_DG_NS)    ||
                  (config_container[iZone]->GetKind_Solver() == DISC_ADJ_DG_RANS));

    /*--- Set the MPI communicator ---*/

    config_container[iZone]->SetMPICommunicator(MPICommunicator);

    /*--- Read the number of instances for each zone ---*/

    nInst[iZone] = config_container[iZone]->GetnTimeInstances();

    geometry_container[iZone] = new CGeometry** [nInst[iZone]];

    for (iInst = 0; iInst < nInst[iZone]; iInst++){

      config_container[iZone]->SetiInst(iInst);

      /*--- Definition of the geometry class to store the primal grid in the
     partitioning process. ---*/

      CGeometry *geometry_aux = NULL;

      /*--- For the FEM solver with time-accurate local time-stepping, use
       a dummy solver class to retrieve the initial flow state. ---*/

      CSolver *solver_aux = NULL;
      if (fem_solver) solver_aux = new CFEM_DG_EulerSolver(config_container[iZone], nDim, MESH_0);

      /*--- All ranks process the grid and call ParMETIS for partitioning ---*/

      config_container[ZONE_0]->Tick(&tick);
      geometry_aux = new CPhysicalGeometry(config_container[iZone], iZone, nZone);
      config_container[ZONE_0]->Tock(tick,"CPhysicalGeometry_1",1);

      /*--- Color the initial grid and set the send-receive domains (ParMETIS) ---*/

      config_container[ZONE_0]->Tick(&tick);
      if ( fem_solver ) geometry_aux->SetColorFEMGrid_Parallel(config_container[iZone]);
      else              geometry_aux->SetColorGrid_Parallel(config_container[iZone]);
      config_container[ZONE_0]->Tock(tick,"SetColorGrid_Parallel",1);

      /*--- Allocate the memory of the current domain, and divide the grid
     between the ranks. ---*/

      config_container[ZONE_0]->Tick(&tick);
      geometry_container[iZone][iInst] = NULL;
      geometry_container[iZone][iInst] = new CGeometry *[config_container[iZone]->GetnMGLevels()+1];


      if( fem_solver ) {
        switch( config_container[iZone]->GetKind_FEM_Flow() ) {
          case DG: {
            geometry_container[iZone][iInst][MESH_0] = new CMeshFEM_DG(geometry_aux, config_container[iZone]);
            break;
          }
        }

        default: {
          SU2_MPI::Error("Unknown FEM flow solver.", CURRENT_FUNCTION);
          break;
        }
      }
      else {

        /*--- Until we finish the new periodic BC implementation, use the old
         partitioning routines for cases with periodic BCs. The old routines 
         will be entirely removed eventually in favor of the new methods. ---*/

        if (val_periodic) {
          geometry_container[iZone][iInst][MESH_0] = new CPhysicalGeometry(geometry_aux, config_container[iZone]);
        } else {
          geometry_container[iZone][iInst][MESH_0] = new CPhysicalGeometry(geometry_aux, config_container[iZone], val_periodic);
        }
      }
      config_container[ZONE_0]->Tock(tick,"CPhysicalGeometry_2",1);


      /*--- Deallocate the memory of geometry_aux and solver_aux ---*/

      delete geometry_aux;
      if (solver_aux != NULL) delete solver_aux;

      /*--- Add the Send/Receive boundaries ---*/
      config_container[ZONE_0]->Tick(&tick);
      geometry_container[iZone][iInst][MESH_0]->SetSendReceive(config_container[iZone]);
      config_container[ZONE_0]->Tock(tick,"SetSendReceive",1);

      /*--- Add the Send/Receive boundaries ---*/
      config_container[ZONE_0]->Tick(&tick);
      geometry_container[iZone][iInst][MESH_0]->SetBoundaries(config_container[iZone]);
      config_container[ZONE_0]->Tock(tick,"SetBoundaries",1);
    }

  }

  /*--- Preprocessing of the geometry for all zones. In this routine, the edge-
   based data structure is constructed, i.e. node and cell neighbors are
   identified and linked, face areas and volumes of the dual mesh cells are
   computed, and the multigrid levels are created using an agglomeration procedure. ---*/

  if (rank == MASTER_NODE)
    cout << endl <<"------------------------- Geometry Preprocessing ------------------------" << endl;

  config_container[ZONE_0]->Tick(&tick);
  if( fem_solver ) {
    switch( config_container[ZONE_0]->GetKind_FEM_Flow() ) {
      case DG: {
        Geometrical_Preprocessing_DGFEM();
        break;
      }
    }
  }
  else {
    Geometrical_Preprocessing();
  }
  config_container[ZONE_0]->Tock(tick,"Geometrical_Preprocessing",1);

  for (iZone = 0; iZone < nZone; iZone++) {

    for (iInst = 0; iInst < nInst[iZone]; iInst++){

      /*--- Computation of wall distances for turbulence modeling ---*/

      if ((config_container[iZone]->GetKind_Solver() == RANS) ||
          (config_container[iZone]->GetKind_Solver() == ADJ_RANS) ||
          (config_container[iZone]->GetKind_Solver() == DISC_ADJ_RANS) ||
          (config_container[iZone]->GetKind_Solver() == FEM_RANS) ||
          (config_container[iZone]->GetKind_Solver() == FEM_LES) ) {

        if (rank == MASTER_NODE)
          cout << "Computing wall distances." << endl;

        config_container[ZONE_0]->Tick(&tick);
        geometry_container[iZone][iInst][MESH_0]->ComputeWall_Distance(config_container[iZone]);
        config_container[ZONE_0]->Tock(tick,"ComputeWall_Distance",1);
      }

      /*--- Computation of positive surface area in the z-plane which is used for
     the calculation of force coefficient (non-dimensionalization). ---*/

      config_container[ZONE_0]->Tick(&tick);
      geometry_container[iZone][iInst][MESH_0]->SetPositive_ZArea(config_container[iZone]);
      config_container[ZONE_0]->Tock(tick,"SetPositive_ZArea",1);

      /*--- Set the near-field, interface and actuator disk boundary conditions, if necessary. ---*/

      for (iMesh = 0; iMesh <= config_container[iZone]->GetnMGLevels(); iMesh++) {
        geometry_container[iZone][iInst][iMesh]->MatchNearField(config_container[iZone]);
        geometry_container[iZone][iInst][iMesh]->MatchInterface(config_container[iZone]);
        geometry_container[iZone][iInst][iMesh]->MatchActuator_Disk(config_container[iZone]);
      }

    }

  }

  /*--- If activated by the compile directive, perform a partition analysis. ---*/
#if PARTITION
  if( fem_solver ) Partition_Analysis_FEM(geometry_container[ZONE_0][INST_0][MESH_0], config_container[ZONE_0]);
  else Partition_Analysis(geometry_container[ZONE_0][INST_0][MESH_0], config_container[ZONE_0]);
#endif

  /*--- Output some information about the driver that has been instantiated for the problem. ---*/

  if (rank == MASTER_NODE)
    cout << endl <<"------------------------- Driver information --------------------------" << endl;

  fsi = config_container[ZONE_0]->GetFSI_Simulation();
  bool stat_fsi = ((config_container[ZONE_0]->GetDynamic_Analysis() == STATIC) && (config_container[ZONE_0]->GetUnsteady_Simulation() == STEADY));
  bool disc_adj_fsi = (config_container[ZONE_0]->GetDiscrete_Adjoint());

  if ( (config_container[ZONE_0]->GetKind_Solver() == FEM_ELASTICITY ||
        config_container[ZONE_0]->GetKind_Solver() == DISC_ADJ_FEM ||
        config_container[ZONE_0]->GetKind_Solver() == POISSON_EQUATION ||
        config_container[ZONE_0]->GetKind_Solver() == WAVE_EQUATION ||
        config_container[ZONE_0]->GetKind_Solver() == HEAT_EQUATION) ) {
    if (rank == MASTER_NODE) cout << "A General driver has been instantiated." << endl;
  }
  else if (config_container[ZONE_0]->GetUnsteady_Simulation() == HARMONIC_BALANCE) {
    if (rank == MASTER_NODE) cout << "A Harmonic Balance driver has been instantiated." << endl;
  }
  else if (nZone == 2 && fsi) {
    if (disc_adj_fsi) {
      if (stat_fsi)
        if (rank == MASTER_NODE) cout << "A Discrete-Adjoint driver for Fluid-Structure Interaction has been instantiated." << endl;
    }
    else{
      if (stat_fsi){if (rank == MASTER_NODE) cout << "A Static Fluid-Structure Interaction driver has been instantiated." << endl;}
      else{if (rank == MASTER_NODE) cout << "A Dynamic Fluid-Structure Interaction driver has been instantiated." << endl;}
    }

  }
  else if (config_container[ZONE_0]->GetBoolZoneSpecific()) {
    if (rank == MASTER_NODE) {
      cout << "A multi physical zones driver has been instantiated." << endl;
      for(unsigned short iZone = 0; iZone < nZone; iZone++) {

        unsigned short Kind_Regime = config_container[iZone]->GetKind_Regime();
        cout << "   Zone " << (iZone+1) << ": ";

        switch (config_container[iZone]->GetKind_Solver()) {
          case EULER: case DISC_ADJ_EULER:
            if (Kind_Regime == COMPRESSIBLE) cout << "Compressible Euler equations." << endl;
            if (Kind_Regime == INCOMPRESSIBLE) cout << "Incompressible Euler equations." << endl;
            break;
          case NAVIER_STOKES: case DISC_ADJ_NAVIER_STOKES:
            if (Kind_Regime == COMPRESSIBLE) cout << "Compressible Laminar Navier-Stokes' equations." << endl;
            if (Kind_Regime == INCOMPRESSIBLE) cout << "Incompressible Laminar Navier-Stokes' equations." << endl;
            break;
          case RANS: case DISC_ADJ_RANS:
            if (Kind_Regime == COMPRESSIBLE) cout << "Compressible RANS equations." << endl;
            if (Kind_Regime == INCOMPRESSIBLE) cout << "Incompressible RANS equations." << endl;
            break;
          case POISSON_EQUATION: cout << "Poisson equation." << endl; break;
          case WAVE_EQUATION: cout << "Wave equation." << endl; break;
          case HEAT_EQUATION: case HEAT_EQUATION_FVM: cout << "Heat equation." << endl; break;
          case FEM_ELASTICITY: case DISC_ADJ_FEM: cout << "Geometrically linear elasticity solver." << endl; break;
          case ADJ_EULER: cout << "Continuous Euler adjoint equations." << endl; break;
          case ADJ_NAVIER_STOKES: cout << "Continuous Navier-Stokes adjoint equations." << endl; break;
          case ADJ_RANS: cout << "Continuous RANS adjoint equations." << endl; break;
        }
      }
    }
  }
  else {
    if (rank == MASTER_NODE) cout << "A Fluid driver has been instantiated." << endl;
  }

  for (iZone = 0; iZone < nZone; iZone++) {

    /*--- Instantiate the type of physics iteration to be executed within each zone. For
     example, one can execute the same physics across multiple zones (mixing plane),
     different physics in different zones (fluid-structure interaction), or couple multiple
     systems tightly within a single zone by creating a new iteration class (e.g., RANS). ---*/

    if (rank == MASTER_NODE) {
      cout << endl <<"------------------------ Iteration Preprocessing ------------------------" << endl;
    }

    iteration_container[iZone] = new CIteration* [nInst[iZone]];
    for (iInst = 0; iInst < nInst[iZone]; iInst++){
      iteration_container[iZone][iInst] = NULL;
    }

    config_container[ZONE_0]->Tick(&tick);
    Iteration_Preprocessing();
    config_container[ZONE_0]->Tock(tick,"Iteration_Preprocessing",1);

    /*--- Definition of the solver class: solver_container[#ZONES][#INSTANCES][#MG_GRIDS][#EQ_SYSTEMS].
     The solver classes are specific to a particular set of governing equations,
     and they contain the subroutines with instructions for computing each spatial
     term of the PDE, i.e. loops over the edges to compute convective and viscous
     fluxes, loops over the nodes to compute source terms, and routines for
     imposing various boundary condition type for the PDE. ---*/

    if (rank == MASTER_NODE)
      cout << endl <<"------------------------- Solver Preprocessing --------------------------" << endl;

    solver_container[iZone] = new CSolver*** [nInst[iZone]];

    config_container[ZONE_0]->Tick(&tick);

    for (iInst = 0; iInst < nInst[iZone]; iInst++){
      solver_container[iZone][iInst] = NULL;

      solver_container[iZone][iInst] = new CSolver** [config_container[iZone]->GetnMGLevels()+1];
      for (iMesh = 0; iMesh <= config_container[iZone]->GetnMGLevels(); iMesh++)
        solver_container[iZone][iInst][iMesh] = NULL;

      for (iMesh = 0; iMesh <= config_container[iZone]->GetnMGLevels(); iMesh++) {
        solver_container[iZone][iInst][iMesh] = new CSolver* [MAX_SOLS];
        for (iSol = 0; iSol < MAX_SOLS; iSol++)
          solver_container[iZone][iInst][iMesh][iSol] = NULL;
      }

      Solver_Preprocessing(solver_container[iZone], geometry_container[iZone],
                           config_container[iZone], iInst);

    } // End of loop over iInst

    config_container[ZONE_0]->Tock(tick,"Solver_Preprocessing",1);

    if (rank == MASTER_NODE)
      cout << endl <<"----------------- Integration and Numerics Preprocessing ----------------" << endl;

    /*--- Definition of the integration class: integration_container[#ZONES][#INSTANCES][#EQ_SYSTEMS].
     The integration class orchestrates the execution of the spatial integration
     subroutines contained in the solver class (including multigrid) for computing
     the residual at each node, R(U) and then integrates the equations to a
     steady state or time-accurately. ---*/

    config_container[ZONE_0]->Tick(&tick);

    integration_container[iZone] = new CIntegration** [nInst[iZone]];
    for (iInst = 0; iInst < nInst[iZone]; iInst++){
      integration_container[iZone][iInst] = NULL;

      integration_container[iZone][iInst] = new CIntegration*[MAX_SOLS];
      Integration_Preprocessing(integration_container[iZone], geometry_container[iZone],
          config_container[iZone], iInst);
    }

    config_container[ZONE_0]->Tock(tick,"Integration_Preprocessing",1);
    
    if (rank == MASTER_NODE) cout << "Integration Preprocessing." << endl;

    /*--- Definition of the numerical method class:
     numerics_container[#ZONES][#INSTANCES][#MG_GRIDS][#EQ_SYSTEMS][#EQ_TERMS].
     The numerics class contains the implementation of the numerical methods for
     evaluating convective or viscous fluxes between any two nodes in the edge-based
     data structure (centered, upwind, galerkin), as well as any source terms
     (piecewise constant reconstruction) evaluated in each dual mesh volume. ---*/

    config_container[ZONE_0]->Tick(&tick);

    numerics_container[iZone] = new CNumerics****[nInst[iZone]];
    for (iInst = 0; iInst < nInst[iZone]; iInst++){
      numerics_container[iZone][iInst] = NULL;

      numerics_container[iZone][iInst] = new CNumerics***[config_container[iZone]->GetnMGLevels()+1];

      Numerics_Preprocessing(numerics_container[iZone], solver_container[iZone],
          geometry_container[iZone], config_container[iZone], iInst);
    }

    config_container[ZONE_0]->Tock(tick,"Numerics_Preprocessing",1);

    if (rank == MASTER_NODE) cout << "Numerics Preprocessing." << endl;
  }

  /*--- Definition of the interface and transfer conditions between different zones.
   *--- The transfer container is defined for zones paired one to one.
   *--- This only works for a multizone FSI problem (nZone > 1).
   *--- Also, at the moment this capability is limited to two zones (nZone < 3).
   *--- This will change in the future. ---*/

  if ((rank == MASTER_NODE) && nZone > 1)
    cout << endl <<"------------------- Multizone Interface Preprocessing -------------------" << endl;

  if ( nZone > 1 ) {
    for (iZone = 0; iZone < nZone; iZone++){
      transfer_container[iZone] = new CTransfer*[nZone];
      interpolator_container[iZone] = new CInterpolator*[nZone];
      for (jZone = 0; jZone < nZone; jZone++){
        transfer_container[iZone][jZone]             = NULL;
        interpolator_container[iZone][jZone]         = NULL;
      }
    }
    Interface_Preprocessing();
  }

  /*--- Instantiate the geometry movement classes for the solution of unsteady
   flows on dynamic meshes, including rigid mesh transformations, dynamically
   deforming meshes, and preprocessing of harmonic balance. ---*/

  for (iZone = 0; iZone < nZone; iZone++) {

    grid_movement[iZone] = new CVolumetricMovement*[nInst[iZone]];
    for (iInst = 0; iInst < nInst[iZone]; iInst++)
      grid_movement[iZone][iInst] = NULL;

    if (!fem_solver && (config_container[iZone]->GetGrid_Movement() ||
                        (config_container[iZone]->GetDirectDiff() == D_DESIGN))) {
      if (rank == MASTER_NODE)
        cout << "Setting dynamic mesh structure for zone "<< iZone + 1<<"." << endl;
      for (iInst = 0; iInst < nInst[iZone]; iInst++){
        grid_movement[iZone][iInst] = new CVolumetricMovement(geometry_container[iZone][iInst][MESH_0], config_container[iZone]);
      }
      FFDBox[iZone] = new CFreeFormDefBox*[MAX_NUMBER_FFD];
      surface_movement[iZone] = new CSurfaceMovement();
      surface_movement[iZone]->CopyBoundary(geometry_container[iZone][INST_0][MESH_0], config_container[iZone]);
      if (config_container[iZone]->GetUnsteady_Simulation() == HARMONIC_BALANCE){
        for (iInst = 0; iInst < nInst[iZone]; iInst++){
          if (rank == MASTER_NODE) cout << endl <<  "Instance "<< iInst + 1 <<":" << endl;
          iteration_container[ZONE_0][iInst]->SetGrid_Movement(geometry_container, surface_movement, grid_movement, FFDBox, solver_container, config_container, ZONE_0, iInst, 0, 0);
        }
      }
    }

    if (config_container[iZone]->GetDirectDiff() == D_DESIGN) {
      if (rank == MASTER_NODE)
        cout << "Setting surface/volume derivatives." << endl;

      /*--- Set the surface derivatives, i.e. the derivative of the surface mesh nodes with respect to the design variables ---*/

      surface_movement[iZone]->SetSurface_Derivative(geometry_container[iZone][INST_0][MESH_0],config_container[iZone]);

      /*--- Call the volume deformation routine with derivative mode enabled.
       This computes the derivative of the volume mesh with respect to the surface nodes ---*/

      for (iInst = 0; iInst < nInst[iZone]; iInst++){
        grid_movement[iZone][iInst]->SetVolume_Deformation(geometry_container[iZone][iInst][MESH_0],config_container[iZone], true, true);

        /*--- Update the multi-grid structure to propagate the derivative information to the coarser levels ---*/

        geometry_container[iZone][iInst][MESH_0]->UpdateGeometry(geometry_container[iZone][INST_0],config_container[iZone]);

        /*--- Set the derivative of the wall-distance with respect to the surface nodes ---*/

        if ( (config_container[iZone]->GetKind_Solver() == RANS) ||
            (config_container[iZone]->GetKind_Solver() == ADJ_RANS) ||
            (config_container[iZone]->GetKind_Solver() == DISC_ADJ_RANS))
          geometry_container[iZone][iInst][MESH_0]->ComputeWall_Distance(config_container[iZone]);
      }
    }

    if (config_container[iZone]->GetKind_GridMovement(iZone) == FLUID_STRUCTURE_STATIC){
      if (rank == MASTER_NODE)
        cout << "Setting moving mesh structure for static FSI problems." << endl;
      /*--- Instantiate the container for the grid movement structure ---*/
      for (iInst = 0; iInst < nInst[iZone]; iInst++)
        grid_movement[iZone][iInst] = new CElasticityMovement(geometry_container[iZone][iInst][MESH_0], config_container[iZone]);
    }

  }

  if(fsi && (config_container[ZONE_0]->GetRestart() || config_container[ZONE_0]->GetDiscrete_Adjoint())){
    if (rank == MASTER_NODE)cout << endl <<"Restarting Fluid and Structural Solvers." << endl;

    for (iZone = 0; iZone < nZone; iZone++) {
    	for (iInst = 0; iInst < nInst[iZone]; iInst++){
        Solver_Restart(solver_container[iZone], geometry_container[iZone],
                       config_container[iZone], true, iInst);
    	}
    }

  }

  /*---If the Grid Movement is static initialize the static mesh movment ---*/
  Kind_Grid_Movement = config_container[ZONE_0]->GetKind_GridMovement(ZONE_0);
  initStaticMovement = (config_container[ZONE_0]->GetGrid_Movement() && (Kind_Grid_Movement == MOVING_WALL
                        || Kind_Grid_Movement == ROTATING_FRAME || Kind_Grid_Movement == STEADY_TRANSLATION));


  if(initStaticMovement){
    if (rank == MASTER_NODE)cout << endl <<"--------------------- Initialize Static Mesh Movement --------------------" << endl;

      InitStaticMeshMovement();
  }

 if (config_container[ZONE_0]->GetBoolTurbomachinery()){
   if (rank == MASTER_NODE)cout << endl <<"---------------------- Turbomachinery Preprocessing ---------------------" << endl;
      TurbomachineryPreprocessing();
  }


  if (rank == MASTER_NODE) cout << endl << "---------------------- Python Interface Preprocessing ---------------------" << endl;
  PythonInterface_Preprocessing();

  /*--- Definition of the output class (one for all zones). The output class
   manages the writing of all restart, volume solution, surface solution,
   surface comma-separated value, and convergence history files (both in serial
   and in parallel). ---*/

  output = new COutput(config_container[ZONE_0]);

  /*--- Open the convergence history file ---*/
  ConvHist_file = NULL;
  ConvHist_file = new ofstream*[nZone];
  for (iZone = 0; iZone < nZone; iZone++) {
    ConvHist_file[iZone] = NULL;
    if (rank == MASTER_NODE){
      ConvHist_file[iZone] = new ofstream[nInst[iZone]];
      for (iInst = 0; iInst < nInst[iZone]; iInst++) {
        output->SetConvHistory_Header(&ConvHist_file[iZone][iInst], config_container[iZone], iZone, iInst);
        config_container[iZone]->SetHistFile(&ConvHist_file[iZone][INST_0]);
      }
    }
  }
  /*--- Check for an unsteady restart. Update ExtIter if necessary. ---*/
  if (config_container[ZONE_0]->GetWrt_Unsteady() && config_container[ZONE_0]->GetRestart())
    ExtIter = config_container[ZONE_0]->GetUnst_RestartIter();

  /*--- Check for a dynamic restart (structural analysis). Update ExtIter if necessary. ---*/
  if (config_container[ZONE_0]->GetKind_Solver() == FEM_ELASTICITY
      && config_container[ZONE_0]->GetWrt_Dynamic() && config_container[ZONE_0]->GetRestart())
    ExtIter = config_container[ZONE_0]->GetDyn_RestartIter();

  /*--- Open the FSI convergence history file ---*/

  if (fsi){
      if (rank == MASTER_NODE) cout << endl <<"Opening FSI history file." << endl;
      unsigned short ZONE_FLOW = 0, ZONE_STRUCT = 1;
      output->SpecialOutput_FSI(&FSIHist_file, geometry_container, solver_container,
                                config_container, integration_container, 0,
                                ZONE_FLOW, ZONE_STRUCT, true);
  }

  /*--- Preprocessing time is reported now, but not included in the next compute portion. ---*/
  
#ifndef HAVE_MPI
  StopTime = su2double(clock())/su2double(CLOCKS_PER_SEC);
#else
  StopTime = MPI_Wtime();
#endif
  
  /*--- Compute/print the total time for performance benchmarking. ---*/
  
  UsedTime = StopTime-StartTime;
  UsedTimePreproc    = UsedTime;
  UsedTimeCompute    = 0.0;
  UsedTimeOutput     = 0.0;
  IterCount          = 0;
  OutputCount        = 0;
  MDOFs              = 0.0;
  MDOFsDomain        = 0.0;
  for (iZone = 0; iZone < nZone; iZone++) {
    MDOFs       += (su2double)DOFsPerPoint*(su2double)geometry_container[iZone][INST_0][MESH_0]->GetGlobal_nPoint()/(1.0e6);
    MDOFsDomain += (su2double)DOFsPerPoint*(su2double)geometry_container[iZone][INST_0][MESH_0]->GetGlobal_nPointDomain()/(1.0e6);
  }

  /*--- Reset timer for compute/output performance benchmarking. ---*/
#ifndef HAVE_MPI
  StopTime = su2double(clock())/su2double(CLOCKS_PER_SEC);
#else
  StopTime = MPI_Wtime();
#endif

  /*--- Compute/print the total time for performance benchmarking. ---*/

  UsedTime = StopTime-StartTime;
  UsedTimePreproc = UsedTime;

  /*--- Reset timer for compute performance benchmarking. ---*/
#ifndef HAVE_MPI
  StartTime = su2double(clock())/su2double(CLOCKS_PER_SEC);
#else
  StartTime = MPI_Wtime();
#endif

}

void CDriver::Postprocessing() {

  double tick = 0.0;
  config_container[ZONE_0]->Tick(&tick);

  bool isBinary = config_container[ZONE_0]->GetWrt_Binary_Restart();
  bool wrt_perf = config_container[ZONE_0]->GetWrt_Performance();
  
    /*--- Output some information to the console. ---*/

  if (rank == MASTER_NODE) {

    /*--- Print out the number of non-physical points and reconstructions ---*/

    if (config_container[ZONE_0]->GetNonphysical_Points() > 0)
      cout << "Warning: there are " << config_container[ZONE_0]->GetNonphysical_Points() << " non-physical points in the solution." << endl;
    if (config_container[ZONE_0]->GetNonphysical_Reconstr() > 0)
      cout << "Warning: " << config_container[ZONE_0]->GetNonphysical_Reconstr() << " reconstructed states for upwinding are non-physical." << endl;

    /*--- Close the convergence history file. ---*/
    for (iZone = 0; iZone < nZone; iZone++) {
      for (iInst = 0; iInst < nInst[iZone]; iInst++) {
        ConvHist_file[iZone][iInst].close();
      }
      delete [] ConvHist_file[iZone];
    }
    delete [] ConvHist_file;

  }

  if (rank == MASTER_NODE)
    cout << endl <<"------------------------- Solver Postprocessing -------------------------" << endl;

  for (iZone = 0; iZone < nZone; iZone++) {
    for (iInst = 0; iInst < nInst[iZone]; iInst++){
      Numerics_Postprocessing(numerics_container[iZone], solver_container[iZone][iInst],
          geometry_container[iZone][iInst], config_container[iZone], iInst);
    }
    delete [] numerics_container[iZone];
  }
  delete [] numerics_container;
  if (rank == MASTER_NODE) cout << "Deleted CNumerics container." << endl;

  for (iZone = 0; iZone < nZone; iZone++) {
    for (iInst = 0; iInst < nInst[iZone]; iInst++){
      Integration_Postprocessing(integration_container[iZone],
          geometry_container[iZone][iInst],
          config_container[iZone],
          iInst);
    }
    delete [] integration_container[iZone];
  }
  delete [] integration_container;
  if (rank == MASTER_NODE) cout << "Deleted CIntegration container." << endl;

  for (iZone = 0; iZone < nZone; iZone++) {
    for (iInst = 0; iInst < nInst[iZone]; iInst++){
      Solver_Postprocessing(solver_container[iZone],
          geometry_container[iZone][iInst],
          config_container[iZone],
          iInst);
    }
    delete [] solver_container[iZone];
  }
  delete [] solver_container;
  if (rank == MASTER_NODE) cout << "Deleted CSolver container." << endl;

  for (iZone = 0; iZone < nZone; iZone++) {
	for (iInst = 0; iInst < nInst[iZone]; iInst++)
    delete iteration_container[iZone][iInst];
    delete [] iteration_container[iZone];
  }
  delete [] iteration_container;
  if (rank == MASTER_NODE) cout << "Deleted CIteration container." << endl;

  if (interpolator_container != NULL) {
    for (iZone = 0; iZone < nZone; iZone++) {
      if (interpolator_container[iZone] != NULL){
        delete [] interpolator_container[iZone];
      }
    }
    delete [] interpolator_container;
    if (rank == MASTER_NODE) cout << "Deleted CInterpolator container." << endl;
  }

  if (transfer_container != NULL) {
    for (iZone = 0; iZone < nZone; iZone++) {
      if (transfer_container[iZone] != NULL) {
        for (unsigned short jZone = 0; jZone < nZone; jZone++)
          if (transfer_container[iZone][jZone] != NULL)
            delete transfer_container[iZone][jZone];
        delete [] transfer_container[iZone];
      }
    }
    delete [] transfer_container;
    if (rank == MASTER_NODE) cout << "Deleted CTransfer container." << endl;
  }
  
  if (transfer_types != NULL) {
    for (iZone = 0; iZone < nZone; iZone++) {
      if (transfer_types[iZone] != NULL)
      delete [] transfer_types[iZone];
    }
    delete [] transfer_types;
  }
  
  for (iZone = 0; iZone < nZone; iZone++) {
    if (geometry_container[iZone] != NULL) {
      for (iInst = 0; iInst < nInst[iZone]; iInst++){
        for (unsigned short iMGlevel = 0; iMGlevel < config_container[iZone]->GetnMGLevels()+1; iMGlevel++) {
          if (geometry_container[iZone][iInst][iMGlevel] != NULL) delete geometry_container[iZone][iInst][iMGlevel];
        }
        if (geometry_container[iZone][iInst] != NULL) delete [] geometry_container[iZone][iInst];
      }
      delete [] geometry_container[iZone];
    }
  }
  delete [] geometry_container;
  if (rank == MASTER_NODE) cout << "Deleted CGeometry container." << endl;

  for (iZone = 0; iZone < nZone; iZone++) {
    delete [] FFDBox[iZone];
  }
  delete [] FFDBox;
  if (rank == MASTER_NODE) cout << "Deleted CFreeFormDefBox class." << endl;

  for (iZone = 0; iZone < nZone; iZone++) {
    delete surface_movement[iZone];
  }
  delete [] surface_movement;
  if (rank == MASTER_NODE) cout << "Deleted CSurfaceMovement class." << endl;

  for (iZone = 0; iZone < nZone; iZone++) {
    for (iInst = 0; iInst < nInst[iZone]; iInst++){
      if (grid_movement[iZone][iInst] != NULL) delete grid_movement[iZone][iInst];
    }
    if (grid_movement[iZone] != NULL) delete [] grid_movement[iZone];
  }
  delete [] grid_movement;
  if (rank == MASTER_NODE) cout << "Deleted CVolumetricMovement class." << endl;

  /*--- Deallocate output container ---*/
  if (output!= NULL) delete output;
  if (rank == MASTER_NODE) cout << "Deleted COutput class." << endl;

  config_container[ZONE_0]->Tock(tick,"Postprocessing",1);

  /*--- Output profiling information ---*/
  // Note that for now this is called only by a single thread, but all
  // necessary variables have been made thread private for safety (tick/tock)!!

  config_container[ZONE_0]->SetProfilingCSV();
  config_container[ZONE_0]->GEMMProfilingCSV();

  /*--- Deallocate config container ---*/
  if (config_container!= NULL) {
    for (iZone = 0; iZone < nZone; iZone++) {
      if (config_container[iZone] != NULL) {
        delete config_container[iZone];
      }
    }
    delete [] config_container;
  }
  if (rank == MASTER_NODE) cout << "Deleted CConfig container." << endl;

  delete [] nInst;

  if (rank == MASTER_NODE) cout << "-------------------------------------------------------------------------" << endl;


  /*--- Stop the timer and output the final performance summary. ---*/
  
#ifndef HAVE_MPI
  StopTime = su2double(clock())/su2double(CLOCKS_PER_SEC);
#else
  StopTime = MPI_Wtime();
#endif
  UsedTime = StopTime-StartTime;
  UsedTimeCompute += UsedTime;
  
  if ((rank == MASTER_NODE) && (wrt_perf)) {
    su2double TotalTime = UsedTimePreproc + UsedTimeCompute + UsedTimeOutput;
    cout.precision(6);
    cout << endl << endl <<"-------------------------- Performance Summary --------------------------" << endl;
    cout << "Simulation totals:" << endl;
    cout << setw(25) << "Cores:" << setw(12) << size;
    cout << setw(20) << "DOFs/point:" << setw(12) << (su2double)DOFsPerPoint << endl;
    cout << setw(25) << "DOFs/core:" << setw(12) << 1.0e6*MDOFsDomain/(su2double)size;
    cout << setw(20) << "Ghost DOFs/core:" << setw(12) << 1.0e6*(MDOFs-MDOFsDomain)/(su2double)size << endl;
    cout << setw(25) << "Wall-clock time (hrs):" << setw(12) << (TotalTime)/(60.0*60.0);
    cout << setw(20) << "Core-hrs:" << setw(12) << (su2double)size*(TotalTime)/(60.0*60.0) << endl;
    cout << endl;
    cout << "Preprocessing phase:" << endl;
    cout << setw(25) << "Time (s):"  << setw(12)<< UsedTimePreproc;
    cout << setw(20) << "% of total time:" << setw(12)<< ((UsedTimePreproc * 100.0) / (TotalTime)) << endl;
    cout << endl;
    cout << "Compute phase:" << endl;
    cout << setw(25) << "Time (s):"  << setw(12)<< UsedTimeCompute;
    cout << setw(20) << "% of total time:" << setw(12)<< ((UsedTimeCompute * 100.0) / (TotalTime)) << endl;
    cout << setw(25) << "Iteration count:"  << setw(12)<< IterCount;
    if (IterCount != 0) {
      cout << setw(20) << "Avg. s/iter:" << setw(12)<< UsedTimeCompute/(su2double)IterCount << endl;
      cout << setw(25) << "Core-s/iter/MDOFs:" << setw(12)<< (su2double)size*UsedTimeCompute/(su2double)IterCount/MDOFsDomain;
      cout << setw(20) << "MDOFs/s:" << setw(12)<< MDOFsDomain*(su2double)IterCount/UsedTimeCompute << endl;
    } else cout << endl;
    cout << endl;
    cout << "Output phase:" << endl;
    cout << setw(25) << "Time (s):"  << setw(12)<< UsedTimeOutput;
    cout << setw(20) << "% of total time:" << setw(12)<< ((UsedTimeOutput * 100.0) / (TotalTime)) << endl;
    cout << setw(25) << "Output count:" << setw(12)<< OutputCount;
    if (OutputCount != 0) {
      cout << setw(20)<< "Avg. s/output:" << setw(12)<< UsedTimeOutput/(su2double)OutputCount << endl;
      if (isBinary) {
        cout << setw(25)<< "Restart Aggr. BW (MB/s):" << setw(12)<< BandwidthSum/(su2double)OutputCount;
        cout << setw(20)<< "MB/s/core:" << setw(12)<< BandwidthSum/(su2double)OutputCount/(su2double)size << endl;
      }
    } else cout << endl;
    cout << "-------------------------------------------------------------------------" << endl;
    cout << endl;
  }

  /*--- Exit the solver cleanly ---*/

  if (rank == MASTER_NODE)
    cout << endl <<"------------------------- Exit Success (SU2_CFD) ------------------------" << endl << endl;

}

void CDriver::Geometrical_Preprocessing() {

  unsigned short iMGlevel;
  unsigned short requestedMGlevels = config_container[ZONE_0]->GetnMGLevels();
  unsigned long iPoint;
  bool fea = false;

  for (iZone = 0; iZone < nZone; iZone++) {

    fea = ((config_container[iZone]->GetKind_Solver() == FEM_ELASTICITY) ||
        (config_container[iZone]->GetKind_Solver() == DISC_ADJ_FEM));

    for (iInst = 0; iInst < nInst[iZone]; iInst++){

      /*--- Compute elements surrounding points, points surrounding points ---*/

      if (rank == MASTER_NODE) cout << "Setting point connectivity." << endl;
      geometry_container[iZone][iInst][MESH_0]->SetPoint_Connectivity();

      /*--- Renumbering points using Reverse Cuthill McKee ordering ---*/

      if (rank == MASTER_NODE) cout << "Renumbering points (Reverse Cuthill McKee Ordering)." << endl;
      geometry_container[iZone][iInst][MESH_0]->SetRCM_Ordering(config_container[iZone]);

      /*--- recompute elements surrounding points, points surrounding points ---*/

      if (rank == MASTER_NODE) cout << "Recomputing point connectivity." << endl;
      geometry_container[iZone][iInst][MESH_0]->SetPoint_Connectivity();

      /*--- Compute elements surrounding elements ---*/

      if (rank == MASTER_NODE) cout << "Setting element connectivity." << endl;
      geometry_container[iZone][iInst][MESH_0]->SetElement_Connectivity();

      /*--- Check the orientation before computing geometrical quantities ---*/

      geometry_container[iZone][iInst][MESH_0]->SetBoundVolume();
      if (config_container[iZone]->GetReorientElements()) {
        if (rank == MASTER_NODE) cout << "Checking the numerical grid orientation." << endl;
        geometry_container[iZone][iInst][MESH_0]->Check_IntElem_Orientation(config_container[iZone]);
        geometry_container[iZone][iInst][MESH_0]->Check_BoundElem_Orientation(config_container[iZone]);
      }

      /*--- Create the edge structure ---*/

      if (rank == MASTER_NODE) cout << "Identifying edges and vertices." << endl;
      geometry_container[iZone][iInst][MESH_0]->SetEdges();
      geometry_container[iZone][iInst][MESH_0]->SetVertex(config_container[iZone]);

      /*--- Compute cell center of gravity ---*/

      if ((rank == MASTER_NODE) && (!fea)) cout << "Computing centers of gravity." << endl;
      geometry_container[iZone][iInst][MESH_0]->SetCoord_CG();

      /*--- Create the control volume structures ---*/

      if ((rank == MASTER_NODE) && (!fea)) cout << "Setting the control volume structure." << endl;
      geometry_container[iZone][iInst][MESH_0]->SetControlVolume(config_container[iZone], ALLOCATE);
      geometry_container[iZone][iInst][MESH_0]->SetBoundControlVolume(config_container[iZone], ALLOCATE);

      /*--- Visualize a dual control volume if requested ---*/

      if ((config_container[iZone]->GetVisualize_CV() >= 0) &&
          (config_container[iZone]->GetVisualize_CV() < (long)geometry_container[iZone][iInst][MESH_0]->GetnPointDomain()))
        geometry_container[iZone][iInst][MESH_0]->VisualizeControlVolume(config_container[iZone], UPDATE);

      /*--- Identify closest normal neighbor ---*/

      if (rank == MASTER_NODE) cout << "Searching for the closest normal neighbors to the surfaces." << endl;
      geometry_container[iZone][iInst][MESH_0]->FindNormal_Neighbor(config_container[iZone]);

      /*--- Store the global to local mapping. ---*/

      if (rank == MASTER_NODE) cout << "Storing a mapping from global to local point index." << endl;
      geometry_container[iZone][iInst][MESH_0]->SetGlobal_to_Local_Point();

      /*--- Compute the surface curvature ---*/

      if ((rank == MASTER_NODE) && (!fea)) cout << "Compute the surface curvature." << endl;
      geometry_container[iZone][iInst][MESH_0]->ComputeSurf_Curvature(config_container[iZone]);

      /*--- Check for periodicity and disable MG if necessary. ---*/

      if (rank == MASTER_NODE) cout << "Checking for periodicity." << endl;
      geometry_container[iZone][iInst][MESH_0]->Check_Periodicity(config_container[iZone]);

      if ((config_container[iZone]->GetnMGLevels() != 0) && (rank == MASTER_NODE))
        cout << "Setting the multigrid structure." << endl;

    }

  }

  /*--- Loop over all zones at each grid level. ---*/

  for (iZone = 0; iZone < nZone; iZone++) {

    /*--- Loop over all the instances ---*/

    for (iInst = 0; iInst < nInst[iZone]; iInst++){

      /*--- Loop over all the new grid ---*/

      for (iMGlevel = 1; iMGlevel <= config_container[iZone]->GetnMGLevels(); iMGlevel++) {

        /*--- Create main agglomeration structure ---*/

        geometry_container[iZone][iInst][iMGlevel] = new CMultiGridGeometry(geometry_container, config_container, iMGlevel, iZone, iInst);

        /*--- Compute points surrounding points. ---*/

        geometry_container[iZone][iInst][iMGlevel]->SetPoint_Connectivity(geometry_container[iZone][iInst][iMGlevel-1]);

        /*--- Create the edge structure ---*/

        geometry_container[iZone][iInst][iMGlevel]->SetEdges();
        geometry_container[iZone][iInst][iMGlevel]->SetVertex(geometry_container[iZone][iInst][iMGlevel-1], config_container[iZone]);

        /*--- Create the control volume structures ---*/

        geometry_container[iZone][iInst][iMGlevel]->SetControlVolume(config_container[iZone], geometry_container[iZone][iInst][iMGlevel-1], ALLOCATE);
        geometry_container[iZone][iInst][iMGlevel]->SetBoundControlVolume(config_container[iZone], geometry_container[iZone][iInst][iMGlevel-1], ALLOCATE);
        geometry_container[iZone][iInst][iMGlevel]->SetCoord(geometry_container[iZone][iInst][iMGlevel-1]);

        /*--- Find closest neighbor to a surface point ---*/

        geometry_container[iZone][iInst][iMGlevel]->FindNormal_Neighbor(config_container[iZone]);

        /*--- Protect against the situation that we were not able to complete
       the agglomeration for this level, i.e., there weren't enough points.
       We need to check if we changed the total number of levels and delete
       the incomplete CMultiGridGeometry object. ---*/

        if (config_container[iZone]->GetnMGLevels() != requestedMGlevels) {
          delete geometry_container[iZone][iInst][iMGlevel];
          break;
        }

      }

    }

  }

  /*--- For unsteady simulations, initialize the grid volumes
   and coordinates for previous solutions. Loop over all zones/grids ---*/

  for (iZone = 0; iZone < nZone; iZone++) {
    for (iInst = 0; iInst < nInst[iZone]; iInst++){
      if (config_container[iZone]->GetUnsteady_Simulation() && config_container[iZone]->GetGrid_Movement()) {
        for (iMGlevel = 0; iMGlevel <= config_container[iZone]->GetnMGLevels(); iMGlevel++) {
          for (iPoint = 0; iPoint < geometry_container[iZone][iInst][iMGlevel]->GetnPoint(); iPoint++) {

            /*--- Update cell volume ---*/

            geometry_container[iZone][iInst][iMGlevel]->node[iPoint]->SetVolume_n();
            geometry_container[iZone][iInst][iMGlevel]->node[iPoint]->SetVolume_nM1();

            /*--- Update point coordinates ---*/
            geometry_container[iZone][iInst][iMGlevel]->node[iPoint]->SetCoord_n();
            geometry_container[iZone][iInst][iMGlevel]->node[iPoint]->SetCoord_n1();

          }
        }
      }
    }
  }

}

void CDriver::Geometrical_Preprocessing_DGFEM() {

  /*--- Loop over the number of zones of the fine grid. ---*/

  for(unsigned short iZone = 0; iZone < nZone; iZone++) {

    /*--- Loop over the time instances of this zone. ---*/
    for(unsigned short iInst = 0; iInst < nInst[iZone]; iInst++) {

      /*--- Carry out a dynamic cast to CMeshFEM_DG, such that it is not needed to
       define all virtual functions in the base class CGeometry. ---*/
      CMeshFEM_DG *DGMesh = dynamic_cast<CMeshFEM_DG *>(geometry_container[iZone][iInst][MESH_0]);

      /*--- Determine the standard elements for the volume elements. ---*/
      if (rank == MASTER_NODE) cout << "Creating standard volume elements." << endl;
      DGMesh->CreateStandardVolumeElements(config_container[iZone]);

      /*--- Create the face information needed to compute the contour integral
       for the elements in the Discontinuous Galerkin formulation. ---*/
      if (rank == MASTER_NODE) cout << "Creating face information." << endl;
      DGMesh->CreateFaces(config_container[iZone]);

      /*--- Compute the metric terms of the volume elements. ---*/
      if (rank == MASTER_NODE) cout << "Computing metric terms volume elements." << endl;
      DGMesh->MetricTermsVolumeElements(config_container[iZone]);

      /*--- Compute the metric terms of the surface elements. ---*/
      if (rank == MASTER_NODE) cout << "Computing metric terms surface elements." << endl;
      DGMesh->MetricTermsSurfaceElements(config_container[iZone]);

      /*--- Compute a length scale of the volume elements. ---*/
      if (rank == MASTER_NODE) cout << "Computing length scale volume elements." << endl;
      DGMesh->LengthScaleVolumeElements();

      /*--- Compute the coordinates of the integration points. ---*/
      if (rank == MASTER_NODE) cout << "Computing coordinates of the integration points." << endl;
      DGMesh->CoordinatesIntegrationPoints();

<<<<<<< HEAD
    /*--- Perform the preprocessing tasks when wall functions are used. ---*/
    if (rank == MASTER_NODE) cout << "Preprocessing for the wall functions. " << endl;
    DGMesh->WallFunctionPreprocessing(config_container[iZone]);

    /*--- Store the global to local mapping. ---*/
    if (rank == MASTER_NODE) cout << "Storing a mapping from global to local DOF index." << endl;
    geometry_container[iZone][MESH_0]->SetGlobal_to_Local_Point();
  }
=======
      /*--- Compute the coordinates of the location of the solution DOFs. This is different
            from the grid points when a different polynomial degree is used to represent the
            geometry and solution. ---*/
      if (rank == MASTER_NODE) cout << "Computing coordinates of the solution DOFs." << endl;
      DGMesh->CoordinatesSolDOFs();

      /*--- Store the global to local mapping. ---*/
      if (rank == MASTER_NODE) cout << "Storing a mapping from global to local DOF index." << endl;
      geometry_container[iZone][iInst][MESH_0]->SetGlobal_to_Local_Point();
    }
>>>>>>> d5376847

    /*--- Loop to create the coarser grid levels. ---*/

    for(unsigned short iMGlevel=1; iMGlevel<=config_container[ZONE_0]->GetnMGLevels(); iMGlevel++) {

      SU2_MPI::Error("Geometrical_Preprocessing_DGFEM: Coarse grid levels not implemented yet.",
                     CURRENT_FUNCTION);
    }
  }
}

void CDriver::Solver_Preprocessing(CSolver ****solver_container, CGeometry ***geometry,
                                   CConfig *config, unsigned short val_iInst) {
  
  unsigned short iMGlevel;
  bool euler, ns, turbulent,
  fem_euler, fem_ns, fem_turbulent, fem_transition,
  adj_euler, adj_ns, adj_turb,
  poisson, wave, heat, heat_fvm,
  fem, disc_adj_fem,
  spalart_allmaras, neg_spalart_allmaras, menter_sst, transition,
  template_solver, disc_adj, disc_adj_turb,
  fem_dg_flow, fem_dg_shock_persson,
  e_spalart_allmaras, comp_spalart_allmaras, e_comp_spalart_allmaras;
  
  /*--- Count the number of DOFs per solution point. ---*/
  
  DOFsPerPoint = 0;
  
  /*--- Initialize some useful booleans ---*/

  euler            = false;  ns              = false;  turbulent     = false;
  fem_euler        = false;  fem_ns          = false;  fem_turbulent = false;
  adj_euler        = false;  adj_ns          = false;  adj_turb      = false;
  spalart_allmaras = false;  menter_sst      = false;  disc_adj_turb = false;
  poisson          = false;  neg_spalart_allmaras = false;
  wave             = false;  disc_adj         = false;
  fem              = false;  disc_adj_fem     = false;
  heat             = false;  heat_fvm         = false;
  transition       = false;  fem_transition  = false;
  template_solver  = false;
  fem_dg_flow      = false;  fem_dg_shock_persson = false;
  e_spalart_allmaras = false; comp_spalart_allmaras = false; e_comp_spalart_allmaras = false;
  
  bool compressible   = (config->GetKind_Regime() == COMPRESSIBLE);
  bool incompressible = (config->GetKind_Regime() == INCOMPRESSIBLE);

  /*--- Assign booleans ---*/

  switch (config->GetKind_Solver()) {
    case TEMPLATE_SOLVER: template_solver = true; break;
    case EULER : euler = true; break;
    case NAVIER_STOKES: ns = true; heat_fvm = config->GetWeakly_Coupled_Heat(); break;
    case RANS : ns = true; turbulent = true; if (config->GetKind_Trans_Model() == LM) transition = true; heat_fvm = config->GetWeakly_Coupled_Heat(); break;
    case FEM_EULER : fem_euler = true; break;
    case FEM_NAVIER_STOKES: fem_ns = true; break;
    case FEM_RANS : fem_ns = true; fem_turbulent = true; if(config->GetKind_Trans_Model() == LM) fem_transition = true; break;
    case FEM_LES : fem_ns = true; break;
    case POISSON_EQUATION: poisson = true; break;
    case WAVE_EQUATION: wave = true; break;
    case HEAT_EQUATION_FVM: heat_fvm = true; break;
    case HEAT_EQUATION: heat = true; break;
    case FEM_ELASTICITY: fem = true; break;
    case ADJ_EULER : euler = true; adj_euler = true; break;
    case ADJ_NAVIER_STOKES : ns = true; turbulent = (config->GetKind_Turb_Model() != NONE); adj_ns = true; break;
    case ADJ_RANS : ns = true; turbulent = true; adj_ns = true; adj_turb = (!config->GetFrozen_Visc_Cont()); break;
    case DISC_ADJ_EULER: euler = true; disc_adj = true; break;
    case DISC_ADJ_NAVIER_STOKES: ns = true; disc_adj = true; heat_fvm = config->GetWeakly_Coupled_Heat(); break;
    case DISC_ADJ_RANS: ns = true; turbulent = true; disc_adj = true; disc_adj_turb = (!config->GetFrozen_Visc_Disc()); heat_fvm = config->GetWeakly_Coupled_Heat(); break;
    case DISC_ADJ_DG_EULER: fem_euler = true; disc_adj = true; break;
    case DISC_ADJ_DG_NS: fem_ns = true; disc_adj = true; break;
    case DISC_ADJ_DG_RANS: fem_ns = true; fem_turbulent = true; disc_adj = true; if(config->GetKind_Trans_Model() == LM) fem_transition = true; break;
    case DISC_ADJ_FEM: fem = true; disc_adj_fem = true; break;
  }

  /*--- Determine the kind of FEM solver used for the flow. ---*/

  switch( config->GetKind_FEM_Flow() ) {
    case DG: fem_dg_flow = true; break;
  }

  /*--- Determine the kind of shock capturing method for FEM DG solver. ---*/

  switch( config->GetKind_FEM_DG_Shock() ) {
    case PERSSON: fem_dg_shock_persson = true; break;
  }

  /*--- Assign turbulence model booleans ---*/

  if (turbulent || fem_turbulent)
    switch (config->GetKind_Turb_Model()) {
      case SA:     spalart_allmaras = true;     break;
      case SA_NEG: neg_spalart_allmaras = true; break;
      case SST:    menter_sst = true;           break;
      case SA_E:   e_spalart_allmaras = true;   break;
      case SA_COMP: comp_spalart_allmaras = true; break;
      case SA_E_COMP: e_comp_spalart_allmaras = true; break;
      default: SU2_MPI::Error("Specified turbulence model unavailable or none selected", CURRENT_FUNCTION); break;
    }
  
  /*--- Definition of the Class for the solution: solver_container[DOMAIN][INSTANCE][MESH_LEVEL][EQUATION]. Note that euler, ns
   and potential are incompatible, they use the same position in sol container ---*/

  for (iMGlevel = 0; iMGlevel <= config->GetnMGLevels(); iMGlevel++) {

    /*--- Allocate solution for a template problem ---*/

    if (template_solver) {
      solver_container[val_iInst][iMGlevel][TEMPLATE_SOL] = new CTemplateSolver(geometry[val_iInst][iMGlevel], config);
      if (iMGlevel == MESH_0) DOFsPerPoint += solver_container[val_iInst][iMGlevel][TEMPLATE_SOL]->GetnVar();
    }

    /*--- Allocate solution for direct problem, and run the preprocessing and postprocessing ---*/

    if (euler) {
      if (compressible) {
        solver_container[val_iInst][iMGlevel][FLOW_SOL] = new CEulerSolver(geometry[val_iInst][iMGlevel], config, iMGlevel);
        solver_container[val_iInst][iMGlevel][FLOW_SOL]->Preprocessing(geometry[val_iInst][iMGlevel], solver_container[val_iInst][iMGlevel], config, iMGlevel, NO_RK_ITER, RUNTIME_FLOW_SYS, false);
      }
      if (incompressible) {
        solver_container[val_iInst][iMGlevel][FLOW_SOL] = new CIncEulerSolver(geometry[val_iInst][iMGlevel], config, iMGlevel);
        solver_container[val_iInst][iMGlevel][FLOW_SOL]->Preprocessing(geometry[val_iInst][iMGlevel], solver_container[val_iInst][iMGlevel], config, iMGlevel, NO_RK_ITER, RUNTIME_FLOW_SYS, false);
      }
      if (iMGlevel == MESH_0) DOFsPerPoint += solver_container[val_iInst][iMGlevel][FLOW_SOL]->GetnVar();
    }
    if (ns) {
      if (compressible) {
        solver_container[val_iInst][iMGlevel][FLOW_SOL] = new CNSSolver(geometry[val_iInst][iMGlevel], config, iMGlevel);
      }
      if (incompressible) {
        solver_container[val_iInst][iMGlevel][FLOW_SOL] = new CIncNSSolver(geometry[val_iInst][iMGlevel], config, iMGlevel);
      }
      if (iMGlevel == MESH_0) DOFsPerPoint += solver_container[val_iInst][iMGlevel][FLOW_SOL]->GetnVar();
    }
    if (turbulent) {
      if (spalart_allmaras || e_spalart_allmaras || comp_spalart_allmaras || e_comp_spalart_allmaras || neg_spalart_allmaras) {
        solver_container[val_iInst][iMGlevel][TURB_SOL] = new CTurbSASolver(geometry[val_iInst][iMGlevel], config, iMGlevel, solver_container[val_iInst][iMGlevel][FLOW_SOL]->GetFluidModel() );
        solver_container[val_iInst][iMGlevel][FLOW_SOL]->Preprocessing(geometry[val_iInst][iMGlevel], solver_container[val_iInst][iMGlevel], config, iMGlevel, NO_RK_ITER, RUNTIME_FLOW_SYS, false);
        solver_container[val_iInst][iMGlevel][TURB_SOL]->Postprocessing(geometry[val_iInst][iMGlevel], solver_container[val_iInst][iMGlevel], config, iMGlevel);
      }
      else if (menter_sst) {
        solver_container[val_iInst][iMGlevel][TURB_SOL] = new CTurbSSTSolver(geometry[val_iInst][iMGlevel], config, iMGlevel);
        solver_container[val_iInst][iMGlevel][FLOW_SOL]->Preprocessing(geometry[val_iInst][iMGlevel], solver_container[val_iInst][iMGlevel], config, iMGlevel, NO_RK_ITER, RUNTIME_FLOW_SYS, false);
        solver_container[val_iInst][iMGlevel][TURB_SOL]->Postprocessing(geometry[val_iInst][iMGlevel], solver_container[val_iInst][iMGlevel], config, iMGlevel);
        solver_container[val_iInst][iMGlevel][FLOW_SOL]->Preprocessing(geometry[val_iInst][iMGlevel], solver_container[val_iInst][iMGlevel], config, iMGlevel, NO_RK_ITER, RUNTIME_FLOW_SYS, false);
      }
      if (iMGlevel == MESH_0) DOFsPerPoint += solver_container[val_iInst][iMGlevel][TURB_SOL]->GetnVar();
      if (transition) {
        solver_container[val_iInst][iMGlevel][TRANS_SOL] = new CTransLMSolver(geometry[val_iInst][iMGlevel], config, iMGlevel);
        if (iMGlevel == MESH_0) DOFsPerPoint += solver_container[val_iInst][iMGlevel][TRANS_SOL]->GetnVar();
      }
    }
    if (fem_euler) {
      if( fem_dg_flow ) {
        if( fem_dg_shock_persson ) {
          solver_container[val_iInst][iMGlevel][FLOW_SOL] = new CFEM_DG_NSSolver(geometry[val_iInst][iMGlevel], config, iMGlevel);
        }
        else {
          solver_container[val_iInst][iMGlevel][FLOW_SOL] = new CFEM_DG_EulerSolver(geometry[val_iInst][iMGlevel], config, iMGlevel);
        }
      }
    }
    if (fem_ns) {
      if( fem_dg_flow )
        solver_container[val_iInst][iMGlevel][FLOW_SOL] = new CFEM_DG_NSSolver(geometry[val_iInst][iMGlevel], config, iMGlevel);
    }
    if (fem_turbulent) {
      SU2_MPI::Error("Finite element turbulence model not yet implemented.", CURRENT_FUNCTION);

      if(fem_transition)
        SU2_MPI::Error("Finite element transition model not yet implemented.", CURRENT_FUNCTION);
    }
    if (poisson) {
      solver_container[val_iInst][iMGlevel][POISSON_SOL] = new CPoissonSolver(geometry[val_iInst][iMGlevel], config);
      if (iMGlevel == MESH_0) DOFsPerPoint += solver_container[val_iInst][iMGlevel][POISSON_SOL]->GetnVar();
    }
    if (wave) {
      solver_container[val_iInst][iMGlevel][WAVE_SOL] = new CWaveSolver(geometry[val_iInst][iMGlevel], config);
      if (iMGlevel == MESH_0) DOFsPerPoint += solver_container[val_iInst][iMGlevel][WAVE_SOL]->GetnVar();
    }
    if (heat) {
      solver_container[val_iInst][iMGlevel][HEAT_SOL] = new CHeatSolver(geometry[val_iInst][iMGlevel], config);
      if (iMGlevel == MESH_0) DOFsPerPoint += solver_container[val_iInst][iMGlevel][HEAT_SOL]->GetnVar();
    }
    if (heat_fvm) {
      solver_container[val_iInst][iMGlevel][HEAT_SOL] = new CHeatSolverFVM(geometry[val_iInst][iMGlevel], config, iMGlevel);
      if (iMGlevel == MESH_0) DOFsPerPoint += solver_container[val_iInst][iMGlevel][HEAT_SOL]->GetnVar();
    }
    if (fem) {
      solver_container[val_iInst][iMGlevel][FEA_SOL] = new CFEASolver(geometry[val_iInst][iMGlevel], config);
      if (iMGlevel == MESH_0) DOFsPerPoint += solver_container[val_iInst][iMGlevel][FEA_SOL]->GetnVar();
    }

    /*--- Allocate solution for adjoint problem ---*/

    if (adj_euler) {
      if (compressible) {
        solver_container[val_iInst][iMGlevel][ADJFLOW_SOL] = new CAdjEulerSolver(geometry[val_iInst][iMGlevel], config, iMGlevel);
      }
      if (incompressible) {
        SU2_MPI::Error("Continuous adjoint for the incompressible solver is not currently available.", CURRENT_FUNCTION);
      }
      if (iMGlevel == MESH_0) DOFsPerPoint += solver_container[val_iInst][iMGlevel][ADJFLOW_SOL]->GetnVar();
    }
    if (adj_ns) {
      if (compressible) {
        solver_container[val_iInst][iMGlevel][ADJFLOW_SOL] = new CAdjNSSolver(geometry[val_iInst][iMGlevel], config, iMGlevel);
      }
      if (incompressible) {
        SU2_MPI::Error("Continuous adjoint for the incompressible solver is not currently available.", CURRENT_FUNCTION);
      }
      if (iMGlevel == MESH_0) DOFsPerPoint += solver_container[val_iInst][iMGlevel][ADJFLOW_SOL]->GetnVar();
    }
    if (adj_turb) {
      solver_container[val_iInst][iMGlevel][ADJTURB_SOL] = new CAdjTurbSolver(geometry[val_iInst][iMGlevel], config, iMGlevel);
      if (iMGlevel == MESH_0) DOFsPerPoint += solver_container[val_iInst][iMGlevel][ADJTURB_SOL]->GetnVar();
    }

    if (disc_adj) {
      solver_container[val_iInst][iMGlevel][ADJFLOW_SOL] = new CDiscAdjSolver(geometry[val_iInst][iMGlevel], config, solver_container[val_iInst][iMGlevel][FLOW_SOL], RUNTIME_FLOW_SYS, iMGlevel);
      if (iMGlevel == MESH_0) DOFsPerPoint += solver_container[val_iInst][iMGlevel][ADJFLOW_SOL]->GetnVar();
      if (disc_adj_turb) {
        solver_container[val_iInst][iMGlevel][ADJTURB_SOL] = new CDiscAdjSolver(geometry[val_iInst][iMGlevel], config, solver_container[val_iInst][iMGlevel][TURB_SOL], RUNTIME_TURB_SYS, iMGlevel);
        if (iMGlevel == MESH_0) DOFsPerPoint += solver_container[val_iInst][iMGlevel][ADJTURB_SOL]->GetnVar();
      }
    }
    
    if (disc_adj_fem) {
      solver_container[val_iInst][iMGlevel][ADJFEA_SOL] = new CDiscAdjFEASolver(geometry[val_iInst][iMGlevel], config, solver_container[val_iInst][iMGlevel][FEA_SOL], RUNTIME_FEA_SYS, iMGlevel);
      if (iMGlevel == MESH_0) DOFsPerPoint += solver_container[val_iInst][iMGlevel][ADJFEA_SOL]->GetnVar();
    }
  }


  /*--- Check for restarts and use the LoadRestart() routines. ---*/

  bool update_geo = true;
  if (config->GetFSI_Simulation()) update_geo = false;

  Solver_Restart(solver_container, geometry, config, update_geo, val_iInst);

  /*--- Set up any necessary inlet profiles ---*/

  Inlet_Preprocessing(solver_container[val_iInst], geometry[val_iInst], config);

}

void CDriver::Inlet_Preprocessing(CSolver ***solver_container, CGeometry **geometry,
                                  CConfig *config) {

  bool euler, ns, turbulent,
  adj_euler, adj_ns, adj_turb,
  poisson, wave, heat,
  fem,
  template_solver, disc_adj, disc_adj_fem, disc_adj_turb;
  int val_iter = 0;
  unsigned short iMesh;

  /*--- Initialize some useful booleans ---*/

  euler            = false;  ns              = false;  turbulent = false;
  adj_euler        = false;  adj_ns          = false;  adj_turb  = false;
  poisson          = false;
  wave             = false;  disc_adj         = false;
  fem              = false;  disc_adj_fem     = false;
  heat             = false;  disc_adj_turb    = false;
  template_solver  = false;

  /*--- Adjust iteration number for unsteady restarts. ---*/

  bool dual_time = ((config->GetUnsteady_Simulation() == DT_STEPPING_1ST) ||
                    (config->GetUnsteady_Simulation() == DT_STEPPING_2ND));
  bool time_stepping = config->GetUnsteady_Simulation() == TIME_STEPPING;
  bool adjoint = (config->GetDiscrete_Adjoint() || config->GetContinuous_Adjoint());

  if (dual_time) {
    if (adjoint) val_iter = SU2_TYPE::Int(config->GetUnst_AdjointIter())-1;
    else if (config->GetUnsteady_Simulation() == DT_STEPPING_1ST)
      val_iter = SU2_TYPE::Int(config->GetUnst_RestartIter())-1;
    else val_iter = SU2_TYPE::Int(config->GetUnst_RestartIter())-2;
  }

  if (time_stepping) {
    if (adjoint) val_iter = SU2_TYPE::Int(config->GetUnst_AdjointIter())-1;
    else val_iter = SU2_TYPE::Int(config->GetUnst_RestartIter())-1;
  }

  /*--- Assign booleans ---*/

  switch (config->GetKind_Solver()) {
    case TEMPLATE_SOLVER: template_solver = true; break;
    case EULER : euler = true; break;
    case NAVIER_STOKES: ns = true; break;
    case RANS : ns = true; turbulent = true; break;
    case POISSON_EQUATION: poisson = true; break;
    case WAVE_EQUATION: wave = true; break;
    case HEAT_EQUATION: heat = true; break;
    case FEM_ELASTICITY: fem = true; break;
    case ADJ_EULER : euler = true; adj_euler = true; break;
    case ADJ_NAVIER_STOKES : ns = true; turbulent = (config->GetKind_Turb_Model() != NONE); adj_ns = true; break;
    case ADJ_RANS : ns = true; turbulent = true; adj_ns = true; adj_turb = (!config->GetFrozen_Visc_Cont()); break;
    case DISC_ADJ_EULER: euler = true; disc_adj = true; break;
    case DISC_ADJ_NAVIER_STOKES: ns = true; disc_adj = true; break;
    case DISC_ADJ_RANS: ns = true; turbulent = true; disc_adj = true; disc_adj_turb = (!config->GetFrozen_Visc_Disc()); break;
    case DISC_ADJ_FEM: fem = true; disc_adj_fem = true; break;
  }


  /*--- Load inlet profile files for any of the active solver containers. 
   Note that these routines fill the fine grid data structures for the markers
   and restrict values down to all coarser MG levels. ---*/

  if (config->GetInlet_Profile_From_File()) {

    /*--- Use LoadInletProfile() routines for the particular solver. ---*/

    if (rank == MASTER_NODE) {
      cout << endl;
      cout << "Reading inlet profile from file: ";
      cout << config->GetInlet_FileName() << endl;
    }

    bool no_profile = false;

    if (euler || ns || adj_euler || adj_ns || disc_adj) {
      solver_container[MESH_0][FLOW_SOL]->LoadInletProfile(geometry, solver_container, config, val_iter, FLOW_SOL, INLET_FLOW);
    }
    if (turbulent || adj_turb || disc_adj_turb) {
      solver_container[MESH_0][TURB_SOL]->LoadInletProfile(geometry, solver_container, config, val_iter, TURB_SOL, INLET_FLOW);
    }

    if (template_solver) {
      no_profile = true;
    }
    if (poisson) {
      no_profile = true;
    }
    if (wave) {
      no_profile = true;
    }
    if (heat) {
      no_profile = true;
    }
    if (fem) {
      no_profile = true;
    }
    if (disc_adj_fem) {
      no_profile = true;
    }

    /*--- Exit if profiles were requested for a solver that is not available. ---*/

    if (no_profile) {
      SU2_MPI::Error(string("Inlet profile specification via file (C++) has not been \n") +
                     string("implemented yet for this solver.\n") +
                     string("Please set SPECIFIED_INLET_PROFILE= NO and try again."), CURRENT_FUNCTION);
    }

  } else {

    /*--- Uniform inlets or python-customized inlets ---*/

    /* --- Initialize quantities for inlet boundary
     * This routine does not check if they python wrapper is being used to
     * set custom boundary conditions.  This is intentional; the
     * default values for python custom BCs are initialized with the default
     * values specified in the config (avoiding non physical values) --- */

    for (iMesh = 0; iMesh <= config->GetnMGLevels(); iMesh++) {
      for(unsigned short iMarker=0; iMarker < config->GetnMarker_All(); iMarker++) {
        if (euler || ns || adj_euler || adj_ns || disc_adj)
          solver_container[iMesh][FLOW_SOL]->SetUniformInlet(config, iMarker);
        if (turbulent)
          solver_container[iMesh][TURB_SOL]->SetUniformInlet(config, iMarker);
      }
    }
    
  }
  
}

void CDriver::Solver_Restart(CSolver ****solver_container, CGeometry ***geometry,
                             CConfig *config, bool update_geo, unsigned short val_iInst) {

  bool euler, ns, turbulent,
  adj_euler, adj_ns, adj_turb,
  poisson, wave, heat, heat_fvm,
  fem, fem_euler, fem_ns, fem_dg_flow,
  template_solver, disc_adj, disc_adj_fem, disc_adj_turb;
  int val_iter = 0;

  /*--- Initialize some useful booleans ---*/

  euler            = false;  ns           = false;  turbulent   = false;
  adj_euler        = false;  adj_ns       = false;  adj_turb    = false;
  fem_euler        = false;  fem_ns       = false;  fem_dg_flow = false;
  poisson          = false;
  wave             = false;  disc_adj         = false;
  fem              = false;  disc_adj_fem     = false;
  heat             = false;  disc_adj_turb    = false;
  heat_fvm         = false;  template_solver  = false;

  /*--- Check for restarts and use the LoadRestart() routines. ---*/

  bool restart      = config->GetRestart();
  bool restart_flow = config->GetRestart_Flow();
  bool no_restart   = false;

  /*--- Adjust iteration number for unsteady restarts. ---*/

  bool dual_time = ((config->GetUnsteady_Simulation() == DT_STEPPING_1ST) ||
                    (config->GetUnsteady_Simulation() == DT_STEPPING_2ND));
  bool time_stepping = config->GetUnsteady_Simulation() == TIME_STEPPING;
  bool adjoint = (config->GetDiscrete_Adjoint() || config->GetContinuous_Adjoint());
  bool dynamic = (config->GetDynamic_Analysis() == DYNAMIC); // Dynamic simulation (FSI).

  if (dual_time) {
    if (adjoint) val_iter = SU2_TYPE::Int(config->GetUnst_AdjointIter())-1;
    else if (config->GetUnsteady_Simulation() == DT_STEPPING_1ST)
      val_iter = SU2_TYPE::Int(config->GetUnst_RestartIter())-1;
    else val_iter = SU2_TYPE::Int(config->GetUnst_RestartIter())-2;
  }

  if (time_stepping) {
    if (adjoint) val_iter = SU2_TYPE::Int(config->GetUnst_AdjointIter())-1;
    else val_iter = SU2_TYPE::Int(config->GetUnst_RestartIter())-1;
  }

  /*--- Assign booleans ---*/

  switch (config->GetKind_Solver()) {
    case TEMPLATE_SOLVER: template_solver = true; break;
    case EULER : euler = true; break;
    case NAVIER_STOKES: ns = true; heat_fvm = config->GetWeakly_Coupled_Heat(); break;
    case RANS : ns = true; turbulent = true; heat_fvm = config->GetWeakly_Coupled_Heat(); break;
    case FEM_EULER : fem_euler = true; break;
    case FEM_NAVIER_STOKES: fem_ns = true; break;
    case FEM_RANS : fem_ns = true; break;
    case FEM_LES : fem_ns = true; break;
    case POISSON_EQUATION: poisson = true; break;
    case WAVE_EQUATION: wave = true; break;
    case HEAT_EQUATION_FVM: heat_fvm = true; break;
    case HEAT_EQUATION: heat = true; break;
    case FEM_ELASTICITY: fem = true; break;
    case ADJ_EULER : euler = true; adj_euler = true; break;
    case ADJ_NAVIER_STOKES : ns = true; turbulent = (config->GetKind_Turb_Model() != NONE); adj_ns = true; break;
    case ADJ_RANS : ns = true; turbulent = true; adj_ns = true; adj_turb = (!config->GetFrozen_Visc_Cont()); break;
    case DISC_ADJ_EULER: euler = true; disc_adj = true; break;
    case DISC_ADJ_NAVIER_STOKES: ns = true; disc_adj = true; heat_fvm = config->GetWeakly_Coupled_Heat(); break;
    case DISC_ADJ_RANS: ns = true; turbulent = true; disc_adj = true; disc_adj_turb = (!config->GetFrozen_Visc_Disc()); heat_fvm = config->GetWeakly_Coupled_Heat(); break;
    case DISC_ADJ_DG_EULER: fem_euler = true; disc_adj = true; break;
    case DISC_ADJ_DG_NS: fem_ns = true; disc_adj = true; break;
    case DISC_ADJ_DG_RANS: fem_ns = true; turbulent = true; disc_adj = true; disc_adj_turb = (!config->GetFrozen_Visc_Disc()); break;
    case DISC_ADJ_FEM: fem = true; disc_adj_fem = true; break;
  }

  /*--- Determine the kind of FEM solver used for the flow. ---*/

  switch( config->GetKind_FEM_Flow() ) {
    case DG: fem_dg_flow = true; break;
  }

  /*--- Load restarts for any of the active solver containers. Note that
   these restart routines fill the fine grid and interpolate to all MG levels. ---*/

  if (restart || restart_flow) {
    if (euler || ns) {
      solver_container[val_iInst][MESH_0][FLOW_SOL]->LoadRestart(geometry[val_iInst], solver_container[val_iInst], config, val_iter, update_geo);
    }
    if (turbulent) {
      solver_container[val_iInst][MESH_0][TURB_SOL]->LoadRestart(geometry[val_iInst], solver_container[val_iInst], config, val_iter, update_geo);
    }
    if (fem) {
      if (dynamic) val_iter = SU2_TYPE::Int(config->GetDyn_RestartIter())-1;
      solver_container[val_iInst][MESH_0][FEA_SOL]->LoadRestart(geometry[val_iInst], solver_container[val_iInst], config, val_iter, update_geo);
    }
    if (fem_euler || fem_ns) {
      if (fem_dg_flow)
        solver_container[val_iInst][MESH_0][FLOW_SOL]->LoadRestart(geometry[val_iInst], solver_container[val_iInst], config, val_iter, update_geo);
    }
  }

  if (restart) {
    if (template_solver) {
      no_restart = true;
    }
    if (poisson) {
      no_restart = true;
    }
    if (wave) {
      no_restart = true;
    }
    if (heat_fvm) {
      solver_container[val_iInst][MESH_0][HEAT_SOL]->LoadRestart(geometry[val_iInst], solver_container[val_iInst], config, val_iter, update_geo);
    }
    if (heat) {
      no_restart = true;
    }
    if (adj_euler || adj_ns) {
      solver_container[val_iInst][MESH_0][ADJFLOW_SOL]->LoadRestart(geometry[val_iInst], solver_container[val_iInst], config, val_iter, update_geo);
    }
    if (adj_turb) {
      no_restart = true;
    }
    if (disc_adj) {
      solver_container[val_iInst][MESH_0][ADJFLOW_SOL]->LoadRestart(geometry[val_iInst], solver_container[val_iInst], config, val_iter, update_geo);
      if (disc_adj_turb)
        solver_container[val_iInst][MESH_0][ADJTURB_SOL]->LoadRestart(geometry[val_iInst], solver_container[val_iInst], config, val_iter, update_geo);
    }
    if (disc_adj_fem) {
        if (dynamic) val_iter = SU2_TYPE::Int(config->GetDyn_RestartIter())-1;
        solver_container[val_iInst][MESH_0][ADJFEA_SOL]->LoadRestart(geometry[val_iInst], solver_container[val_iInst], config, val_iter, update_geo);
    }
  }

  /*--- Exit if a restart was requested for a solver that is not available. ---*/

  if (no_restart) {
    SU2_MPI::Error(string("A restart capability has not been implemented yet for this solver.\n") +
                   string("Please set RESTART_SOL= NO and try again."), CURRENT_FUNCTION);
  }

  /*--- Think about calls to pre / post-processing here, plus realizability checks. ---*/


}

void CDriver::Solver_Postprocessing(CSolver ****solver_container, CGeometry **geometry,
                                    CConfig *config, unsigned short val_iInst) {
  unsigned short iMGlevel;
  bool euler, ns, turbulent,
  adj_euler, adj_ns, adj_turb,
  poisson, wave, heat, heat_fvm, fem,
  spalart_allmaras, neg_spalart_allmaras, menter_sst, transition,
  template_solver, disc_adj, disc_adj_turb, disc_adj_fem,
  e_spalart_allmaras, comp_spalart_allmaras, e_comp_spalart_allmaras;

  /*--- Initialize some useful booleans ---*/

  euler            = false;  ns              = false;  turbulent = false;
  adj_euler        = false;  adj_ns          = false;  adj_turb  = false;
  spalart_allmaras = false;  menter_sst      = false;  disc_adj_turb = false;
  poisson          = false;  neg_spalart_allmaras = false;
  wave             = false;  disc_adj        = false;
  fem              = false;  disc_adj_fem    = false;
  heat             = false;  heat_fvm        = false;
  transition       = false;
  template_solver  = false;
  e_spalart_allmaras = false; comp_spalart_allmaras = false; e_comp_spalart_allmaras = false;

  /*--- Assign booleans ---*/

  switch (config->GetKind_Solver()) {
    case TEMPLATE_SOLVER: template_solver = true; break;
    case EULER : euler = true; break;
    case NAVIER_STOKES: ns = true; heat_fvm = config->GetWeakly_Coupled_Heat(); break;
    case RANS : ns = true; turbulent = true; if (config->GetKind_Trans_Model() == LM) transition = true; heat_fvm = config->GetWeakly_Coupled_Heat(); break;
    case FEM_EULER : euler = true; break;
    case FEM_NAVIER_STOKES:
    case FEM_LES: ns = true; break;
    case FEM_RANS: ns = true; turbulent = true; if (config->GetKind_Trans_Model() == LM) transition = true; break;
    case POISSON_EQUATION: poisson = true; break;
    case WAVE_EQUATION: wave = true; break;
    case HEAT_EQUATION_FVM: heat_fvm = true; break;
    case HEAT_EQUATION: heat = true; break;
    case FEM_ELASTICITY: fem = true; break;
    case ADJ_EULER : euler = true; adj_euler = true; break;
    case ADJ_NAVIER_STOKES : ns = true; turbulent = (config->GetKind_Turb_Model() != NONE); adj_ns = true; break;
    case ADJ_RANS : ns = true; turbulent = true; adj_ns = true; adj_turb = (!config->GetFrozen_Visc_Cont()); break;
    case DISC_ADJ_EULER: euler = true; disc_adj = true; break;
    case DISC_ADJ_NAVIER_STOKES: ns = true; disc_adj = true; heat_fvm = config->GetWeakly_Coupled_Heat(); break;
    case DISC_ADJ_RANS: ns = true; turbulent = true; disc_adj = true; disc_adj_turb = (!config->GetFrozen_Visc_Disc()); heat_fvm = config->GetWeakly_Coupled_Heat(); break;
    case DISC_ADJ_DG_EULER: euler = true; disc_adj = true; break;
    case DISC_ADJ_DG_NS: ns = true; disc_adj = true; break;
    case DISC_ADJ_DG_RANS: ns = true; turbulent = true; disc_adj = true; disc_adj_turb = (!config->GetFrozen_Visc_Disc()); break;
    case DISC_ADJ_FEM: fem = true; disc_adj_fem = true; break;
  }

  /*--- Assign turbulence model booleans ---*/

  if (turbulent)
    switch (config->GetKind_Turb_Model()) {
    case SA:     spalart_allmaras = true;     break;
    case SA_NEG: neg_spalart_allmaras = true; break;
    case SST:    menter_sst = true;           break;
    case SA_E: e_spalart_allmaras = true; break;
    case SA_COMP: comp_spalart_allmaras = true; break;
    case SA_E_COMP: e_comp_spalart_allmaras = true; break;
    }

  /*--- Definition of the Class for the solution: solver_container[DOMAIN][MESH_LEVEL][EQUATION]. Note that euler, ns
   and potential are incompatible, they use the same position in sol container ---*/

  for (iMGlevel = 0; iMGlevel <= config->GetnMGLevels(); iMGlevel++) {

    /*--- DeAllocate solution for a template problem ---*/

    if (template_solver) {
      delete solver_container[val_iInst][iMGlevel][TEMPLATE_SOL];
    }

    /*--- DeAllocate solution for adjoint problem ---*/

    if (adj_euler || adj_ns || disc_adj) {
      delete solver_container[val_iInst][iMGlevel][ADJFLOW_SOL];
      if (disc_adj_turb || adj_turb) {
        delete solver_container[val_iInst][iMGlevel][ADJTURB_SOL];
      }
    }

    /*--- DeAllocate solution for direct problem ---*/

    if (euler || ns) {
      delete solver_container[val_iInst][iMGlevel][FLOW_SOL];
    }

    if (turbulent) {
      if (spalart_allmaras || neg_spalart_allmaras || menter_sst || e_spalart_allmaras || comp_spalart_allmaras || e_comp_spalart_allmaras) {
        delete solver_container[val_iInst][iMGlevel][TURB_SOL];
      }
      if (transition) {
        delete solver_container[val_iInst][iMGlevel][TRANS_SOL];
      }
    }
    if (poisson) {
      delete solver_container[val_iInst][iMGlevel][POISSON_SOL];
    }
    if (wave) {
      delete solver_container[val_iInst][iMGlevel][WAVE_SOL];
    }
    if (heat || heat_fvm) {
      delete solver_container[val_iInst][iMGlevel][HEAT_SOL];
    }
    if (fem) {
      delete solver_container[val_iInst][iMGlevel][FEA_SOL];
    }
    if (disc_adj_fem) {
      delete solver_container[val_iInst][iMGlevel][ADJFEA_SOL];
    }
    
    delete [] solver_container[val_iInst][iMGlevel];
  }
  
  delete [] solver_container[val_iInst];

}

void CDriver::Integration_Preprocessing(CIntegration ***integration_container,
    CGeometry ***geometry, CConfig *config, unsigned short val_iInst) {

  bool euler, adj_euler, ns, adj_ns, turbulent, adj_turb, poisson, wave, fem,
      fem_euler, fem_ns, fem_turbulent,
      heat, heat_fvm, template_solver, transition, disc_adj, disc_adj_fem;

  /*--- Initialize some useful booleans ---*/
  euler            = false; adj_euler        = false;
  ns               = false; adj_ns           = false;
  turbulent        = false; adj_turb         = false;
  poisson          = false; disc_adj         = false;
  fem_euler        = false;
  fem_ns           = false;
  fem_turbulent    = false;
  wave             = false;
  heat             = false; heat_fvm         = false;
  fem 			       = false; disc_adj_fem     = false;
  transition       = false;
  template_solver  = false;

  /*--- Assign booleans ---*/
  switch (config->GetKind_Solver()) {
    case TEMPLATE_SOLVER: template_solver = true; break;
    case EULER : euler = true; break;
    case NAVIER_STOKES: ns = true;  heat_fvm = config->GetWeakly_Coupled_Heat(); break;
    case RANS : ns = true; turbulent = true; if (config->GetKind_Trans_Model() == LM) transition = true; heat_fvm = config->GetWeakly_Coupled_Heat(); break;
    case FEM_EULER : fem_euler = true; break;
    case FEM_NAVIER_STOKES: fem_ns = true; break;
    case FEM_RANS : fem_ns = true; fem_turbulent = true; break;
    case FEM_LES :  fem_ns = true; break;
    case POISSON_EQUATION: poisson = true; break;
    case WAVE_EQUATION: wave = true; break;
    case HEAT_EQUATION_FVM: heat_fvm = true; break;
    case HEAT_EQUATION: heat = true; break;
    case FEM_ELASTICITY: fem = true; break;
    case ADJ_EULER : euler = true; adj_euler = true; break;
    case ADJ_NAVIER_STOKES : ns = true; turbulent = (config->GetKind_Turb_Model() != NONE); adj_ns = true; break;
    case ADJ_RANS : ns = true; turbulent = true; adj_ns = true; adj_turb = (!config->GetFrozen_Visc_Cont()); break;
    case DISC_ADJ_EULER : euler = true; disc_adj = true; break;
    case DISC_ADJ_DG_EULER: fem_euler = true; disc_adj = true; break;
    case DISC_ADJ_DG_NS: fem_ns = true; disc_adj = true; break;
    case DISC_ADJ_DG_RANS: fem_ns = true; fem_turbulent = true; disc_adj = true; break;
    case DISC_ADJ_NAVIER_STOKES: ns = true; disc_adj = true; heat_fvm = config->GetWeakly_Coupled_Heat(); break;
    case DISC_ADJ_RANS : ns = true; turbulent = true; disc_adj = true; heat_fvm = config->GetWeakly_Coupled_Heat(); break;
    case DISC_ADJ_FEM: fem = true; disc_adj_fem = true; break;
  }

  /*--- Allocate solution for a template problem ---*/
  if (template_solver) integration_container[val_iInst][TEMPLATE_SOL] = new CSingleGridIntegration(config);

  /*--- Allocate solution for direct problem ---*/
  if (euler) integration_container[val_iInst][FLOW_SOL] = new CMultiGridIntegration(config);
  if (ns) integration_container[val_iInst][FLOW_SOL] = new CMultiGridIntegration(config);
  if (turbulent) integration_container[val_iInst][TURB_SOL] = new CSingleGridIntegration(config);
  if (transition) integration_container[val_iInst][TRANS_SOL] = new CSingleGridIntegration(config);
  if (poisson) integration_container[val_iInst][POISSON_SOL] = new CSingleGridIntegration(config);
  if (wave) integration_container[val_iInst][WAVE_SOL] = new CSingleGridIntegration(config);
  if (heat || heat_fvm) integration_container[val_iInst][HEAT_SOL] = new CSingleGridIntegration(config);
  if (fem) integration_container[val_iInst][FEA_SOL] = new CStructuralIntegration(config);

  /*--- Allocate integration container for finite element flow solver. ---*/

  if (fem_euler) integration_container[val_iInst][FLOW_SOL] = new CFEM_DG_Integration(config);
  if (fem_ns)    integration_container[val_iInst][FLOW_SOL] = new CFEM_DG_Integration(config);
  //if (fem_turbulent) integration_container[val_iInst][FEM_TURB_SOL] = new CSingleGridIntegration(config);

  /*--- Allocate solution for adjoint problem ---*/
  if (adj_euler) integration_container[val_iInst][ADJFLOW_SOL] = new CMultiGridIntegration(config);
  if (adj_ns) integration_container[val_iInst][ADJFLOW_SOL] = new CMultiGridIntegration(config);
  if (adj_turb) integration_container[val_iInst][ADJTURB_SOL] = new CSingleGridIntegration(config);

  if (disc_adj) integration_container[val_iInst][ADJFLOW_SOL] = new CIntegration(config);
  if (disc_adj_fem) integration_container[val_iInst][ADJFEA_SOL] = new CIntegration(config);

}

void CDriver::Integration_Postprocessing(CIntegration ***integration_container,
    CGeometry **geometry, CConfig *config, unsigned short val_iInst) {
  bool euler, adj_euler, ns, adj_ns, turbulent, adj_turb, poisson, wave, fem,
      fem_euler, fem_ns, fem_turbulent,
      heat, heat_fvm, template_solver, transition, disc_adj, disc_adj_fem;

  /*--- Initialize some useful booleans ---*/
  euler            = false; adj_euler        = false;
  ns               = false; adj_ns           = false;
  turbulent        = false; adj_turb         = false;
  poisson          = false; disc_adj         = false;
  fem_euler        = false;
  fem_ns           = false;
  fem_turbulent    = false;
  wave             = false;
  heat             = false; heat_fvm         = false;
  fem              = false; disc_adj_fem     = false;
  transition       = false;
  template_solver  = false;

  /*--- Assign booleans ---*/
  switch (config->GetKind_Solver()) {
    case TEMPLATE_SOLVER: template_solver = true; break;
    case EULER : euler = true; break;
    case NAVIER_STOKES: ns = true; heat_fvm = config->GetWeakly_Coupled_Heat(); break;
    case RANS : ns = true; turbulent = true; if (config->GetKind_Trans_Model() == LM) transition = true; heat_fvm = config->GetWeakly_Coupled_Heat(); break;
    case FEM_EULER : fem_euler = true; break;
    case FEM_NAVIER_STOKES: fem_ns = true; break;
    case FEM_RANS : fem_ns = true; fem_turbulent = true; break;
    case FEM_LES :  fem_ns = true; break;
    case POISSON_EQUATION: poisson = true; break;
    case WAVE_EQUATION: wave = true; break;
    case HEAT_EQUATION_FVM: heat_fvm = true; break;
    case HEAT_EQUATION: heat = true; break;
    case FEM_ELASTICITY: fem = true; break;
    case ADJ_EULER : euler = true; adj_euler = true; break;
    case ADJ_NAVIER_STOKES : ns = true; turbulent = (config->GetKind_Turb_Model() != NONE); adj_ns = true; break;
    case ADJ_RANS : ns = true; turbulent = true; adj_ns = true; adj_turb = (!config->GetFrozen_Visc_Cont()); break;
    case DISC_ADJ_EULER : euler = true; disc_adj = true; break;
    case DISC_ADJ_NAVIER_STOKES: ns = true; disc_adj = true; heat_fvm = config->GetWeakly_Coupled_Heat(); break;
    case DISC_ADJ_RANS : ns = true; turbulent = true; disc_adj = true; heat_fvm = config->GetWeakly_Coupled_Heat(); break;
    case DISC_ADJ_DG_EULER: fem_euler = true; disc_adj = true; break;
    case DISC_ADJ_DG_NS: fem_ns = true; disc_adj = true; break;
    case DISC_ADJ_DG_RANS: fem_ns = true; fem_turbulent = true; disc_adj = true; break;
    case DISC_ADJ_FEM: fem = true; disc_adj_fem = true; break;
  }

  /*--- DeAllocate solution for a template problem ---*/
  if (template_solver) integration_container[val_iInst][TEMPLATE_SOL] = new CSingleGridIntegration(config);

  /*--- DeAllocate solution for direct problem ---*/
  if (euler || ns) delete integration_container[val_iInst][FLOW_SOL];
  if (turbulent) delete integration_container[val_iInst][TURB_SOL];
  if (transition) delete integration_container[val_iInst][TRANS_SOL];
  if (poisson) delete integration_container[val_iInst][POISSON_SOL];
  if (wave) delete integration_container[val_iInst][WAVE_SOL];
  if (heat || heat_fvm) delete integration_container[val_iInst][HEAT_SOL];
  if (fem) delete integration_container[val_iInst][FEA_SOL];
  if (disc_adj_fem) delete integration_container[val_iInst][ADJFEA_SOL];

  /*--- DeAllocate solution for adjoint problem ---*/
  if (adj_euler || adj_ns || disc_adj) delete integration_container[val_iInst][ADJFLOW_SOL];
  if (adj_turb) delete integration_container[val_iInst][ADJTURB_SOL];

  /*--- DeAllocate integration container for finite element flow solver. ---*/
  if (fem_euler || fem_ns) delete integration_container[val_iInst][FLOW_SOL];
  //if (fem_turbulent)     delete integration_container[val_iInst][FEM_TURB_SOL];

  delete [] integration_container[val_iInst];
}

void CDriver::Numerics_Preprocessing(CNumerics *****numerics_container,
                                     CSolver ****solver_container, CGeometry ***geometry,
                                     CConfig *config, unsigned short val_iInst) {

  unsigned short iMGlevel, iSol, nDim,

  nVar_Template         = 0,
  nVar_Flow             = 0,
  nVar_Trans            = 0,
  nVar_Turb             = 0,
  nVar_Adj_Flow         = 0,
  nVar_Adj_Turb         = 0,
  nVar_Poisson          = 0,
  nVar_FEM              = 0,
  nVar_Wave             = 0,
  nVar_Heat             = 0;

  su2double *constants = NULL;

  bool
  euler, adj_euler,
  ns, adj_ns,
  turbulent, adj_turb,
  fem_euler, fem_ns, fem_turbulent,
  spalart_allmaras, neg_spalart_allmaras, menter_sst,
  poisson,
  wave,
  fem,
  heat, heat_fvm,
  transition,
  template_solver;
  bool e_spalart_allmaras, comp_spalart_allmaras, e_comp_spalart_allmaras;
  
  bool compressible = (config->GetKind_Regime() == COMPRESSIBLE);
  bool incompressible = (config->GetKind_Regime() == INCOMPRESSIBLE);
  bool ideal_gas = (config->GetKind_FluidModel() == STANDARD_AIR || config->GetKind_FluidModel() == IDEAL_GAS );
  bool roe_low_dissipation = config->GetKind_RoeLowDiss() != NO_ROELOWDISS;
  
  /*--- Initialize some useful booleans ---*/
  euler            = false; ns     = false; turbulent     = false;
  fem_euler        = false; fem_ns = false; fem_turbulent = false;
  poisson          = false;
  adj_euler        = false;   adj_ns           = false;   adj_turb         = false;
  wave             = false;   heat             = false;   heat_fvm         = false;
  fem              = false;
  spalart_allmaras = false; neg_spalart_allmaras = false;	menter_sst       = false;
  transition       = false;
  template_solver  = false;
  e_spalart_allmaras = false; comp_spalart_allmaras = false; e_comp_spalart_allmaras = false;
  
  /*--- Assign booleans ---*/
  switch (config->GetKind_Solver()) {
    case TEMPLATE_SOLVER: template_solver = true; break;
    case EULER : case DISC_ADJ_EULER: euler = true; break;
    case NAVIER_STOKES: case DISC_ADJ_NAVIER_STOKES: ns = true; heat_fvm = config->GetWeakly_Coupled_Heat(); break;
    case RANS : case DISC_ADJ_RANS:  ns = true; turbulent = true; if (config->GetKind_Trans_Model() == LM) transition = true; heat_fvm = config->GetWeakly_Coupled_Heat(); break;
    case FEM_EULER : case DISC_ADJ_DG_EULER : fem_euler = true; break;
    case FEM_NAVIER_STOKES: case DISC_ADJ_DG_NS : fem_ns = true; break;
    case FEM_RANS : case DISC_ADJ_DG_RANS : fem_ns = true; fem_turbulent = true; break;
    case FEM_LES :  fem_ns = true; break;
    case POISSON_EQUATION: poisson = true; break;
    case WAVE_EQUATION: wave = true; break;
    case HEAT_EQUATION_FVM: heat_fvm = true; break;
    case HEAT_EQUATION: heat = true; break;
    case FEM_ELASTICITY: case DISC_ADJ_FEM: fem = true; break;
    case ADJ_EULER : euler = true; adj_euler = true; break;
    case ADJ_NAVIER_STOKES : ns = true; turbulent = (config->GetKind_Turb_Model() != NONE); adj_ns = true; break;
    case ADJ_RANS : ns = true; turbulent = true; adj_ns = true; adj_turb = (!config->GetFrozen_Visc_Cont()); break;
  }

  /*--- Assign turbulence model booleans ---*/

  if (turbulent || fem_turbulent)
    switch (config->GetKind_Turb_Model()) {
      case SA:     spalart_allmaras = true;     break;
      case SA_NEG: neg_spalart_allmaras = true; break;
      case SA_E:   e_spalart_allmaras = true; break;
      case SA_COMP:   comp_spalart_allmaras = true; break;
      case SA_E_COMP:   e_comp_spalart_allmaras = true; break;
      case SST:    menter_sst = true; constants = solver_container[val_iInst][MESH_0][TURB_SOL]->GetConstants(); break;
      default: SU2_MPI::Error("Specified turbulence model unavailable or none selected", CURRENT_FUNCTION); break;
    }

  /*--- Number of variables for the template ---*/
  
  if (template_solver) nVar_Flow = solver_container[val_iInst][MESH_0][FLOW_SOL]->GetnVar();
  
  /*--- Number of variables for direct problem ---*/

  if (euler)        nVar_Flow = solver_container[val_iInst][MESH_0][FLOW_SOL]->GetnVar();
  if (ns)           nVar_Flow = solver_container[val_iInst][MESH_0][FLOW_SOL]->GetnVar();
  if (turbulent)    nVar_Turb = solver_container[val_iInst][MESH_0][TURB_SOL]->GetnVar();
  if (transition)   nVar_Trans = solver_container[val_iInst][MESH_0][TRANS_SOL]->GetnVar();
  if (poisson)      nVar_Poisson = solver_container[val_iInst][MESH_0][POISSON_SOL]->GetnVar();

  if (fem_euler)        nVar_Flow = solver_container[val_iInst][MESH_0][FLOW_SOL]->GetnVar();
  if (fem_ns)           nVar_Flow = solver_container[val_iInst][MESH_0][FLOW_SOL]->GetnVar();
  //if (fem_turbulent)    nVar_Turb = solver_container[val_iInst][MESH_0][FEM_TURB_SOL]->GetnVar();
  
  if (wave)         nVar_Wave = solver_container[val_iInst][MESH_0][WAVE_SOL]->GetnVar();
  if (fem)          nVar_FEM = solver_container[val_iInst][MESH_0][FEA_SOL]->GetnVar();
  if (heat)         nVar_Heat = solver_container[val_iInst][MESH_0][HEAT_SOL]->GetnVar();
  if (heat_fvm)     nVar_Heat = solver_container[val_iInst][MESH_0][HEAT_SOL]->GetnVar();

  /*--- Number of variables for adjoint problem ---*/
  
  if (adj_euler)        nVar_Adj_Flow = solver_container[val_iInst][MESH_0][ADJFLOW_SOL]->GetnVar();
  if (adj_ns)           nVar_Adj_Flow = solver_container[val_iInst][MESH_0][ADJFLOW_SOL]->GetnVar();
  if (adj_turb)         nVar_Adj_Turb = solver_container[val_iInst][MESH_0][ADJTURB_SOL]->GetnVar();
  
  /*--- Number of dimensions ---*/
  
  nDim = geometry[val_iInst][MESH_0]->GetnDim();
  
  /*--- Definition of the Class for the numerical method: numerics_container[INSTANCE_LEVEL][MESH_LEVEL][EQUATION][EQ_TERM] ---*/
  if (fem){
    for (iMGlevel = 0; iMGlevel <= config->GetnMGLevels(); iMGlevel++) {
      numerics_container[val_iInst][iMGlevel] = new CNumerics** [MAX_SOLS];
      for (iSol = 0; iSol < MAX_SOLS; iSol++)
        numerics_container[val_iInst][iMGlevel][iSol] = new CNumerics* [MAX_TERMS_FEA];
    }
  }
  else{
    for (iMGlevel = 0; iMGlevel <= config->GetnMGLevels(); iMGlevel++) {
      numerics_container[val_iInst][iMGlevel] = new CNumerics** [MAX_SOLS];
      for (iSol = 0; iSol < MAX_SOLS; iSol++)
        numerics_container[val_iInst][iMGlevel][iSol] = new CNumerics* [MAX_TERMS];
    }
  }

  /*--- Solver definition for the template problem ---*/
  if (template_solver) {

    /*--- Definition of the convective scheme for each equation and mesh level ---*/
    switch (config->GetKind_ConvNumScheme_Template()) {
      case SPACE_CENTERED : case SPACE_UPWIND :
        for (iMGlevel = 0; iMGlevel <= config->GetnMGLevels(); iMGlevel++)
          numerics_container[val_iInst][iMGlevel][TEMPLATE_SOL][CONV_TERM] = new CConvective_Template(nDim, nVar_Template, config);
        break;
      default : SU2_MPI::Error("Convective scheme not implemented (template_solver).", CURRENT_FUNCTION); break;
    }

    /*--- Definition of the viscous scheme for each equation and mesh level ---*/
    for (iMGlevel = 0; iMGlevel <= config->GetnMGLevels(); iMGlevel++)
      numerics_container[val_iInst][iMGlevel][TEMPLATE_SOL][VISC_TERM] = new CViscous_Template(nDim, nVar_Template, config);
    
    /*--- Definition of the source term integration scheme for each equation and mesh level ---*/
    for (iMGlevel = 0; iMGlevel <= config->GetnMGLevels(); iMGlevel++)
      numerics_container[val_iInst][iMGlevel][TEMPLATE_SOL][SOURCE_FIRST_TERM] = new CSource_Template(nDim, nVar_Template, config);
    
    /*--- Definition of the boundary condition method ---*/
    for (iMGlevel = 0; iMGlevel <= config->GetnMGLevels(); iMGlevel++) {
      numerics_container[val_iInst][iMGlevel][TEMPLATE_SOL][CONV_BOUND_TERM] = new CConvective_Template(nDim, nVar_Template, config);
    }

  }

  /*--- Solver definition for the Potential, Euler, Navier-Stokes problems ---*/
  if ((euler) || (ns)) {

    /*--- Definition of the convective scheme for each equation and mesh level ---*/
    switch (config->GetKind_ConvNumScheme_Flow()) {
      case NO_CONVECTIVE :
        SU2_MPI::Error("No convective scheme.", CURRENT_FUNCTION);
        break;

      case SPACE_CENTERED :
        if (compressible) {
          /*--- Compressible flow ---*/
          switch (config->GetKind_Centered_Flow()) {
            case NO_CENTERED : cout << "No centered scheme." << endl; break;
            case LAX : numerics_container[val_iInst][MESH_0][FLOW_SOL][CONV_TERM] = new CCentLax_Flow(nDim, nVar_Flow, config); break;
            case JST : numerics_container[val_iInst][MESH_0][FLOW_SOL][CONV_TERM] = new CCentJST_Flow(nDim, nVar_Flow, config); break;
            case JST_KE : numerics_container[val_iInst][MESH_0][FLOW_SOL][CONV_TERM] = new CCentJST_KE_Flow(nDim, nVar_Flow, config); break;
            default : SU2_MPI::Error("Centered scheme not implemented.", CURRENT_FUNCTION); break;
          }
          
          for (iMGlevel = 1; iMGlevel <= config->GetnMGLevels(); iMGlevel++)
            numerics_container[val_iInst][iMGlevel][FLOW_SOL][CONV_TERM] = new CCentLax_Flow(nDim, nVar_Flow, config);
          
          /*--- Definition of the boundary condition method ---*/
          for (iMGlevel = 0; iMGlevel <= config->GetnMGLevels(); iMGlevel++)
            numerics_container[val_iInst][iMGlevel][FLOW_SOL][CONV_BOUND_TERM] = new CUpwRoe_Flow(nDim, nVar_Flow, config, false);
          
        }
        if (incompressible) {
          /*--- Incompressible flow, use preconditioning method ---*/
          switch (config->GetKind_Centered_Flow()) {
            case NO_CENTERED : cout << "No centered scheme." << endl; break;
            case LAX : numerics_container[val_iInst][MESH_0][FLOW_SOL][CONV_TERM] = new CCentLaxInc_Flow(nDim, nVar_Flow, config); break;
            case JST : numerics_container[val_iInst][MESH_0][FLOW_SOL][CONV_TERM] = new CCentJSTInc_Flow(nDim, nVar_Flow, config); break;
            default : SU2_MPI::Error("Centered scheme not implemented.\n Currently, only JST and LAX-FRIEDRICH are available for incompressible flows.", CURRENT_FUNCTION); break;
          }
          for (iMGlevel = 1; iMGlevel <= config->GetnMGLevels(); iMGlevel++)
            numerics_container[val_iInst][iMGlevel][FLOW_SOL][CONV_TERM] = new CCentLaxInc_Flow(nDim, nVar_Flow, config);
          
          /*--- Definition of the boundary condition method ---*/
          for (iMGlevel = 0; iMGlevel <= config->GetnMGLevels(); iMGlevel++)
            numerics_container[val_iInst][iMGlevel][FLOW_SOL][CONV_BOUND_TERM] = new CUpwFDSInc_Flow(nDim, nVar_Flow, config);
          
        }
        break;
      case SPACE_UPWIND :
        if (compressible) {
          /*--- Compressible flow ---*/
          switch (config->GetKind_Upwind_Flow()) {
            case NO_UPWIND : cout << "No upwind scheme." << endl; break;
            case ROE:
              if (ideal_gas) {

                for (iMGlevel = 0; iMGlevel <= config->GetnMGLevels(); iMGlevel++) {
                  numerics_container[val_iInst][iMGlevel][FLOW_SOL][CONV_TERM] = new CUpwRoe_Flow(nDim, nVar_Flow, config, roe_low_dissipation);
                  numerics_container[val_iInst][iMGlevel][FLOW_SOL][CONV_BOUND_TERM] = new CUpwRoe_Flow(nDim, nVar_Flow, config, false);
                }
              } else {

                for (iMGlevel = 0; iMGlevel <= config->GetnMGLevels(); iMGlevel++) {
                  numerics_container[val_iInst][iMGlevel][FLOW_SOL][CONV_TERM] = new CUpwGeneralRoe_Flow(nDim, nVar_Flow, config);
                  numerics_container[val_iInst][iMGlevel][FLOW_SOL][CONV_BOUND_TERM] = new CUpwGeneralRoe_Flow(nDim, nVar_Flow, config);
                }
              }
              break;

            case AUSM:
              for (iMGlevel = 0; iMGlevel <= config->GetnMGLevels(); iMGlevel++) {
                numerics_container[val_iInst][iMGlevel][FLOW_SOL][CONV_TERM] = new CUpwAUSM_Flow(nDim, nVar_Flow, config);
                numerics_container[val_iInst][iMGlevel][FLOW_SOL][CONV_BOUND_TERM] = new CUpwAUSM_Flow(nDim, nVar_Flow, config);
              }
              break;

            case TURKEL:
              for (iMGlevel = 0; iMGlevel <= config->GetnMGLevels(); iMGlevel++) {
                numerics_container[val_iInst][iMGlevel][FLOW_SOL][CONV_TERM] = new CUpwTurkel_Flow(nDim, nVar_Flow, config);
                numerics_container[val_iInst][iMGlevel][FLOW_SOL][CONV_BOUND_TERM] = new CUpwTurkel_Flow(nDim, nVar_Flow, config);
              }
              break;
                  
            case L2ROE:
              for (iMGlevel = 0; iMGlevel <= config->GetnMGLevels(); iMGlevel++) {
                numerics_container[val_iInst][iMGlevel][FLOW_SOL][CONV_TERM] = new CUpwL2Roe_Flow(nDim, nVar_Flow, config);
                numerics_container[val_iInst][iMGlevel][FLOW_SOL][CONV_BOUND_TERM] = new CUpwL2Roe_Flow(nDim, nVar_Flow, config);
              }
              break;
            case LMROE:
              for (iMGlevel = 0; iMGlevel <= config->GetnMGLevels(); iMGlevel++) {
                numerics_container[val_iInst][iMGlevel][FLOW_SOL][CONV_TERM] = new CUpwLMRoe_Flow(nDim, nVar_Flow, config);
                numerics_container[val_iInst][iMGlevel][FLOW_SOL][CONV_BOUND_TERM] = new CUpwLMRoe_Flow(nDim, nVar_Flow, config);
              }
              break;

            case SLAU:
              for (iMGlevel = 0; iMGlevel <= config->GetnMGLevels(); iMGlevel++) {
                numerics_container[val_iInst][iMGlevel][FLOW_SOL][CONV_TERM] = new CUpwSLAU_Flow(nDim, nVar_Flow, config, roe_low_dissipation);
                numerics_container[val_iInst][iMGlevel][FLOW_SOL][CONV_BOUND_TERM] = new CUpwSLAU_Flow(nDim, nVar_Flow, config, false);
              }
              break;
              
            case SLAU2:
              for (iMGlevel = 0; iMGlevel <= config->GetnMGLevels(); iMGlevel++) {
                numerics_container[val_iInst][iMGlevel][FLOW_SOL][CONV_TERM] = new CUpwSLAU2_Flow(nDim, nVar_Flow, config, roe_low_dissipation);
                numerics_container[val_iInst][iMGlevel][FLOW_SOL][CONV_BOUND_TERM] = new CUpwSLAU2_Flow(nDim, nVar_Flow, config, false);
              }
              break;
              
            case HLLC:
              if (ideal_gas) {
                for (iMGlevel = 0; iMGlevel <= config->GetnMGLevels(); iMGlevel++) {
                  numerics_container[val_iInst][iMGlevel][FLOW_SOL][CONV_TERM] = new CUpwHLLC_Flow(nDim, nVar_Flow, config);
                  numerics_container[val_iInst][iMGlevel][FLOW_SOL][CONV_BOUND_TERM] = new CUpwHLLC_Flow(nDim, nVar_Flow, config);
                }
              }
              else {
                for (iMGlevel = 0; iMGlevel <= config->GetnMGLevels(); iMGlevel++) {
                  numerics_container[val_iInst][iMGlevel][FLOW_SOL][CONV_TERM] = new CUpwGeneralHLLC_Flow(nDim, nVar_Flow, config);
                  numerics_container[val_iInst][iMGlevel][FLOW_SOL][CONV_BOUND_TERM] = new CUpwGeneralHLLC_Flow(nDim, nVar_Flow, config);
                }
              }
              break;

            case MSW:
              for (iMGlevel = 0; iMGlevel <= config->GetnMGLevels(); iMGlevel++) {
                numerics_container[val_iInst][iMGlevel][FLOW_SOL][CONV_TERM] = new CUpwMSW_Flow(nDim, nVar_Flow, config);
                numerics_container[val_iInst][iMGlevel][FLOW_SOL][CONV_BOUND_TERM] = new CUpwMSW_Flow(nDim, nVar_Flow, config);
              }
              break;

            case CUSP:
              for (iMGlevel = 0; iMGlevel <= config->GetnMGLevels(); iMGlevel++) {
                numerics_container[val_iInst][iMGlevel][FLOW_SOL][CONV_TERM] = new CUpwCUSP_Flow(nDim, nVar_Flow, config);
                numerics_container[val_iInst][iMGlevel][FLOW_SOL][CONV_BOUND_TERM] = new CUpwCUSP_Flow(nDim, nVar_Flow, config);
              }
              break;
              
            default : SU2_MPI::Error("Upwind scheme not implemented.", CURRENT_FUNCTION); break;
          }

        }
        if (incompressible) {
          /*--- Incompressible flow, use artificial compressibility method ---*/
          switch (config->GetKind_Upwind_Flow()) {
            case NO_UPWIND : cout << "No upwind scheme." << endl; break;
            case FDS:
              for (iMGlevel = 0; iMGlevel <= config->GetnMGLevels(); iMGlevel++) {
                numerics_container[val_iInst][iMGlevel][FLOW_SOL][CONV_TERM] = new CUpwFDSInc_Flow(nDim, nVar_Flow, config);
                numerics_container[val_iInst][iMGlevel][FLOW_SOL][CONV_BOUND_TERM] = new CUpwFDSInc_Flow(nDim, nVar_Flow, config);
              }
              break;
            default : SU2_MPI::Error("Upwind scheme not implemented.\n Currently, only FDS is available for incompressible flows.", CURRENT_FUNCTION); break;
          }
        }
        break;

      default :
        SU2_MPI::Error("Convective scheme not implemented (Euler and Navier-Stokes).", CURRENT_FUNCTION);
        break;
    }

    /*--- Definition of the viscous scheme for each equation and mesh level ---*/
    if (compressible) {
      if (ideal_gas) {

        /*--- Compressible flow Ideal gas ---*/
        numerics_container[val_iInst][MESH_0][FLOW_SOL][VISC_TERM] = new CAvgGradCorrected_Flow(nDim, nVar_Flow, config);
        for (iMGlevel = 1; iMGlevel <= config->GetnMGLevels(); iMGlevel++)
          numerics_container[val_iInst][iMGlevel][FLOW_SOL][VISC_TERM] = new CAvgGrad_Flow(nDim, nVar_Flow, config);
        
        /*--- Definition of the boundary condition method ---*/
        for (iMGlevel = 0; iMGlevel <= config->GetnMGLevels(); iMGlevel++)
          numerics_container[val_iInst][iMGlevel][FLOW_SOL][VISC_BOUND_TERM] = new CAvgGrad_Flow(nDim, nVar_Flow, config);
        
      } else {

        /*--- Compressible flow Realgas ---*/
        numerics_container[val_iInst][MESH_0][FLOW_SOL][VISC_TERM] = new CGeneralAvgGradCorrected_Flow(nDim, nVar_Flow, config);
        for (iMGlevel = 1; iMGlevel <= config->GetnMGLevels(); iMGlevel++)
          numerics_container[val_iInst][iMGlevel][FLOW_SOL][VISC_TERM] = new CGeneralAvgGrad_Flow(nDim, nVar_Flow, config);
        
        /*--- Definition of the boundary condition method ---*/
        for (iMGlevel = 0; iMGlevel <= config->GetnMGLevels(); iMGlevel++)
          numerics_container[val_iInst][iMGlevel][FLOW_SOL][VISC_BOUND_TERM] = new CGeneralAvgGrad_Flow(nDim, nVar_Flow, config);
        
      }
    }
    if (incompressible) {
      /*--- Incompressible flow, use preconditioning method ---*/
      numerics_container[val_iInst][MESH_0][FLOW_SOL][VISC_TERM] = new CAvgGradCorrectedInc_Flow(nDim, nVar_Flow, config);
      for (iMGlevel = 1; iMGlevel <= config->GetnMGLevels(); iMGlevel++)
        numerics_container[val_iInst][iMGlevel][FLOW_SOL][VISC_TERM] = new CAvgGradInc_Flow(nDim, nVar_Flow, config);
      
      /*--- Definition of the boundary condition method ---*/
      for (iMGlevel = 0; iMGlevel <= config->GetnMGLevels(); iMGlevel++)
        numerics_container[val_iInst][iMGlevel][FLOW_SOL][VISC_BOUND_TERM] = new CAvgGradInc_Flow(nDim, nVar_Flow, config);
    }

    /*--- Definition of the source term integration scheme for each equation and mesh level ---*/
    for (iMGlevel = 0; iMGlevel <= config->GetnMGLevels(); iMGlevel++) {

      if (config->GetBody_Force() == YES)
        if (incompressible) numerics_container[val_iInst][iMGlevel][FLOW_SOL][SOURCE_FIRST_TERM] = new CSourceIncBodyForce(nDim, nVar_Flow, config);
        else numerics_container[val_iInst][iMGlevel][FLOW_SOL][SOURCE_FIRST_TERM] = new CSourceBodyForce(nDim, nVar_Flow, config);
      else if (incompressible && (config->GetKind_DensityModel() == BOUSSINESQ))
        numerics_container[val_iInst][iMGlevel][FLOW_SOL][SOURCE_FIRST_TERM] = new CSourceBoussinesq(nDim, nVar_Flow, config);
      else if (config->GetRotating_Frame() == YES)
        numerics_container[val_iInst][iMGlevel][FLOW_SOL][SOURCE_FIRST_TERM] = new CSourceRotatingFrame_Flow(nDim, nVar_Flow, config);
      else if (config->GetAxisymmetric() == YES)
        if (incompressible) numerics_container[val_iInst][iMGlevel][FLOW_SOL][SOURCE_FIRST_TERM] = new CSourceIncAxisymmetric_Flow(nDim, nVar_Flow, config);
      else numerics_container[val_iInst][iMGlevel][FLOW_SOL][SOURCE_FIRST_TERM] = new CSourceAxisymmetric_Flow(nDim, nVar_Flow, config);
      else if (config->GetGravityForce() == YES)
        numerics_container[val_iInst][iMGlevel][FLOW_SOL][SOURCE_FIRST_TERM] = new CSourceGravity(nDim, nVar_Flow, config);
      else if (config->GetWind_Gust() == YES)
        numerics_container[val_iInst][iMGlevel][FLOW_SOL][SOURCE_FIRST_TERM] = new CSourceWindGust(nDim, nVar_Flow, config);
      else
        numerics_container[val_iInst][iMGlevel][FLOW_SOL][SOURCE_FIRST_TERM] = new CSourceNothing(nDim, nVar_Flow, config);
      
      numerics_container[val_iInst][iMGlevel][FLOW_SOL][SOURCE_SECOND_TERM] = new CSourceNothing(nDim, nVar_Flow, config);
    }

  }

  /*--- Riemann solver definition for the Potential, Euler, Navier-Stokes problems ---*/
  if ((fem_euler) || (fem_ns)) {

    switch (config->GetRiemann_Solver_FEM()) {
      case NO_UPWIND : cout << "Riemann solver disabled." << endl; break;
      case ROE:
          for (iMGlevel = 0; iMGlevel <= config->GetnMGLevels(); iMGlevel++) {
            numerics_container[val_iInst][iMGlevel][FLOW_SOL][CONV_TERM] = new CUpwRoe_Flow(nDim, nVar_Flow, config, false);
            numerics_container[val_iInst][iMGlevel][FLOW_SOL][CONV_BOUND_TERM] = new CUpwRoe_Flow(nDim, nVar_Flow, config, false);
          }
        break;

      case AUSM:
        for (iMGlevel = 0; iMGlevel <= config->GetnMGLevels(); iMGlevel++) {
          numerics_container[val_iInst][iMGlevel][FLOW_SOL][CONV_TERM] = new CUpwAUSM_Flow(nDim, nVar_Flow, config);
          numerics_container[val_iInst][iMGlevel][FLOW_SOL][CONV_BOUND_TERM] = new CUpwAUSM_Flow(nDim, nVar_Flow, config);
        }
        break;

      case TURKEL:
        for (iMGlevel = 0; iMGlevel <= config->GetnMGLevels(); iMGlevel++) {
          numerics_container[val_iInst][iMGlevel][FLOW_SOL][CONV_TERM] = new CUpwTurkel_Flow(nDim, nVar_Flow, config);
          numerics_container[val_iInst][iMGlevel][FLOW_SOL][CONV_BOUND_TERM] = new CUpwTurkel_Flow(nDim, nVar_Flow, config);
        }
        break;

      case HLLC:
          for (iMGlevel = 0; iMGlevel <= config->GetnMGLevels(); iMGlevel++) {
            numerics_container[val_iInst][iMGlevel][FLOW_SOL][CONV_TERM] = new CUpwHLLC_Flow(nDim, nVar_Flow, config);
            numerics_container[val_iInst][iMGlevel][FLOW_SOL][CONV_BOUND_TERM] = new CUpwHLLC_Flow(nDim, nVar_Flow, config);
          }
        break;

      case MSW:
        for (iMGlevel = 0; iMGlevel <= config->GetnMGLevels(); iMGlevel++) {
          numerics_container[val_iInst][iMGlevel][FLOW_SOL][CONV_TERM] = new CUpwMSW_Flow(nDim, nVar_Flow, config);
          numerics_container[val_iInst][iMGlevel][FLOW_SOL][CONV_BOUND_TERM] = new CUpwMSW_Flow(nDim, nVar_Flow, config);
        }
        break;

      case CUSP:
        for (iMGlevel = 0; iMGlevel <= config->GetnMGLevels(); iMGlevel++) {
          numerics_container[val_iInst][iMGlevel][FLOW_SOL][CONV_TERM] = new CUpwCUSP_Flow(nDim, nVar_Flow, config);
          numerics_container[val_iInst][iMGlevel][FLOW_SOL][CONV_BOUND_TERM] = new CUpwCUSP_Flow(nDim, nVar_Flow, config);
        }
        break;

      default :
        SU2_MPI::Error("Riemann solver not implemented.", CURRENT_FUNCTION);
    }

    /*--- Note: if we don't end up using the other numerics classes for DG, we should remove them. ---*/

    /*--- Definition of the viscous scheme for each equation and mesh level ---*/

    numerics_container[val_iInst][MESH_0][FLOW_SOL][VISC_TERM] = new CFEMVisc_Flow(nDim, nVar_Flow, config);
    for (iMGlevel = 1; iMGlevel <= config->GetnMGLevels(); iMGlevel++)
      numerics_container[val_iInst][iMGlevel][FLOW_SOL][VISC_TERM] = new CFEMVisc_Flow(nDim, nVar_Flow, config);

    /*--- Definition of the boundary condition method ---*/
    for (iMGlevel = 0; iMGlevel <= config->GetnMGLevels(); iMGlevel++)
      numerics_container[val_iInst][iMGlevel][FLOW_SOL][VISC_BOUND_TERM] = new CFEMVisc_Flow(nDim, nVar_Flow, config);

    /*--- Definition of the source term integration scheme for each equation and mesh level ---*/
    for (iMGlevel = 0; iMGlevel <= config->GetnMGLevels(); iMGlevel++) {

      numerics_container[val_iInst][iMGlevel][FLOW_SOL][SOURCE_FIRST_TERM] = new CSourceFEM(nDim, nVar_Flow, config);

      numerics_container[val_iInst][iMGlevel][FLOW_SOL][SOURCE_SECOND_TERM] = new CSourceNothing(nDim, nVar_Flow, config);
    }

  }

  /*--- Solver definition for the turbulent model problem ---*/

  if (turbulent) {

    /*--- Definition of the convective scheme for each equation and mesh level ---*/

    switch (config->GetKind_ConvNumScheme_Turb()) {
      case NONE :
        break;
      case SPACE_UPWIND :
        for (iMGlevel = 0; iMGlevel <= config->GetnMGLevels(); iMGlevel++) {
          if (spalart_allmaras || neg_spalart_allmaras || e_spalart_allmaras || comp_spalart_allmaras || e_comp_spalart_allmaras ) {
            numerics_container[val_iInst][iMGlevel][TURB_SOL][CONV_TERM] = new CUpwSca_TurbSA(nDim, nVar_Turb, config);
          }
          else if (menter_sst) numerics_container[val_iInst][iMGlevel][TURB_SOL][CONV_TERM] = new CUpwSca_TurbSST(nDim, nVar_Turb, config);
        }
        break;
      default :
        SU2_MPI::Error("Convective scheme not implemented (turbulent).", CURRENT_FUNCTION);
        break;
    }

    /*--- Definition of the viscous scheme for each equation and mesh level ---*/

    for (iMGlevel = 0; iMGlevel <= config->GetnMGLevels(); iMGlevel++) {
      if (spalart_allmaras || e_spalart_allmaras || comp_spalart_allmaras || e_comp_spalart_allmaras){
        numerics_container[val_iInst][iMGlevel][TURB_SOL][VISC_TERM] = new CAvgGrad_TurbSA(nDim, nVar_Turb, true, config);
      }
      else if (neg_spalart_allmaras) numerics_container[val_iInst][iMGlevel][TURB_SOL][VISC_TERM] = new CAvgGrad_TurbSA_Neg(nDim, nVar_Turb, true, config);
      else if (menter_sst) numerics_container[val_iInst][iMGlevel][TURB_SOL][VISC_TERM] = new CAvgGrad_TurbSST(nDim, nVar_Turb, constants, true, config);
    }

    /*--- Definition of the source term integration scheme for each equation and mesh level ---*/

    for (iMGlevel = 0; iMGlevel <= config->GetnMGLevels(); iMGlevel++) {
      if (spalart_allmaras) numerics_container[val_iInst][iMGlevel][TURB_SOL][SOURCE_FIRST_TERM] = new CSourcePieceWise_TurbSA(nDim, nVar_Turb, config);
      else if (e_spalart_allmaras) numerics_container[val_iInst][iMGlevel][TURB_SOL][SOURCE_FIRST_TERM] = new CSourcePieceWise_TurbSA_E(nDim, nVar_Turb, config);
      else if (comp_spalart_allmaras) numerics_container[val_iInst][iMGlevel][TURB_SOL][SOURCE_FIRST_TERM] = new CSourcePieceWise_TurbSA_COMP(nDim, nVar_Turb, config);
      else if (e_comp_spalart_allmaras) numerics_container[val_iInst][iMGlevel][TURB_SOL][SOURCE_FIRST_TERM] = new CSourcePieceWise_TurbSA_E_COMP(nDim, nVar_Turb, config);
      else if (neg_spalart_allmaras) numerics_container[val_iInst][iMGlevel][TURB_SOL][SOURCE_FIRST_TERM] = new CSourcePieceWise_TurbSA_Neg(nDim, nVar_Turb, config);
      else if (menter_sst) numerics_container[val_iInst][iMGlevel][TURB_SOL][SOURCE_FIRST_TERM] = new CSourcePieceWise_TurbSST(nDim, nVar_Turb, constants, config);
      numerics_container[val_iInst][iMGlevel][TURB_SOL][SOURCE_SECOND_TERM] = new CSourceNothing(nDim, nVar_Turb, config);
    }

    /*--- Definition of the boundary condition method ---*/

    for (iMGlevel = 0; iMGlevel <= config->GetnMGLevels(); iMGlevel++) {
      if (spalart_allmaras || e_spalart_allmaras || comp_spalart_allmaras || e_comp_spalart_allmaras) {
        numerics_container[val_iInst][iMGlevel][TURB_SOL][CONV_BOUND_TERM] = new CUpwSca_TurbSA(nDim, nVar_Turb, config);
        numerics_container[val_iInst][iMGlevel][TURB_SOL][VISC_BOUND_TERM] = new CAvgGrad_TurbSA(nDim, nVar_Turb, false, config);
      }
      else if (neg_spalart_allmaras) {
        numerics_container[val_iInst][iMGlevel][TURB_SOL][CONV_BOUND_TERM] = new CUpwSca_TurbSA(nDim, nVar_Turb, config);
        numerics_container[val_iInst][iMGlevel][TURB_SOL][VISC_BOUND_TERM] = new CAvgGrad_TurbSA_Neg(nDim, nVar_Turb, false, config);
      }
      else if (menter_sst) {
        numerics_container[val_iInst][iMGlevel][TURB_SOL][CONV_BOUND_TERM] = new CUpwSca_TurbSST(nDim, nVar_Turb, config);
        numerics_container[val_iInst][iMGlevel][TURB_SOL][VISC_BOUND_TERM] = new CAvgGrad_TurbSST(nDim, nVar_Turb, constants, false, config);
      }
    }
  }

  /*--- Solver definition for the transition model problem ---*/
  if (transition) {

    /*--- Definition of the convective scheme for each equation and mesh level ---*/
    switch (config->GetKind_ConvNumScheme_Turb()) {
      case NONE :
        break;
      case SPACE_UPWIND :
        for (iMGlevel = 0; iMGlevel <= config->GetnMGLevels(); iMGlevel++) {
          numerics_container[val_iInst][iMGlevel][TRANS_SOL][CONV_TERM] = new CUpwSca_TransLM(nDim, nVar_Trans, config);
        }
        break;
      default :
        SU2_MPI::Error("Convective scheme not implemented (transition).", CURRENT_FUNCTION);
        break;
    }

    /*--- Definition of the viscous scheme for each equation and mesh level ---*/
    for (iMGlevel = 0; iMGlevel <= config->GetnMGLevels(); iMGlevel++) {
      numerics_container[val_iInst][iMGlevel][TRANS_SOL][VISC_TERM] = new CAvgGradCorrected_TransLM(nDim, nVar_Trans, config);
    }

    /*--- Definition of the source term integration scheme for each equation and mesh level ---*/
    for (iMGlevel = 0; iMGlevel <= config->GetnMGLevels(); iMGlevel++) {
      numerics_container[val_iInst][iMGlevel][TRANS_SOL][SOURCE_FIRST_TERM] = new CSourcePieceWise_TransLM(nDim, nVar_Trans, config);
      numerics_container[val_iInst][iMGlevel][TRANS_SOL][SOURCE_SECOND_TERM] = new CSourceNothing(nDim, nVar_Trans, config);
    }

    /*--- Definition of the boundary condition method ---*/
    for (iMGlevel = 0; iMGlevel <= config->GetnMGLevels(); iMGlevel++) {
      numerics_container[val_iInst][iMGlevel][TRANS_SOL][CONV_BOUND_TERM] = new CUpwLin_TransLM(nDim, nVar_Trans, config);
    }
  }

  /*--- Solver definition for the poisson potential problem ---*/
  if (poisson) {

    /*--- Definition of the viscous scheme for each equation and mesh level ---*/
    numerics_container[val_iInst][MESH_0][POISSON_SOL][VISC_TERM] = new CGalerkin_Flow(nDim, nVar_Poisson, config);
    
    /*--- Definition of the source term integration scheme for each equation and mesh level ---*/
    numerics_container[val_iInst][MESH_0][POISSON_SOL][SOURCE_FIRST_TERM] = new CSourceNothing(nDim, nVar_Poisson, config);
    numerics_container[val_iInst][MESH_0][POISSON_SOL][SOURCE_SECOND_TERM] = new CSourceNothing(nDim, nVar_Poisson, config);
    
  }
  
  /*--- Solver definition of the finite volume heat solver  ---*/
  if (heat_fvm) {

    /*--- Definition of the viscous scheme for each equation and mesh level ---*/
    for (iMGlevel = 0; iMGlevel <= config->GetnMGLevels(); iMGlevel++) {

      numerics_container[val_iInst][iMGlevel][HEAT_SOL][VISC_TERM] = new CAvgGradCorrected_Heat(nDim, nVar_Heat, config);
      numerics_container[val_iInst][iMGlevel][HEAT_SOL][VISC_BOUND_TERM] = new CAvgGrad_Heat(nDim, nVar_Heat, config);

      switch (config->GetKind_ConvNumScheme_Heat()) {

        case SPACE_UPWIND :
          numerics_container[val_iInst][iMGlevel][HEAT_SOL][CONV_TERM] = new CUpwSca_Heat(nDim, nVar_Heat, config);
          numerics_container[val_iInst][iMGlevel][HEAT_SOL][CONV_BOUND_TERM] = new CUpwSca_Heat(nDim, nVar_Heat, config);
          break;

        case SPACE_CENTERED :
          numerics_container[val_iInst][iMGlevel][HEAT_SOL][CONV_TERM] = new CCentSca_Heat(nDim, nVar_Heat, config);
          numerics_container[val_iInst][iMGlevel][HEAT_SOL][CONV_BOUND_TERM] = new CUpwSca_Heat(nDim, nVar_Heat, config);
        break;

        default :
          cout << "Convective scheme not implemented (heat)." << endl; exit(EXIT_FAILURE);
        break;
      }
    }
  }

  /*--- Solver definition for the poisson potential problem ---*/
  if (heat) {

    /*--- Definition of the viscous scheme for each equation and mesh level ---*/
    numerics_container[val_iInst][MESH_0][HEAT_SOL][VISC_TERM] = new CGalerkin_Flow(nDim, nVar_Heat, config);
    
    /*--- Definition of the source term integration scheme for each equation and mesh level ---*/
    numerics_container[val_iInst][MESH_0][HEAT_SOL][SOURCE_FIRST_TERM] = new CSourceNothing(nDim, nVar_Heat, config);
    numerics_container[val_iInst][MESH_0][HEAT_SOL][SOURCE_SECOND_TERM] = new CSourceNothing(nDim, nVar_Heat, config);
    
  }

  /*--- Solver definition for the flow adjoint problem ---*/

  if (adj_euler || adj_ns) {

    /*--- Definition of the convective scheme for each equation and mesh level ---*/

    switch (config->GetKind_ConvNumScheme_AdjFlow()) {
      case NO_CONVECTIVE :
        SU2_MPI::Error("No convective scheme.", CURRENT_FUNCTION);
        break;

      case SPACE_CENTERED :

        if (compressible) {

          /*--- Compressible flow ---*/

          switch (config->GetKind_Centered_AdjFlow()) {
            case NO_CENTERED : cout << "No centered scheme." << endl; break;
            case LAX : numerics_container[val_iInst][MESH_0][ADJFLOW_SOL][CONV_TERM] = new CCentLax_AdjFlow(nDim, nVar_Adj_Flow, config); break;
            case JST : numerics_container[val_iInst][MESH_0][ADJFLOW_SOL][CONV_TERM] = new CCentJST_AdjFlow(nDim, nVar_Adj_Flow, config); break;
            default : SU2_MPI::Error("Centered scheme not implemented.", CURRENT_FUNCTION); break;
          }

          for (iMGlevel = 1; iMGlevel <= config->GetnMGLevels(); iMGlevel++)
            numerics_container[val_iInst][iMGlevel][ADJFLOW_SOL][CONV_TERM] = new CCentLax_AdjFlow(nDim, nVar_Adj_Flow, config);
          
          for (iMGlevel = 0; iMGlevel <= config->GetnMGLevels(); iMGlevel++)
            numerics_container[val_iInst][iMGlevel][ADJFLOW_SOL][CONV_BOUND_TERM] = new CUpwRoe_AdjFlow(nDim, nVar_Adj_Flow, config);
          
        }

        if (incompressible) {

          SU2_MPI::Error("Schemes not implemented for incompressible continuous adjoint.", CURRENT_FUNCTION);

        }

        break;

      case SPACE_UPWIND :

        if (compressible) {

          /*--- Compressible flow ---*/

          switch (config->GetKind_Upwind_AdjFlow()) {
            case NO_UPWIND : cout << "No upwind scheme." << endl; break;
            case ROE:
              for (iMGlevel = 0; iMGlevel <= config->GetnMGLevels(); iMGlevel++) {
                numerics_container[val_iInst][iMGlevel][ADJFLOW_SOL][CONV_TERM] = new CUpwRoe_AdjFlow(nDim, nVar_Adj_Flow, config);
                numerics_container[val_iInst][iMGlevel][ADJFLOW_SOL][CONV_BOUND_TERM] = new CUpwRoe_AdjFlow(nDim, nVar_Adj_Flow, config);
              }
              break;
            default : SU2_MPI::Error("Upwind scheme not implemented.", CURRENT_FUNCTION); break;
          }
        }

        if (incompressible) {
          
          SU2_MPI::Error("Schemes not implemented for incompressible continuous adjoint.", CURRENT_FUNCTION);

        }

        break;

      default :
        SU2_MPI::Error("Convective scheme not implemented (adj_euler and adj_ns).", CURRENT_FUNCTION);
        break;
    }

    /*--- Definition of the viscous scheme for each equation and mesh level ---*/

    if (compressible) {

      /*--- Compressible flow ---*/
      
      numerics_container[val_iInst][MESH_0][ADJFLOW_SOL][VISC_TERM] = new CAvgGradCorrected_AdjFlow(nDim, nVar_Adj_Flow, config);
      numerics_container[val_iInst][MESH_0][ADJFLOW_SOL][VISC_BOUND_TERM] = new CAvgGrad_AdjFlow(nDim, nVar_Adj_Flow, config);
      
      for (iMGlevel = 1; iMGlevel <= config->GetnMGLevels(); iMGlevel++) {
        numerics_container[val_iInst][iMGlevel][ADJFLOW_SOL][VISC_TERM] = new CAvgGrad_AdjFlow(nDim, nVar_Adj_Flow, config);
        numerics_container[val_iInst][iMGlevel][ADJFLOW_SOL][VISC_BOUND_TERM] = new CAvgGrad_AdjFlow(nDim, nVar_Adj_Flow, config);
      }

    }

    if (incompressible) {
      
      SU2_MPI::Error("Schemes not implemented for incompressible continuous adjoint.", CURRENT_FUNCTION);

    }

    /*--- Definition of the source term integration scheme for each equation and mesh level ---*/

    for (iMGlevel = 0; iMGlevel <= config->GetnMGLevels(); iMGlevel++) {

      /*--- Note that RANS is incompatible with Axisymmetric or Rotational (Fix it!) ---*/

      if (compressible) {

        if (adj_ns) {
          
          numerics_container[val_iInst][iMGlevel][ADJFLOW_SOL][SOURCE_FIRST_TERM] = new CSourceViscous_AdjFlow(nDim, nVar_Adj_Flow, config);
          
          if (config->GetRotating_Frame() == YES)
            numerics_container[val_iInst][iMGlevel][ADJFLOW_SOL][SOURCE_SECOND_TERM] = new CSourceRotatingFrame_AdjFlow(nDim, nVar_Adj_Flow, config);
          else
            numerics_container[val_iInst][iMGlevel][ADJFLOW_SOL][SOURCE_SECOND_TERM] = new CSourceConservative_AdjFlow(nDim, nVar_Adj_Flow, config);
          
        }

        else {

          if (config->GetRotating_Frame() == YES)
            numerics_container[val_iInst][iMGlevel][ADJFLOW_SOL][SOURCE_FIRST_TERM] = new CSourceRotatingFrame_AdjFlow(nDim, nVar_Adj_Flow, config);
          else if (config->GetAxisymmetric() == YES)
            numerics_container[val_iInst][iMGlevel][ADJFLOW_SOL][SOURCE_FIRST_TERM] = new CSourceAxisymmetric_AdjFlow(nDim, nVar_Adj_Flow, config);
          else
            numerics_container[val_iInst][iMGlevel][ADJFLOW_SOL][SOURCE_FIRST_TERM] = new CSourceNothing(nDim, nVar_Adj_Flow, config);
          
          numerics_container[val_iInst][iMGlevel][ADJFLOW_SOL][SOURCE_SECOND_TERM] = new CSourceNothing(nDim, nVar_Adj_Flow, config);
          
        }

      }

      if (incompressible) {
        
        SU2_MPI::Error("Schemes not implemented for incompressible continuous adjoint.", CURRENT_FUNCTION);

      }

    }

  }

  /*--- Solver definition for the turbulent adjoint problem ---*/
  if (adj_turb) {
    /*--- Definition of the convective scheme for each equation and mesh level ---*/
    switch (config->GetKind_ConvNumScheme_AdjTurb()) {
      case NONE :
        break;
      case SPACE_UPWIND :
        for (iMGlevel = 0; iMGlevel <= config->GetnMGLevels(); iMGlevel++)
          if (spalart_allmaras) {
            numerics_container[val_iInst][iMGlevel][ADJTURB_SOL][CONV_TERM] = new CUpwSca_AdjTurb(nDim, nVar_Adj_Turb, config);
          }
          else if (neg_spalart_allmaras) {SU2_MPI::Error("Adjoint Neg SA turbulence model not implemented.", CURRENT_FUNCTION);}
          else if (menter_sst) {SU2_MPI::Error("Adjoint SST turbulence model not implemented.", CURRENT_FUNCTION);}
          else if (e_spalart_allmaras) {SU2_MPI::Error("Adjoint Edward's SA turbulence model not implemented.", CURRENT_FUNCTION);}
          else if (comp_spalart_allmaras) {SU2_MPI::Error("Adjoint CC SA turbulence model not implemented.", CURRENT_FUNCTION);}
          else if (e_comp_spalart_allmaras) {SU2_MPI::Error("Adjoint CC Edward's SA turbulence model not implemented.", CURRENT_FUNCTION);}
        break;
      default :
        SU2_MPI::Error("Convective scheme not implemented (adj_turb).", CURRENT_FUNCTION);
        break;
    }

    /*--- Definition of the viscous scheme for each equation and mesh level ---*/
    for (iMGlevel = 0; iMGlevel <= config->GetnMGLevels(); iMGlevel++) {
      if (spalart_allmaras) {
        numerics_container[val_iInst][iMGlevel][ADJTURB_SOL][VISC_TERM] = new CAvgGradCorrected_AdjTurb(nDim, nVar_Adj_Turb, config);
      }

      else if (neg_spalart_allmaras) {SU2_MPI::Error("Adjoint Neg SA turbulence model not implemented.", CURRENT_FUNCTION);}
      else if (menter_sst) {SU2_MPI::Error("Adjoint SST turbulence model not implemented.", CURRENT_FUNCTION);}
      else if (e_spalart_allmaras) {SU2_MPI::Error("Adjoint Edward's SA turbulence model not implemented.", CURRENT_FUNCTION);}
      else if (comp_spalart_allmaras) {SU2_MPI::Error("Adjoint CC SA turbulence model not implemented.", CURRENT_FUNCTION);}
      else if (e_comp_spalart_allmaras) {SU2_MPI::Error("Adjoint CC Edward's SA turbulence model not implemented.", CURRENT_FUNCTION);}
    }

    /*--- Definition of the source term integration scheme for each equation and mesh level ---*/
    for (iMGlevel = 0; iMGlevel <= config->GetnMGLevels(); iMGlevel++) {
      if (spalart_allmaras) {
        numerics_container[val_iInst][iMGlevel][ADJTURB_SOL][SOURCE_FIRST_TERM] = new CSourcePieceWise_AdjTurb(nDim, nVar_Adj_Turb, config);
        numerics_container[val_iInst][iMGlevel][ADJTURB_SOL][SOURCE_SECOND_TERM] = new CSourceConservative_AdjTurb(nDim, nVar_Adj_Turb, config);
      }
      else if (neg_spalart_allmaras) {SU2_MPI::Error("Adjoint Neg SA turbulence model not implemented.", CURRENT_FUNCTION);}
      else if (menter_sst) {SU2_MPI::Error("Adjoint SST turbulence model not implemented.", CURRENT_FUNCTION);}
      else if (e_spalart_allmaras) {SU2_MPI::Error("Adjoint Edward's SA turbulence model not implemented.", CURRENT_FUNCTION);}
      else if (comp_spalart_allmaras) {SU2_MPI::Error("Adjoint CC SA turbulence model not implemented.", CURRENT_FUNCTION);}
      else if (e_comp_spalart_allmaras) {SU2_MPI::Error("Adjoint CC Edward's SA turbulence model not implemented.", CURRENT_FUNCTION);}
    }

    /*--- Definition of the boundary condition method ---*/
    for (iMGlevel = 0; iMGlevel <= config->GetnMGLevels(); iMGlevel++) {
      if (spalart_allmaras) numerics_container[val_iInst][iMGlevel][ADJTURB_SOL][CONV_BOUND_TERM] = new CUpwLin_AdjTurb(nDim, nVar_Adj_Turb, config);
      else if (neg_spalart_allmaras) {SU2_MPI::Error("Adjoint Neg SA turbulence model not implemented.", CURRENT_FUNCTION);}
      else if (menter_sst) {SU2_MPI::Error("Adjoint SST turbulence model not implemented.", CURRENT_FUNCTION);}
      else if (e_spalart_allmaras) {SU2_MPI::Error("Adjoint Edward's SA turbulence model not implemented.", CURRENT_FUNCTION);}
      else if (comp_spalart_allmaras) {SU2_MPI::Error("Adjoint CC SA turbulence model not implemented.", CURRENT_FUNCTION);}
      else if (e_comp_spalart_allmaras) {SU2_MPI::Error("Adjoint CC Edward's SA turbulence model not implemented.", CURRENT_FUNCTION);}
    }

  }

  /*--- Solver definition for the wave problem ---*/
  if (wave) {

    /*--- Definition of the viscous scheme for each equation and mesh level ---*/
    numerics_container[val_iInst][MESH_0][WAVE_SOL][VISC_TERM] = new CGalerkin_Flow(nDim, nVar_Wave, config);

  }

  /*--- Solver definition for the FEM problem ---*/
  if (fem) {

  /*--- Initialize the container for FEA_TERM. This will be the only one for most of the cases ---*/
  switch (config->GetGeometricConditions()) {
      case SMALL_DEFORMATIONS :
        switch (config->GetMaterialModel()) {
          case LINEAR_ELASTIC: numerics_container[val_iInst][MESH_0][FEA_SOL][FEA_TERM] = new CFEALinearElasticity(nDim, nVar_FEM, config); break;
          case NEO_HOOKEAN : SU2_MPI::Error("Material model does not correspond to geometric conditions.", CURRENT_FUNCTION); break;
          default: SU2_MPI::Error("Material model not implemented.", CURRENT_FUNCTION); break;
        }
        break;
      case LARGE_DEFORMATIONS :
        switch (config->GetMaterialModel()) {
          case LINEAR_ELASTIC: SU2_MPI::Error("Material model does not correspond to geometric conditions.", CURRENT_FUNCTION); break;
          case NEO_HOOKEAN :
            switch (config->GetMaterialCompressibility()) {
              case COMPRESSIBLE_MAT : numerics_container[val_iInst][MESH_0][FEA_SOL][FEA_TERM] = new CFEM_NeoHookean_Comp(nDim, nVar_FEM, config); break;
              case INCOMPRESSIBLE_MAT : numerics_container[val_iInst][MESH_0][FEA_SOL][FEA_TERM] = new CFEM_NeoHookean_Incomp(nDim, nVar_FEM, config); break;
              default: SU2_MPI::Error("Material model not implemented.", CURRENT_FUNCTION); break;
            }
            break;
          case KNOWLES:
            switch (config->GetMaterialCompressibility()) {
              case NEARLY_INCOMPRESSIBLE_MAT : numerics_container[val_iInst][MESH_0][FEA_SOL][FEA_TERM] = new CFEM_Knowles_NearInc(nDim, nVar_FEM, config); break;
              case INCOMPRESSIBLE_MAT : numerics_container[val_iInst][MESH_0][FEA_SOL][FEA_TERM] = new CFEM_Knowles_NearInc(nDim, nVar_FEM, config); break;
              default:  SU2_MPI::Error("Material model not implemented.", CURRENT_FUNCTION); break;
            }
            break;
          case IDEAL_DE:
            switch (config->GetMaterialCompressibility()) {
              case NEARLY_INCOMPRESSIBLE_MAT : numerics_container[val_iInst][MESH_0][FEA_SOL][FEA_TERM] = new CFEM_IdealDE(nDim, nVar_FEM, config); break;
              default:  SU2_MPI::Error("Material model not implemented.", CURRENT_FUNCTION); break;
            }
            break;
          default:  SU2_MPI::Error("Material model not implemented.", CURRENT_FUNCTION); break;
        }
        break;
      default:  SU2_MPI::Error("Solver not implemented.", CURRENT_FUNCTION);  break;
    }

  /*--- The following definitions only make sense if we have a non-linear solution ---*/
  if (config->GetGeometricConditions() == LARGE_DEFORMATIONS){

      /*--- This allocates a container for electromechanical effects ---*/

      bool de_effects = config->GetDE_Effects();
      if (de_effects) numerics_container[val_iInst][MESH_0][FEA_SOL][DE_TERM] = new CFEM_DielectricElastomer(nDim, nVar_FEM, config);

      string filename;
      ifstream properties_file;

      filename = config->GetFEA_FileName();
      if (nZone > 1)
        filename = config->GetMultizone_FileName(filename, iZone);

      properties_file.open(filename.data(), ios::in);

      /*--- In case there is a properties file, containers are allocated for a number of material models ---*/

      if (!(properties_file.fail())) {

          numerics_container[val_iInst][MESH_0][FEA_SOL][MAT_NHCOMP]  = new CFEM_NeoHookean_Comp(nDim, nVar_FEM, config);
          numerics_container[val_iInst][MESH_0][FEA_SOL][MAT_NHINC]   = new CFEM_NeoHookean_Incomp(nDim, nVar_FEM, config);
          numerics_container[val_iInst][MESH_0][FEA_SOL][MAT_IDEALDE] = new CFEM_IdealDE(nDim, nVar_FEM, config);
          numerics_container[val_iInst][MESH_0][FEA_SOL][MAT_KNOWLES] = new CFEM_Knowles_NearInc(nDim, nVar_FEM, config);

          properties_file.close();
      }
  }

  }

}

void CDriver::Numerics_Postprocessing(CNumerics *****numerics_container,
                                      CSolver ***solver_container, CGeometry **geometry,
                                      CConfig *config, unsigned short val_iInst) {
  
  unsigned short iMGlevel, iSol;


  bool
  euler, adj_euler,
  ns, adj_ns,
  fem_euler, fem_ns, fem_turbulent,
  turbulent, adj_turb,
  spalart_allmaras, neg_spalart_allmaras, menter_sst,
  poisson,
  wave,
  fem,
  heat, heat_fvm,
  transition,
  template_solver;

  bool e_spalart_allmaras, comp_spalart_allmaras, e_comp_spalart_allmaras;

  bool compressible = (config->GetKind_Regime() == COMPRESSIBLE);
  bool incompressible = (config->GetKind_Regime() == INCOMPRESSIBLE);

  /*--- Initialize some useful booleans ---*/
  euler            = false; ns     = false; turbulent     = false;
  fem_euler        = false; fem_ns = false; fem_turbulent = false;
  poisson          = false;
  adj_euler        = false;   adj_ns           = false;   adj_turb         = false;
  wave             = false;   heat             = false;   fem        = false;
  spalart_allmaras = false;   neg_spalart_allmaras = false; menter_sst       = false;
  transition       = false;   heat_fvm         = false;
  template_solver  = false;
    
  e_spalart_allmaras = false; comp_spalart_allmaras = false; e_comp_spalart_allmaras = false;

  /*--- Assign booleans ---*/
  switch (config->GetKind_Solver()) {
    case TEMPLATE_SOLVER: template_solver = true; break;
    case EULER : case DISC_ADJ_EULER: euler = true;  heat_fvm = config->GetWeakly_Coupled_Heat(); break;
    case NAVIER_STOKES: case DISC_ADJ_NAVIER_STOKES: ns = true;  heat_fvm = config->GetWeakly_Coupled_Heat(); break;
    case RANS : case DISC_ADJ_RANS:  ns = true; turbulent = true; if (config->GetKind_Trans_Model() == LM) transition = true; break;
    case FEM_EULER : case DISC_ADJ_DG_EULER : fem_euler = true; break;
    case FEM_NAVIER_STOKES: case DISC_ADJ_DG_NS : fem_ns = true; break;
    case FEM_RANS : case DISC_ADJ_DG_RANS : fem_ns = true; fem_turbulent = true; break;
    case FEM_LES :  fem_ns = true; break;
    case POISSON_EQUATION: poisson = true; break;
    case WAVE_EQUATION: wave = true; break;
    case HEAT_EQUATION_FVM: heat_fvm = true; break;
    case HEAT_EQUATION: heat = true; break;
    case FEM_ELASTICITY: case DISC_ADJ_FEM: fem = true; break;
    case ADJ_EULER : euler = true; adj_euler = true; break;
    case ADJ_NAVIER_STOKES : ns = true; turbulent = (config->GetKind_Turb_Model() != NONE); adj_ns = true; break;
    case ADJ_RANS : ns = true; turbulent = true; adj_ns = true; adj_turb = (!config->GetFrozen_Visc_Cont()); break;
  }

  /*--- Assign turbulence model booleans ---*/

  if (turbulent || fem_turbulent)
    switch (config->GetKind_Turb_Model()) {
      case SA:     spalart_allmaras = true;     break;
      case SA_NEG: neg_spalart_allmaras = true; break;
      case SST:    menter_sst = true;  break;
      case SA_COMP: comp_spalart_allmaras = true; break;
      case SA_E: e_spalart_allmaras = true; break;
      case SA_E_COMP: e_comp_spalart_allmaras = true; break;

    }

  /*--- Solver definition for the template problem ---*/
  if (template_solver) {

    /*--- Definition of the convective scheme for each equation and mesh level ---*/
    switch (config->GetKind_ConvNumScheme_Template()) {
      case SPACE_CENTERED : case SPACE_UPWIND :
        for (iMGlevel = 0; iMGlevel <= config->GetnMGLevels(); iMGlevel++)
          delete numerics_container[val_iInst][iMGlevel][TEMPLATE_SOL][CONV_TERM];
        break;
    }

    for (iMGlevel = 0; iMGlevel <= config->GetnMGLevels(); iMGlevel++) {
      /*--- Definition of the viscous scheme for each equation and mesh level ---*/
      delete numerics_container[val_iInst][iMGlevel][TEMPLATE_SOL][VISC_TERM];
      /*--- Definition of the source term integration scheme for each equation and mesh level ---*/
      delete numerics_container[val_iInst][iMGlevel][TEMPLATE_SOL][SOURCE_FIRST_TERM];
      /*--- Definition of the boundary condition method ---*/
      delete numerics_container[val_iInst][iMGlevel][TEMPLATE_SOL][CONV_BOUND_TERM];
    }

  }

  /*--- Solver definition for the Potential, Euler, Navier-Stokes problems ---*/
  if ((euler) || (ns)) {

    /*--- Definition of the convective scheme for each equation and mesh level ---*/
    switch (config->GetKind_ConvNumScheme_Flow()) {

      case SPACE_CENTERED :
        if (compressible) {

          /*--- Compressible flow ---*/
          switch (config->GetKind_Centered_Flow()) {
            case LAX : case JST :  case JST_KE : delete numerics_container[val_iInst][MESH_0][FLOW_SOL][CONV_TERM]; break;
          }
          for (iMGlevel = 1; iMGlevel <= config->GetnMGLevels(); iMGlevel++)
            delete numerics_container[val_iInst][iMGlevel][FLOW_SOL][CONV_TERM];
          
          /*--- Definition of the boundary condition method ---*/
          for (iMGlevel = 0; iMGlevel <= config->GetnMGLevels(); iMGlevel++)
            delete numerics_container[val_iInst][iMGlevel][FLOW_SOL][CONV_BOUND_TERM];
          
        }
        if (incompressible) {
          /*--- Incompressible flow, use preconditioning method ---*/
          switch (config->GetKind_Centered_Flow()) {
            case LAX : case JST : delete numerics_container[val_iInst][MESH_0][FLOW_SOL][CONV_TERM]; break;
          }
          for (iMGlevel = 1; iMGlevel <= config->GetnMGLevels(); iMGlevel++)
            delete numerics_container[val_iInst][iMGlevel][FLOW_SOL][CONV_TERM];
          
          /*--- Definition of the boundary condition method ---*/
          for (iMGlevel = 0; iMGlevel <= config->GetnMGLevels(); iMGlevel++)
            delete numerics_container[val_iInst][iMGlevel][FLOW_SOL][CONV_BOUND_TERM];
          
        }
        break;
      case SPACE_UPWIND :

        if (compressible) {
          /*--- Compressible flow ---*/
          switch (config->GetKind_Upwind_Flow()) {
            case ROE: case AUSM : case TURKEL: case HLLC: case MSW:  case CUSP: case L2ROE: case LMROE: case SLAU: case SLAU2:
              for (iMGlevel = 0; iMGlevel <= config->GetnMGLevels(); iMGlevel++) {
                delete numerics_container[val_iInst][iMGlevel][FLOW_SOL][CONV_TERM];
                delete numerics_container[val_iInst][iMGlevel][FLOW_SOL][CONV_BOUND_TERM];
              }

              break;
          }

        }
        if (incompressible) {
          /*--- Incompressible flow, use preconditioning method ---*/
          switch (config->GetKind_Upwind_Flow()) {
            case ROE:
              for (iMGlevel = 0; iMGlevel <= config->GetnMGLevels(); iMGlevel++) {
                delete numerics_container[val_iInst][iMGlevel][FLOW_SOL][CONV_TERM];
                delete numerics_container[val_iInst][iMGlevel][FLOW_SOL][CONV_BOUND_TERM];
              }
              break;
          }
        }

        break;
    }

    /*--- Definition of the viscous scheme for each equation and mesh level ---*/
    if (compressible||incompressible) {
      /*--- Compressible flow Ideal gas ---*/
      delete numerics_container[val_iInst][MESH_0][FLOW_SOL][VISC_TERM];
      for (iMGlevel = 1; iMGlevel <= config->GetnMGLevels(); iMGlevel++)
        delete numerics_container[val_iInst][iMGlevel][FLOW_SOL][VISC_TERM];
      
      /*--- Definition of the boundary condition method ---*/
      for (iMGlevel = 0; iMGlevel <= config->GetnMGLevels(); iMGlevel++)
        delete numerics_container[val_iInst][iMGlevel][FLOW_SOL][VISC_BOUND_TERM];
      
    }

    /*--- Definition of the source term integration scheme for each equation and mesh level ---*/
    for (iMGlevel = 0; iMGlevel <= config->GetnMGLevels(); iMGlevel++) {
      delete numerics_container[val_iInst][iMGlevel][FLOW_SOL][SOURCE_FIRST_TERM];
      delete numerics_container[val_iInst][iMGlevel][FLOW_SOL][SOURCE_SECOND_TERM];
    }

  }

  /*--- DG-FEM solver definition for Euler, Navier-Stokes problems ---*/

  if ((fem_euler) || (fem_ns)) {

    /*--- Definition of the convective scheme for each equation and mesh level ---*/
    switch (config->GetRiemann_Solver_FEM()) {
      case ROE: case AUSM: case TURKEL: case HLLC: case MSW:

        for (iMGlevel = 0; iMGlevel <= config->GetnMGLevels(); iMGlevel++) {
          delete numerics_container[val_iInst][iMGlevel][FLOW_SOL][CONV_TERM];
          delete numerics_container[val_iInst][iMGlevel][FLOW_SOL][CONV_BOUND_TERM];
        }
        break;
    }

    /*--- Definition of the viscous scheme for each equation and mesh level ---*/
    delete numerics_container[val_iInst][MESH_0][FLOW_SOL][VISC_TERM];
    for (iMGlevel = 1; iMGlevel <= config->GetnMGLevels(); iMGlevel++)
      delete numerics_container[val_iInst][iMGlevel][FLOW_SOL][VISC_TERM];

    /*--- Definition of the boundary condition method ---*/
    for (iMGlevel = 0; iMGlevel <= config->GetnMGLevels(); iMGlevel++)
      delete numerics_container[val_iInst][iMGlevel][FLOW_SOL][VISC_BOUND_TERM];

    /*--- Definition of the source term integration scheme for each equation and mesh level ---*/
    for (iMGlevel = 0; iMGlevel <= config->GetnMGLevels(); iMGlevel++) {
      delete numerics_container[val_iInst][iMGlevel][FLOW_SOL][SOURCE_FIRST_TERM];
      delete numerics_container[val_iInst][iMGlevel][FLOW_SOL][SOURCE_SECOND_TERM];
    }
  }

  /*--- Solver definition for the turbulent model problem ---*/

  if (turbulent) {

    /*--- Definition of the convective scheme for each equation and mesh level ---*/

    switch (config->GetKind_ConvNumScheme_Turb()) {
      case SPACE_UPWIND :
        for (iMGlevel = 0; iMGlevel <= config->GetnMGLevels(); iMGlevel++) {
          if (spalart_allmaras || neg_spalart_allmaras ||menter_sst|| comp_spalart_allmaras || e_spalart_allmaras || e_comp_spalart_allmaras)
            delete numerics_container[val_iInst][iMGlevel][TURB_SOL][CONV_TERM];
        }
        break;
    }

    /*--- Definition of the viscous scheme for each equation and mesh level ---*/
    
      if (spalart_allmaras || neg_spalart_allmaras ||menter_sst|| comp_spalart_allmaras || e_spalart_allmaras || e_comp_spalart_allmaras){
        for (iMGlevel = 0; iMGlevel <= config->GetnMGLevels(); iMGlevel++) {
          delete numerics_container[val_iInst][iMGlevel][TURB_SOL][VISC_TERM];
          delete numerics_container[val_iInst][iMGlevel][TURB_SOL][SOURCE_FIRST_TERM];
          delete numerics_container[val_iInst][iMGlevel][TURB_SOL][SOURCE_SECOND_TERM];
          /*--- Definition of the boundary condition method ---*/
          delete numerics_container[val_iInst][iMGlevel][TURB_SOL][CONV_BOUND_TERM];
          delete numerics_container[val_iInst][iMGlevel][TURB_SOL][VISC_BOUND_TERM];

      }
    }

  }

  /*--- Solver definition for the transition model problem ---*/
  if (transition) {

    /*--- Definition of the convective scheme for each equation and mesh level ---*/
    switch (config->GetKind_ConvNumScheme_Turb()) {
      case SPACE_UPWIND :
        for (iMGlevel = 0; iMGlevel <= config->GetnMGLevels(); iMGlevel++) {
          delete numerics_container[val_iInst][iMGlevel][TRANS_SOL][CONV_TERM];
        }
        break;
    }

    for (iMGlevel = 0; iMGlevel <= config->GetnMGLevels(); iMGlevel++) {
      /*--- Definition of the viscous scheme for each equation and mesh level ---*/
      delete numerics_container[val_iInst][iMGlevel][TRANS_SOL][VISC_TERM];
      /*--- Definition of the source term integration scheme for each equation and mesh level ---*/
      delete numerics_container[val_iInst][iMGlevel][TRANS_SOL][SOURCE_FIRST_TERM];
      delete numerics_container[val_iInst][iMGlevel][TRANS_SOL][SOURCE_SECOND_TERM];
      /*--- Definition of the boundary condition method ---*/
      delete numerics_container[val_iInst][iMGlevel][TRANS_SOL][CONV_BOUND_TERM];
    }
  }

  if (heat_fvm) {

    /*--- Definition of the viscous scheme for each equation and mesh level ---*/
    for (iMGlevel = 0; iMGlevel <= config->GetnMGLevels(); iMGlevel++) {

      delete numerics_container[val_iInst][iMGlevel][HEAT_SOL][VISC_TERM];
      delete numerics_container[val_iInst][iMGlevel][HEAT_SOL][VISC_BOUND_TERM];

      switch (config->GetKind_ConvNumScheme_Heat()) {
        case SPACE_UPWIND :

          delete numerics_container[val_iInst][iMGlevel][HEAT_SOL][CONV_TERM];
          delete numerics_container[val_iInst][iMGlevel][HEAT_SOL][CONV_BOUND_TERM];
          break;

        case SPACE_CENTERED :

          delete numerics_container[val_iInst][iMGlevel][HEAT_SOL][CONV_TERM];
          delete numerics_container[val_iInst][iMGlevel][HEAT_SOL][CONV_BOUND_TERM];
        break;
      }
    }
  }
  
  /*--- Solver definition for the poisson potential problem ---*/
  if (poisson || heat) {

    /*--- Definition of the viscous scheme for each equation and mesh level ---*/
    delete numerics_container[val_iInst][MESH_0][POISSON_SOL][VISC_TERM];
    
    /*--- Definition of the source term integration scheme for each equation and mesh level ---*/
    delete numerics_container[val_iInst][MESH_0][POISSON_SOL][SOURCE_FIRST_TERM];
    delete numerics_container[val_iInst][MESH_0][POISSON_SOL][SOURCE_SECOND_TERM];
    
  }

  /*--- Solver definition for the flow adjoint problem ---*/

  if (adj_euler || adj_ns ) {

    /*--- Definition of the convective scheme for each equation and mesh level ---*/

    switch (config->GetKind_ConvNumScheme_AdjFlow()) {
      case SPACE_CENTERED :

        if (compressible) {

          /*--- Compressible flow ---*/

          switch (config->GetKind_Centered_AdjFlow()) {
            case LAX : case JST:
              delete numerics_container[val_iInst][MESH_0][ADJFLOW_SOL][CONV_TERM];
              break;
          }

          for (iMGlevel = 1; iMGlevel <= config->GetnMGLevels(); iMGlevel++)
            delete numerics_container[val_iInst][iMGlevel][ADJFLOW_SOL][CONV_TERM];
          
          for (iMGlevel = 0; iMGlevel <= config->GetnMGLevels(); iMGlevel++)
            delete numerics_container[val_iInst][iMGlevel][ADJFLOW_SOL][CONV_BOUND_TERM];
          
        }

        if (incompressible) {

          /*--- Incompressible flow, use artificial compressibility method ---*/

          switch (config->GetKind_Centered_AdjFlow()) {
            case LAX : case JST:
              delete numerics_container[val_iInst][MESH_0][ADJFLOW_SOL][CONV_TERM]; break;
          }

          for (iMGlevel = 1; iMGlevel <= config->GetnMGLevels(); iMGlevel++)
            delete numerics_container[val_iInst][iMGlevel][ADJFLOW_SOL][CONV_TERM];
          
          for (iMGlevel = 0; iMGlevel <= config->GetnMGLevels(); iMGlevel++)
            delete numerics_container[val_iInst][iMGlevel][ADJFLOW_SOL][CONV_BOUND_TERM];
          
        }

        break;

      case SPACE_UPWIND :

        if (compressible || incompressible) {

          /*--- Compressible flow ---*/

          switch (config->GetKind_Upwind_AdjFlow()) {
            case ROE:
              for (iMGlevel = 0; iMGlevel <= config->GetnMGLevels(); iMGlevel++) {
                delete numerics_container[val_iInst][iMGlevel][ADJFLOW_SOL][CONV_TERM];
                delete numerics_container[val_iInst][iMGlevel][ADJFLOW_SOL][CONV_BOUND_TERM];
              }
              break;
          }
        }

        break;
    }

    /*--- Definition of the viscous scheme for each equation and mesh level ---*/

    if (compressible || incompressible) {

      /*--- Compressible flow ---*/
      for (iMGlevel = 0; iMGlevel <= config->GetnMGLevels(); iMGlevel++) {
        delete numerics_container[val_iInst][iMGlevel][ADJFLOW_SOL][VISC_TERM];
        delete numerics_container[val_iInst][iMGlevel][ADJFLOW_SOL][VISC_BOUND_TERM];
      }
    }

    /*--- Definition of the source term integration scheme for each equation and mesh level ---*/

    for (iMGlevel = 0; iMGlevel <= config->GetnMGLevels(); iMGlevel++) {


      if (compressible || incompressible) {
        
        delete numerics_container[val_iInst][iMGlevel][ADJFLOW_SOL][SOURCE_FIRST_TERM];
        delete numerics_container[val_iInst][iMGlevel][ADJFLOW_SOL][SOURCE_SECOND_TERM];
        
      }
    }

  }


  /*--- Solver definition for the turbulent adjoint problem ---*/
  if (adj_turb) {
    /*--- Definition of the convective scheme for each equation and mesh level ---*/
    switch (config->GetKind_ConvNumScheme_AdjTurb()) {

      case SPACE_UPWIND :
        for (iMGlevel = 0; iMGlevel <= config->GetnMGLevels(); iMGlevel++)
          if (spalart_allmaras) {
            delete numerics_container[val_iInst][iMGlevel][ADJTURB_SOL][CONV_TERM];
          }
        break;
    }


    for (iMGlevel = 0; iMGlevel <= config->GetnMGLevels(); iMGlevel++) {
      if (spalart_allmaras) {
        /*--- Definition of the viscous scheme for each equation and mesh level ---*/
        delete numerics_container[val_iInst][iMGlevel][ADJTURB_SOL][VISC_TERM];
        /*--- Definition of the source term integration scheme for each equation and mesh level ---*/
        delete numerics_container[val_iInst][iMGlevel][ADJTURB_SOL][SOURCE_FIRST_TERM];
        delete numerics_container[val_iInst][iMGlevel][ADJTURB_SOL][SOURCE_SECOND_TERM];
        /*--- Definition of the boundary condition method ---*/
        delete numerics_container[val_iInst][iMGlevel][ADJTURB_SOL][CONV_BOUND_TERM];
      }
    }
  }

  /*--- Solver definition for the wave problem ---*/
  if (wave) {

    /*--- Definition of the viscous scheme for each equation and mesh level ---*/
    delete numerics_container[val_iInst][MESH_0][WAVE_SOL][VISC_TERM];
    
  }

  /*--- Solver definition for the FEA problem ---*/
  if (fem) {

    /*--- Definition of the viscous scheme for each equation and mesh level ---*/
    delete numerics_container[val_iInst][MESH_0][FEA_SOL][FEA_TERM];
    
  }
  
  /*--- Definition of the Class for the numerical method: numerics_container[INST_LEVEL][MESH_LEVEL][EQUATION][EQ_TERM] ---*/
  for (iMGlevel = 0; iMGlevel <= config->GetnMGLevels(); iMGlevel++) {
    for (iSol = 0; iSol < MAX_SOLS; iSol++) {
      delete [] numerics_container[val_iInst][iMGlevel][iSol];
    }
    delete[] numerics_container[val_iInst][iMGlevel];
  }
  
  delete[] numerics_container[val_iInst];

}

void CDriver::Iteration_Preprocessing() {

  for (iInst = 0; iInst < nInst[iZone]; iInst++)  {

    /*--- Initial print to console for this zone. ---*/

    if (rank == MASTER_NODE) cout << "Zone " << iZone+1;
    if ((rank == MASTER_NODE) && (nInst[iZone] > 1)) cout << ", instance: " << iInst+1;

    /*--- Loop over all zones and instantiate the physics iteration. ---*/

    switch (config_container[iZone]->GetKind_Solver()) {

    case EULER: case NAVIER_STOKES: case RANS:

      if(config_container[iZone]->GetBoolTurbomachinery()){
        if (rank == MASTER_NODE)
          cout << ": Euler/Navier-Stokes/RANS turbomachinery fluid iteration." << endl;
        iteration_container[iZone][iInst] = new CTurboIteration(config_container[iZone]);

      }
      else{
        if (rank == MASTER_NODE)
          cout << ": Euler/Navier-Stokes/RANS fluid iteration." << endl;
        iteration_container[iZone][iInst] = new CFluidIteration(config_container[iZone]);
      }
      break;

    case FEM_EULER: case FEM_NAVIER_STOKES: case FEM_RANS: case FEM_LES:
      if (rank == MASTER_NODE)
        cout << ": finite element Euler/Navier-Stokes/RANS/LES flow iteration." << endl;
      iteration_container[iZone][iInst] = new CFEMFluidIteration(config_container[iZone]);
      break;

    case WAVE_EQUATION:
      if (rank == MASTER_NODE)
        cout << ": wave iteration." << endl;
      iteration_container[iZone][iInst] = new CWaveIteration(config_container[iZone]);
      break;

    case HEAT_EQUATION:
      if (rank == MASTER_NODE)
        cout << ": heat iteration." << endl;
      iteration_container[iZone][iInst] = new CHeatIteration(config_container[iZone]);
      break;

    case HEAT_EQUATION_FVM:
      if (rank == MASTER_NODE)
        cout << ": heat iteration (finite volume method)." << endl;
      iteration_container[iZone][iInst] = new CHeatIteration(config_container[iZone]);
      break;

    case POISSON_EQUATION:
      if (rank == MASTER_NODE)
        cout << ": poisson iteration." << endl;
      iteration_container[iZone][iInst] = new CPoissonIteration(config_container[iZone]);
      break;

    case FEM_ELASTICITY:
      if (rank == MASTER_NODE)
        cout << ": FEM iteration." << endl;
      iteration_container[iZone][iInst] = new CFEAIteration(config_container[iZone]);
      break;

    case ADJ_EULER: case ADJ_NAVIER_STOKES: case ADJ_RANS:
      if (rank == MASTER_NODE)
        cout << ": adjoint Euler/Navier-Stokes/RANS fluid iteration." << endl;
      iteration_container[iZone][iInst] = new CAdjFluidIteration(config_container[iZone]);
      break;

    case DISC_ADJ_EULER: case DISC_ADJ_NAVIER_STOKES: case DISC_ADJ_RANS:
      if (rank == MASTER_NODE)
        cout << ": discrete adjoint Euler/Navier-Stokes/RANS fluid iteration." << endl;
      iteration_container[iZone][iInst] = new CDiscAdjFluidIteration(config_container[iZone]);
      break;

    case DISC_ADJ_DG_EULER : case DISC_ADJ_DG_NS : case DISC_ADJ_DG_RANS :
      if (rank == MASTER_NODE)
        cout << ": discrete adjoint finite element Euler/Navier-Stokes/RANS fluid iteration." << endl;
      iteration_container[iZone][iInst] = new CDiscAdjFluidIteration(config_container[iZone]);
      break;

    case DISC_ADJ_FEM:
      if (rank == MASTER_NODE)
        cout << ": discrete adjoint FEM structural iteration." << endl;
      iteration_container[iZone][iInst] = new CDiscAdjFEAIteration(config_container[iZone]);
      break;
    }

  }

}

void CDriver::Interface_Preprocessing() {

  unsigned short donorZone, targetZone;
  unsigned short nVar, nVarTransfer;

  unsigned short nMarkerTarget, iMarkerTarget, nMarkerDonor, iMarkerDonor;

  /*--- Initialize some useful booleans ---*/
  bool fluid_donor, structural_donor, heat_donor;
  bool fluid_target, structural_target, heat_target;

  bool discrete_adjoint = config_container[ZONE_0]->GetDiscrete_Adjoint();

  int markDonor, markTarget, Donor_check, Target_check, iMarkerInt, nMarkerInt;

#ifdef HAVE_MPI
  int *Buffer_Recv_mark = NULL, iRank, nProcessor = size;

  if (rank == MASTER_NODE)
    Buffer_Recv_mark = new int[nProcessor];
#endif

  if (config_container[ZONE_0]->GetFSI_Simulation() && nZone != 2 && rank == MASTER_NODE) {
    SU2_MPI::Error("Error, cannot run the FSI solver on more than 2 zones!", CURRENT_FUNCTION);
  }

  /*--- Coupling between zones ---*/
  // There's a limit here, the interface boundary must connect only 2 zones

  /*--- Loops over all target and donor zones to find which ones are connected through an interface boundary (fsi or sliding mesh) ---*/
  for (targetZone = 0; targetZone < nZone; targetZone++) {

    for (donorZone = 0; donorZone < nZone; donorZone++) {

      transfer_types[donorZone][targetZone] = NO_TRANSFER;

      if ( donorZone == targetZone ) {
        transfer_types[donorZone][targetZone] = ZONES_ARE_EQUAL;
        // We're processing the same zone, so skip the following
        continue;
      }

      nMarkerInt = (int) ( config_container[donorZone]->GetMarker_n_ZoneInterface() / 2 );

      /*--- Loops on Interface markers to find if the 2 zones are sharing the boundary and to determine donor and target marker tag ---*/
      for (iMarkerInt = 1; iMarkerInt <= nMarkerInt; iMarkerInt++) {

        markDonor  = -1;
        markTarget = -1;

        /*--- On the donor side ---*/
        nMarkerDonor = config_container[donorZone]->GetnMarker_All();

        for (iMarkerDonor = 0; iMarkerDonor < nMarkerDonor; iMarkerDonor++) {

          /*--- If the tag GetMarker_All_ZoneInterface(iMarker) equals the index we are looping at ---*/
          if ( config_container[donorZone]->GetMarker_All_ZoneInterface(iMarkerDonor) == iMarkerInt ) {
            /*--- We have identified the identifier for the interface marker ---*/
            markDonor = iMarkerDonor;

            break;
          }
        }

        /*--- On the target side ---*/
        nMarkerTarget = config_container[targetZone]->GetnMarker_All();

      for (iMarkerTarget = 0; iMarkerTarget < nMarkerTarget; iMarkerTarget++) {

          /*--- If the tag GetMarker_All_ZoneInterface(iMarker) equals the index we are looping at ---*/
        if ( config_container[targetZone]->GetMarker_All_ZoneInterface(iMarkerTarget) == iMarkerInt ) {
            /*--- We have identified the identifier for the interface marker ---*/
            markTarget = iMarkerTarget;

            break;
        }
        }

#ifdef HAVE_MPI

      Donor_check  = -1;
      Target_check = -1;

        /*--- We gather a vector in MASTER_NODE that determines if the boundary is not on the processor because of the partition or because the zone does not include it ---*/

        SU2_MPI::Gather(&markDonor , 1, MPI_INT, Buffer_Recv_mark, 1, MPI_INT, MASTER_NODE, MPI_COMM_WORLD);

      if (rank == MASTER_NODE) {
        for (iRank = 0; iRank < nProcessor; iRank++) {
          if( Buffer_Recv_mark[iRank] != -1 ) {
              Donor_check = Buffer_Recv_mark[iRank];

              break;
            }
          }
        }

        SU2_MPI::Bcast(&Donor_check , 1, MPI_INT, MASTER_NODE, MPI_COMM_WORLD);

        SU2_MPI::Gather(&markTarget, 1, MPI_INT, Buffer_Recv_mark, 1, MPI_INT, MASTER_NODE, MPI_COMM_WORLD);

      if (rank == MASTER_NODE){
        for (iRank = 0; iRank < nProcessor; iRank++){
          if( Buffer_Recv_mark[iRank] != -1 ){
              Target_check = Buffer_Recv_mark[iRank];

              break;
            }
          }
        }

        SU2_MPI::Bcast(&Target_check, 1, MPI_INT, MASTER_NODE, MPI_COMM_WORLD);

#else
      Donor_check  = markDonor;
      Target_check = markTarget;
#endif

      /* --- Check ifzones are actually sharing the interface boundary, if not skip ---*/        
      if(Target_check == -1 || Donor_check == -1) {
        transfer_types[donorZone][targetZone] = NO_COMMON_INTERFACE;
        continue;
      }

        /*--- Set some boolean to properly allocate data structure later ---*/
      fluid_target      = false; 
      structural_target = false;

      fluid_donor       = false;
      structural_donor  = false;

      heat_donor        = false;
      heat_target       = false;

      switch ( config_container[targetZone]->GetKind_Solver() ) {

        case EULER : case NAVIER_STOKES: case RANS: 
        case DISC_ADJ_EULER: case DISC_ADJ_NAVIER_STOKES: case DISC_ADJ_RANS:
          fluid_target  = true;   

          break;

        case FEM_ELASTICITY: case DISC_ADJ_FEM:
          structural_target = true;   

          break;

        case HEAT_EQUATION_FVM:
          heat_target = true;
        }


      switch ( config_container[donorZone]->GetKind_Solver() ) {

      case EULER : case NAVIER_STOKES: case RANS: 
      case DISC_ADJ_EULER: case DISC_ADJ_NAVIER_STOKES: case DISC_ADJ_RANS:
        fluid_donor  = true;   

          break;

      case FEM_ELASTICITY: case DISC_ADJ_FEM:
        structural_donor = true;  

          break;

      case HEAT_EQUATION_FVM :
        heat_donor = true;
        }

        /*--- Begin the creation of the communication pattern among zones ---*/

        /*--- Retrieve the number of conservative variables (for problems not involving structural analysis ---*/
        if (fluid_donor && fluid_target)
          nVar = solver_container[donorZone][INST_0][MESH_0][FLOW_SOL]->GetnVar();
        else
          /*--- If at least one of the components is structural ---*/
          nVar = nDim;

      if (rank == MASTER_NODE) cout << "From zone " << donorZone << " to zone " << targetZone << ": ";

        /*--- Match Zones ---*/
      if (rank == MASTER_NODE) cout << "Setting coupling "<<endl;

        /*--- If the mesh is matching: match points ---*/
      if ( config_container[donorZone]->GetMatchingMesh() ) {
        if (rank == MASTER_NODE)
            cout << "between matching meshes. " << endl;
        geometry_container[donorZone][INST_0][MESH_0]->MatchZone(config_container[donorZone], geometry_container[targetZone][INST_0][MESH_0], config_container[targetZone], donorZone, nZone);
        }
        /*--- Else: interpolate ---*/
        else {
        switch (config_container[donorZone]->GetKindInterpolation()) {

          case NEAREST_NEIGHBOR:
            interpolator_container[donorZone][targetZone] = new CNearestNeighbor(geometry_container, config_container, donorZone, targetZone);
            if (rank == MASTER_NODE) cout << "using a nearest-neighbor approach." << endl;

            break;

          case ISOPARAMETRIC:
            interpolator_container[donorZone][targetZone] = new CIsoparametric(geometry_container, config_container, donorZone, targetZone);
            if (rank == MASTER_NODE) cout << "using an isoparametric approach." << endl;

            break;

          case WEIGHTED_AVERAGE:
            interpolator_container[donorZone][targetZone] = new CSlidingMesh(geometry_container, config_container, donorZone, targetZone);
            if (rank == MASTER_NODE) cout << "using an sliding mesh approach." << endl;

            break;

          case CONSISTCONSERVE:
            if ( targetZone > 0 && structural_target ) {
              interpolator_container[donorZone][targetZone] = new CMirror(geometry_container, config_container, donorZone, targetZone);
              if (rank == MASTER_NODE) cout << "using a mirror approach: matching coefficients from opposite mesh." << endl;
            }
            else{
              interpolator_container[donorZone][targetZone] = new CIsoparametric(geometry_container, config_container, donorZone, targetZone);
              if (rank == MASTER_NODE) cout << "using an isoparametric approach." << endl;
            }
            if ( targetZone == 0 && structural_target ) {
              if (rank == MASTER_NODE) cout << "Consistent and conservative interpolation assumes the structure model mesh is evaluated second. Somehow this has not happened. The isoparametric coefficients will be calculated for both meshes, and are not guaranteed to be consistent." << endl;
            }


            break;

          }
        }

        /*--- Initialize the appropriate transfer strategy ---*/
      if (rank == MASTER_NODE) cout << "Transferring ";

      if (fluid_donor && structural_target && (!discrete_adjoint)) {
        transfer_types[donorZone][targetZone] = FLOW_TRACTION;
        nVarTransfer = 2;
        transfer_container[donorZone][targetZone] = new CTransfer_FlowTraction(nVar, nVarTransfer, config_container[donorZone]);
        if (rank == MASTER_NODE) cout << "flow tractions. "<< endl;
      }
      else if (structural_donor && fluid_target && (!discrete_adjoint)) {
        transfer_types[donorZone][targetZone] = STRUCTURAL_DISPLACEMENTS;
        nVarTransfer = 0;
        transfer_container[donorZone][targetZone] = new CTransfer_StructuralDisplacements(nVar, nVarTransfer, config_container[donorZone]);
        if (rank == MASTER_NODE) cout << "structural displacements. "<< endl;
      }
      else if (fluid_donor && structural_target && discrete_adjoint) {
        transfer_types[donorZone][targetZone] = FLOW_TRACTION;
        nVarTransfer = 2;
        transfer_container[donorZone][targetZone] = new CTransfer_FlowTraction_DiscAdj(nVar, nVarTransfer, config_container[donorZone]);

        if (rank == MASTER_NODE) cout << "flow tractions. "<< endl;
      }
      else if (structural_donor && fluid_target && discrete_adjoint){
        transfer_types[donorZone][targetZone] = STRUCTURAL_DISPLACEMENTS_DISC_ADJ;
        nVarTransfer = 0;
        transfer_container[donorZone][targetZone] = new CTransfer_StructuralDisplacements_DiscAdj(nVar, nVarTransfer, config_container[donorZone]);
        if (rank == MASTER_NODE) cout << "structural displacements. "<< endl;
      }
      else if (fluid_donor && fluid_target) {
        transfer_types[donorZone][targetZone] = SLIDING_INTERFACE;
        nVarTransfer = 0;
        nVar = solver_container[donorZone][INST_0][MESH_0][FLOW_SOL]->GetnPrimVar();
        transfer_container[donorZone][targetZone] = new CTransfer_SlidingInterface(nVar, nVarTransfer, config_container[donorZone]);
        if (rank == MASTER_NODE) cout << "sliding interface. " << endl;
      }
      else if (fluid_donor && heat_target) {
        nVarTransfer = 0;
        nVar = 4;
        if(config_container[donorZone]->GetEnergy_Equation())
          transfer_types[donorZone][targetZone] = CONJUGATE_HEAT_FS;
        else if (config_container[donorZone]->GetWeakly_Coupled_Heat())
          transfer_types[donorZone][targetZone] = CONJUGATE_HEAT_WEAKLY_FS;
        else { }
        transfer_container[donorZone][targetZone] = new CTransfer_ConjugateHeatVars(nVar, nVarTransfer, config_container[donorZone]);
        if (rank == MASTER_NODE) cout << "conjugate heat variables. " << endl;
      }
      else if (heat_donor && fluid_target) {
        nVarTransfer = 0;
        nVar = 4;
        if(config_container[targetZone]->GetEnergy_Equation())
          transfer_types[donorZone][targetZone] = CONJUGATE_HEAT_SF;
        else if (config_container[targetZone]->GetWeakly_Coupled_Heat())
          transfer_types[donorZone][targetZone] = CONJUGATE_HEAT_WEAKLY_SF;
        else { }
        transfer_container[donorZone][targetZone] = new CTransfer_ConjugateHeatVars(nVar, nVarTransfer, config_container[donorZone]);
        if (rank == MASTER_NODE) cout << "conjugate heat variables. " << endl;
      }
      else if (heat_donor && heat_target) {
        SU2_MPI::Error("Conjugate heat transfer between solids not implemented yet.", CURRENT_FUNCTION);
      }
      else {
        transfer_types[donorZone][targetZone] = CONSERVATIVE_VARIABLES;
        nVarTransfer = 0;
        transfer_container[donorZone][targetZone] = new CTransfer_ConservativeVars(nVar, nVarTransfer, config_container[donorZone]);
        if (rank == MASTER_NODE) cout << "generic conservative variables. " << endl;  
      }

      break;

      }

      if (config_container[donorZone]->GetBoolMixingPlaneInterface()){
        transfer_types[donorZone][targetZone] = MIXING_PLANE;
      	nVarTransfer = 0;
      	nVar = solver_container[donorZone][INST_0][MESH_0][FLOW_SOL]->GetnVar();
      	transfer_container[donorZone][targetZone] = new CTransfer_MixingPlaneInterface(nVar, nVarTransfer, config_container[donorZone], config_container[targetZone]);
        if (rank == MASTER_NODE) cout << "Set mixing-plane interface from donor zone "<< donorZone << " to target zone " << targetZone <<"."<<endl;
      }

    }

  }

#ifdef HAVE_MPI
  if (rank == MASTER_NODE)
  delete [] Buffer_Recv_mark;
#endif
}

void CDriver::InitStaticMeshMovement(){

  unsigned short iMGlevel;
  unsigned short Kind_Grid_Movement;

  for (iZone = 0; iZone < nZone; iZone++) {
    Kind_Grid_Movement = config_container[iZone]->GetKind_GridMovement(iZone);

    switch (Kind_Grid_Movement) {

    case MOVING_WALL:

      /*--- Fixed wall velocities: set the grid velocities only one time
         before the first iteration flow solver. ---*/
      if (rank == MASTER_NODE)
        cout << endl << " Setting the moving wall velocities." << endl;

      surface_movement[iZone]->Moving_Walls(geometry_container[iZone][INST_0][MESH_0],
          config_container[iZone], iZone, 0);

      /*--- Update the grid velocities on the coarser multigrid levels after
           setting the moving wall velocities for the finest mesh. ---*/
      for (iInst = 0; iInst < nInst[iZone]; iInst++)
        grid_movement[iZone][iInst]->UpdateMultiGrid(geometry_container[iZone][iInst], config_container[iZone]);
      break;


    case ROTATING_FRAME:

      /*--- Steadily rotating frame: set the grid velocities just once
         before the first iteration flow solver. ---*/

      if (rank == MASTER_NODE) {
        cout << endl << " Setting rotating frame grid velocities";
        cout << " for zone " << iZone << "." << endl;
      }

      /*--- Set the grid velocities on all multigrid levels for a steadily
           rotating reference frame. ---*/

      for (iMGlevel = 0; iMGlevel <= config_container[ZONE_0]->GetnMGLevels(); iMGlevel++){
        geometry_container[iZone][INST_0][iMGlevel]->SetRotationalVelocity(config_container[iZone], iZone, true);
        geometry_container[iZone][INST_0][iMGlevel]->SetShroudVelocity(config_container[iZone]);
      }

      break;

    case STEADY_TRANSLATION:

      /*--- Set the translational velocity and hold the grid fixed during
         the calculation (similar to rotating frame, but there is no extra
         source term for translation). ---*/

      if (rank == MASTER_NODE)
        cout << endl << " Setting translational grid velocities." << endl;

      /*--- Set the translational velocity on all grid levels. ---*/

      for (iMGlevel = 0; iMGlevel <= config_container[ZONE_0]->GetnMGLevels(); iMGlevel++)
        geometry_container[iZone][INST_0][iMGlevel]->SetTranslationalVelocity(config_container[iZone], iZone, true);



      break;
    }
  }
}

void CDriver::TurbomachineryPreprocessing(){

  unsigned short donorZone,targetZone, nMarkerInt, iMarkerInt;
  unsigned short nSpanMax = 0;
  bool restart   = (config_container[ZONE_0]->GetRestart() || config_container[ZONE_0]->GetRestart_Flow());
  mixingplane = config_container[ZONE_0]->GetBoolMixingPlaneInterface();
  bool discrete_adjoint = config_container[ZONE_0]->GetDiscrete_Adjoint();
  su2double areaIn, areaOut, nBlades, flowAngleIn, flowAngleOut;

  /*--- Create turbovertex structure ---*/
  if (rank == MASTER_NODE) cout<<endl<<"Initialize Turbo Vertex Structure." << endl;
  for (iZone = 0; iZone < nZone; iZone++) {
    if (config_container[iZone]->GetBoolTurbomachinery()){
      geometry_container[iZone][INST_0][MESH_0]->ComputeNSpan(config_container[iZone], iZone, INFLOW, true);
      geometry_container[iZone][INST_0][MESH_0]->ComputeNSpan(config_container[iZone], iZone, OUTFLOW, true);
      if (rank == MASTER_NODE) cout <<"Number of span-wise sections in Zone "<< iZone<<": "<< config_container[iZone]->GetnSpanWiseSections() <<"."<< endl;
      if (config_container[iZone]->GetnSpanWiseSections() > nSpanMax){
        nSpanMax = config_container[iZone]->GetnSpanWiseSections();
      }

      config_container[ZONE_0]->SetnSpan_iZones(config_container[iZone]->GetnSpanWiseSections(), iZone);

      geometry_container[iZone][INST_0][MESH_0]->SetTurboVertex(config_container[iZone], iZone, INFLOW, true);
      geometry_container[iZone][INST_0][MESH_0]->SetTurboVertex(config_container[iZone], iZone, OUTFLOW, true);
    }
  }

  /*--- Set maximum number of Span among all zones ---*/
  for (iZone = 0; iZone < nZone; iZone++) {
    if (config_container[iZone]->GetBoolTurbomachinery()){
      config_container[iZone]->SetnSpanMaxAllZones(nSpanMax);
    }
  }
  if (rank == MASTER_NODE) cout<<"Max number of span-wise sections among all zones: "<< nSpanMax<<"."<< endl;


  if (rank == MASTER_NODE) cout<<"Initialize solver containers for average and performance quantities." << endl;
  for (iZone = 0; iZone < nZone; iZone++) {
    solver_container[iZone][INST_0][MESH_0][FLOW_SOL]->InitTurboContainers(geometry_container[iZone][INST_0][MESH_0],config_container[iZone]);
  }

//TODO(turbo) make it general for turbo HB
  if (rank == MASTER_NODE) cout<<"Compute inflow and outflow average geometric quantities." << endl;
  for (iZone = 0; iZone < nZone; iZone++) {
    geometry_container[iZone][INST_0][MESH_0]->SetAvgTurboValue(config_container[iZone], iZone, INFLOW, true);
    geometry_container[iZone][INST_0][MESH_0]->SetAvgTurboValue(config_container[iZone],iZone, OUTFLOW, true);
    geometry_container[iZone][INST_0][MESH_0]->GatherInOutAverageValues(config_container[iZone], true);
  }


  if(mixingplane){
    if (rank == MASTER_NODE) cout << "Set span-wise sections between zones on Mixing-Plane interface." << endl;
    for (donorZone = 0; donorZone < nZone; donorZone++) {
      for (targetZone = 0; targetZone < nZone; targetZone++) {
        if (targetZone != donorZone){
          transfer_container[donorZone][targetZone]->SetSpanWiseLevels(config_container[donorZone], config_container[targetZone]);
        }
      }
    }
  }

  if (rank == MASTER_NODE) cout << "Transfer average geometric quantities to zone 0." << endl;
  for (iZone = 1; iZone < nZone; iZone++) {
    transfer_container[iZone][ZONE_0]->GatherAverageTurboGeoValues(geometry_container[iZone][INST_0][MESH_0],geometry_container[ZONE_0][INST_0][MESH_0], iZone);
  }

  /*--- Transfer number of blade to ZONE_0 to correctly compute turbo performance---*/
  for (iZone = 1; iZone < nZone; iZone++) {
    nBlades = config_container[iZone]->GetnBlades(iZone);
    config_container[ZONE_0]->SetnBlades(iZone, nBlades);
  }

  if (rank == MASTER_NODE){
    for (iZone = 0; iZone < nZone; iZone++) {
    areaIn  = geometry_container[iZone][INST_0][MESH_0]->GetSpanAreaIn(iZone, config_container[iZone]->GetnSpanWiseSections());
    areaOut = geometry_container[iZone][INST_0][MESH_0]->GetSpanAreaOut(iZone, config_container[iZone]->GetnSpanWiseSections());
    nBlades = config_container[iZone]->GetnBlades(iZone);
    cout << "Inlet area for Row "<< iZone + 1<< ": " << areaIn*10000.0 <<" cm^2."  <<endl;
    cout << "Oulet area for Row "<< iZone + 1<< ": " << areaOut*10000.0 <<" cm^2."  <<endl;
    cout << "Recomputed number of blades for Row "<< iZone + 1 << ": " << nBlades<<"."  <<endl;
    }
  }


  if(mixingplane){
    if (rank == MASTER_NODE) cout<<"Preprocessing of the Mixing-Plane Interface." << endl;
    for (donorZone = 0; donorZone < nZone; donorZone++) {
      nMarkerInt     = config_container[donorZone]->GetnMarker_MixingPlaneInterface()/2;
      for (iMarkerInt = 1; iMarkerInt <= nMarkerInt; iMarkerInt++){
        for (targetZone = 0; targetZone < nZone; targetZone++) {
          if (targetZone != donorZone){
            transfer_container[donorZone][targetZone]->Preprocessing_InterfaceAverage(geometry_container[donorZone][INST_0][MESH_0], geometry_container[targetZone][INST_0][MESH_0],
                config_container[donorZone], config_container[targetZone],
                iMarkerInt);
          }
        }
      }
    }
  }

  if(!restart && !discrete_adjoint){
    if (rank == MASTER_NODE) cout<<"Initialize turbomachinery solution quantities." << endl;
    for(iZone = 0; iZone < nZone; iZone++) {
      solver_container[iZone][INST_0][MESH_0][FLOW_SOL]->SetFreeStream_TurboSolution(config_container[iZone]);
    }
  }

  if (rank == MASTER_NODE) cout<<"Initialize inflow and outflow average solution quantities." << endl;
  for(iZone = 0; iZone < nZone; iZone++) {
    solver_container[iZone][INST_0][MESH_0][FLOW_SOL]->PreprocessAverage(solver_container[iZone][INST_0][MESH_0], geometry_container[iZone][INST_0][MESH_0],config_container[iZone],INFLOW);
    solver_container[iZone][INST_0][MESH_0][FLOW_SOL]->PreprocessAverage(solver_container[iZone][INST_0][MESH_0], geometry_container[iZone][INST_0][MESH_0],config_container[iZone],OUTFLOW);
    solver_container[iZone][INST_0][MESH_0][FLOW_SOL]->TurboAverageProcess(solver_container[iZone][INST_0][MESH_0], geometry_container[iZone][INST_0][MESH_0],config_container[iZone],INFLOW);
    solver_container[iZone][INST_0][MESH_0][FLOW_SOL]->TurboAverageProcess(solver_container[iZone][INST_0][MESH_0], geometry_container[iZone][INST_0][MESH_0],config_container[iZone],OUTFLOW);
    solver_container[iZone][INST_0][MESH_0][FLOW_SOL]->GatherInOutAverageValues(config_container[iZone], geometry_container[iZone][INST_0][MESH_0]);
    if (rank == MASTER_NODE){
      flowAngleIn = solver_container[iZone][INST_0][MESH_0][FLOW_SOL]->GetTurboVelocityIn(iZone, config_container[iZone]->GetnSpanWiseSections())[1];
      flowAngleIn /= solver_container[iZone][INST_0][MESH_0][FLOW_SOL]->GetTurboVelocityIn(iZone, config_container[iZone]->GetnSpanWiseSections())[0];
      flowAngleIn = atan(flowAngleIn)*180.0/PI_NUMBER;
      cout << "Inlet flow angle for Row "<< iZone + 1<< ": "<< flowAngleIn <<"°."  <<endl;
      flowAngleOut = solver_container[iZone][INST_0][MESH_0][FLOW_SOL]->GetTurboVelocityOut(iZone, config_container[iZone]->GetnSpanWiseSections())[1];
      flowAngleOut /= solver_container[iZone][INST_0][MESH_0][FLOW_SOL]->GetTurboVelocityOut(iZone, config_container[iZone]->GetnSpanWiseSections())[0];
      flowAngleOut = atan(flowAngleOut)*180.0/PI_NUMBER;
      cout << "Outlet flow angle for Row "<< iZone + 1<< ": "<< flowAngleOut <<"°."  <<endl;

    }
  }

}

void CDriver::StartSolver(){

#ifdef VTUNEPROF
  __itt_resume();
#endif

  double tick = 0.0;

  /*--- Main external loop of the solver. Within this loop, each iteration ---*/

  if (rank == MASTER_NODE)
    cout << endl <<"------------------------------ Begin Solver -----------------------------" << endl;

  while ( ExtIter < config_container[ZONE_0]->GetnExtIter() ) {

    /*--- Perform some external iteration preprocessing. ---*/

    config_container[ZONE_0]->Tick(&tick);
    PreprocessExtIter(ExtIter);
    config_container[ZONE_0]->Tock(tick,"PreprocessExtIter",1);

    /*--- Perform a single iteration of the chosen PDE solver. ---*/

    if (!fsi) {

      /*--- Perform a dynamic mesh update if required. ---*/
      if (!fem_solver) {
        config_container[ZONE_0]->Tick(&tick);
        DynamicMeshUpdate(ExtIter);
        config_container[ZONE_0]->Tock(tick,"DynamicMeshUpdate",1);
      }

      /*--- Run a single iteration of the problem (fluid, elasticty, wave, heat, ...). ---*/
      config_container[ZONE_0]->Tick(&tick);
      Run();
      config_container[ZONE_0]->Tock(tick,"Run",1);

      /*--- Update the solution for dual time stepping strategy ---*/
      config_container[ZONE_0]->Tick(&tick);
      Update();
      config_container[ZONE_0]->Tock(tick,"Update",1);
    }
    
    /*--- In the FSIDriver case, mesh and solution updates are already included into the Run function ---*/
    
    else {
      
      Run();
      
    }

    /*--- Terminate the simulation if only the Jacobian must be computed. ---*/
    if (config_container[ZONE_0]->GetJacobian_Spatial_Discretization_Only()) break;

    /*--- Monitor the computations after each iteration. ---*/
    config_container[ZONE_0]->Tick(&tick);
    Monitor(ExtIter);
    config_container[ZONE_0]->Tock(tick,"Monitor",1);

    /*--- Output the solution in files. ---*/
    config_container[ZONE_0]->Tick(&tick);
    Output(ExtIter);
    config_container[ZONE_0]->Tock(tick,"Output",1);

    /*--- If the convergence criteria has been met, terminate the simulation. ---*/
    if (StopCalc) break;

    ExtIter++;

  }
#ifdef VTUNEPROF
  __itt_pause();
#endif
}

void CDriver::PreprocessExtIter(unsigned long ExtIter) {

  /*--- Set the value of the external iteration. ---*/

  for (iZone = 0; iZone < nZone; iZone++) config_container[iZone]->SetExtIter(ExtIter);


  /*--- Read the target pressure ---*/

  if (config_container[ZONE_0]->GetInvDesign_Cp() == YES)
    output->SetCp_InverseDesign(solver_container[ZONE_0][INST_0][MESH_0][FLOW_SOL],
        geometry_container[ZONE_0][INST_0][MESH_0], config_container[ZONE_0], ExtIter);

  /*--- Read the target heat flux ---*/

  if (config_container[ZONE_0]->GetInvDesign_HeatFlux() == YES)
    output->SetHeatFlux_InverseDesign(solver_container[ZONE_0][INST_0][MESH_0][FLOW_SOL],
        geometry_container[ZONE_0][INST_0][MESH_0], config_container[ZONE_0], ExtIter);

  /*--- Set the initial condition for EULER/N-S/RANS and for a non FSI simulation ---*/

  if(!fsi) {
    for (iZone = 0; iZone < nZone; iZone++) {
      if ((config_container[iZone]->GetKind_Solver() ==  EULER) ||
          (config_container[iZone]->GetKind_Solver() ==  NAVIER_STOKES) ||
          (config_container[iZone]->GetKind_Solver() ==  RANS) ) {
        for (iInst = 0; iInst < nInst[iZone]; iInst++)
          solver_container[iZone][iInst][MESH_0][FLOW_SOL]->SetInitialCondition(geometry_container[iZone][INST_0], solver_container[iZone][iInst], config_container[iZone], ExtIter);
      }
    }
  }

#ifdef HAVE_MPI
  SU2_MPI::Barrier(MPI_COMM_WORLD);
#endif

}

bool CDriver::Monitor(unsigned long ExtIter) {

  /*--- Synchronization point after a single solver iteration. Compute the
   wall clock time required. ---*/

#ifndef HAVE_MPI
  StopTime = su2double(clock())/su2double(CLOCKS_PER_SEC);
#else
  StopTime = MPI_Wtime();
#endif
  IterCount++;
  UsedTime = (StopTime - StartTime) + UsedTimeCompute;
  
  
  /*--- Check if there is any change in the runtime parameters ---*/

  CConfig *runtime = NULL;
  strcpy(runtime_file_name, "runtime.dat");
  runtime = new CConfig(runtime_file_name, config_container[ZONE_0]);
  runtime->SetExtIter(ExtIter);
  delete runtime;

  /*--- Update the convergence history file (serial and parallel computations). ---*/

  if (!fsi) {
    for (iZone = 0; iZone < nZone; iZone++) {
      for (iInst = 0; iInst < nInst[iZone]; iInst++)
        output->SetConvHistory_Body(&ConvHist_file[iZone][iInst], geometry_container, solver_container,
            config_container, integration_container, false, UsedTime, iZone, iInst);
    }
  }

  /*--- Evaluate the new CFL number (adaptive). ---*/

  if (config_container[ZONE_0]->GetCFL_Adapt() == YES) {
    for (iZone = 0; iZone < nZone; iZone++){
      output->SetCFL_Number(solver_container, config_container, iZone);
    }
  }

  /*--- Check whether the current simulation has reached the specified
   convergence criteria, and set StopCalc to true, if so. ---*/

  switch (config_container[ZONE_0]->GetKind_Solver()) {
    case EULER: case NAVIER_STOKES: case RANS:
      StopCalc = integration_container[ZONE_0][INST_0][FLOW_SOL]->GetConvergence(); break;
    case WAVE_EQUATION:
      StopCalc = integration_container[ZONE_0][INST_0][WAVE_SOL]->GetConvergence(); break;
    case HEAT_EQUATION: case HEAT_EQUATION_FVM:
      StopCalc = integration_container[ZONE_0][INST_0][HEAT_SOL]->GetConvergence(); break;
    case FEM_ELASTICITY:
      StopCalc = integration_container[ZONE_0][INST_0][FEA_SOL]->GetConvergence(); break;
    case ADJ_EULER: case ADJ_NAVIER_STOKES: case ADJ_RANS:
    case DISC_ADJ_EULER: case DISC_ADJ_NAVIER_STOKES: case DISC_ADJ_RANS:
    case DISC_ADJ_DG_EULER: case DISC_ADJ_DG_NS: case DISC_ADJ_DG_RANS:
      StopCalc = integration_container[ZONE_0][INST_0][ADJFLOW_SOL]->GetConvergence(); break;
  }

  return StopCalc;

}

void CDriver::Output(unsigned long ExtIter) {
  
  unsigned long nExtIter = config_container[ZONE_0]->GetnExtIter();
  bool output_files = false;
  
  /*--- Determine whether a solution needs to be written
   after the current iteration ---*/
  
  if (
      
      /*--- General if statements to print output statements ---*/
      
      (ExtIter+1 >= nExtIter) || (StopCalc) ||
      
      /*--- Fixed CL problem ---*/
      
      ((config_container[ZONE_0]->GetFixed_CL_Mode()) &&
       (config_container[ZONE_0]->GetnExtIter()-config_container[ZONE_0]->GetIter_dCL_dAlpha() - 1 == ExtIter)) ||
      
      /*--- Steady problems ---*/
      
      ((ExtIter % config_container[ZONE_0]->GetWrt_Sol_Freq() == 0) && (ExtIter != 0) &&
       ((config_container[ZONE_0]->GetUnsteady_Simulation() == STEADY) ||
        (config_container[ZONE_0]->GetUnsteady_Simulation() == HARMONIC_BALANCE) ||
        (config_container[ZONE_0]->GetUnsteady_Simulation() == ROTATIONAL_FRAME))) ||
      
      /*--- Unsteady problems ---*/
      
      (((config_container[ZONE_0]->GetUnsteady_Simulation() == DT_STEPPING_1ST) ||
        (config_container[ZONE_0]->GetUnsteady_Simulation() == TIME_STEPPING)) &&
       ((ExtIter == 0) || (ExtIter % config_container[ZONE_0]->GetWrt_Sol_Freq_DualTime() == 0))) ||
      
      ((config_container[ZONE_0]->GetUnsteady_Simulation() == DT_STEPPING_2ND) && (!fsi) &&
       ((ExtIter == 0) || ((ExtIter % config_container[ZONE_0]->GetWrt_Sol_Freq_DualTime() == 0) ||
                           ((ExtIter-1) % config_container[ZONE_0]->GetWrt_Sol_Freq_DualTime() == 0)))) ||
      
      ((config_container[ZONE_0]->GetUnsteady_Simulation() == DT_STEPPING_2ND) && (fsi) &&
       ((ExtIter == 0) || ((ExtIter % config_container[ZONE_0]->GetWrt_Sol_Freq_DualTime() == 0)))) ||
      
      ((config_container[ZONE_0]->GetDynamic_Analysis() == DYNAMIC) &&
       ((ExtIter == 0) || (ExtIter % config_container[ZONE_0]->GetWrt_Sol_Freq_DualTime() == 0))) ||
      
      /*--- No inlet profile file found. Print template. ---*/
      
      (config_container[ZONE_0]->GetWrt_InletFile())
      
      ) {
    
    output_files = true;
    
  }
  
  /*--- Determine whether a solution doesn't need to be written
   after the current iteration ---*/
  
  if (config_container[ZONE_0]->GetFixed_CL_Mode()) {
    if (config_container[ZONE_0]->GetnExtIter()-config_container[ZONE_0]->GetIter_dCL_dAlpha() - 1 < ExtIter) output_files = false;
    if (config_container[ZONE_0]->GetnExtIter() - 1 == ExtIter) output_files = true;
  }
  
  /*--- write the solution ---*/
  
  if (output_files) {
    
    /*--- Time the output for performance benchmarking. ---*/
#ifndef HAVE_MPI
    StopTime = su2double(clock())/su2double(CLOCKS_PER_SEC);
#else
    StopTime = MPI_Wtime();
#endif
    UsedTimeCompute += StopTime-StartTime;
#ifndef HAVE_MPI
    StartTime = su2double(clock())/su2double(CLOCKS_PER_SEC);
#else
    StartTime = MPI_Wtime();
#endif
    
    if (rank == MASTER_NODE) cout << endl << "-------------------------- File Output Summary --------------------------";
    
    /*--- Execute the routine for writing restart, volume solution,
     surface solution, and surface comma-separated value files. ---*/
    
    output->SetResult_Files_Parallel(solver_container, geometry_container, config_container, ExtIter, nZone, nInst);
    
    
    if (rank == MASTER_NODE) cout << "-------------------------------------------------------------------------" << endl << endl;
    
    /*--- Store output time and restart the timer for the compute phase. ---*/
#ifndef HAVE_MPI
    StopTime = su2double(clock())/su2double(CLOCKS_PER_SEC);
#else
    StopTime = MPI_Wtime();
#endif
    UsedTimeOutput += StopTime-StartTime;
    OutputCount++;
    BandwidthSum = config_container[ZONE_0]->GetRestart_Bandwidth_Agg();
#ifndef HAVE_MPI
    StartTime = su2double(clock())/su2double(CLOCKS_PER_SEC);
#else
    StartTime = MPI_Wtime();
#endif
    
  }

  /*--- Export Surface Solution File for Unsteady Simulations ---*/
  /*--- When calculate mean/fluctuation option will be available, delete the following part ---*/
  if ((config_container[ZONE_0]->GetUnsteady_Simulation() == DT_STEPPING_2ND) && (ExtIter % config_container[ZONE_0]->GetWrt_Surf_Freq_DualTime() == 0)) {
      output->SetSurfaceCSV_Flow(config_container[ZONE_0], geometry_container[ZONE_0][INST_0][MESH_0], solver_container[ZONE_0][INST_0][MESH_0][FLOW_SOL], ExtIter, ZONE_0, INST_0);}

}

CDriver::~CDriver(void) {}

CGeneralDriver::CGeneralDriver(char* confFile, unsigned short val_nZone,
                               unsigned short val_nDim, bool val_periodic,
                               SU2_Comm MPICommunicator) : CDriver(confFile,
                                                                   val_nZone,
                                                                   val_nDim,
                                                                   val_periodic,
                                                                   MPICommunicator) { }

CGeneralDriver::~CGeneralDriver(void) { }

void CGeneralDriver::Run() {

  unsigned short iZone;

  /*--- Run a single iteration of a fem problem by looping over all
   zones and executing the iterations. Note that data transers between zones
   and other intermediate procedures may be required. ---*/

  for (iZone = 0; iZone < nZone; iZone++) {

    iteration_container[iZone][INST_0]->Preprocess(output, integration_container, geometry_container,
                                           solver_container, numerics_container, config_container,
                                           surface_movement, grid_movement, FFDBox, iZone, INST_0);

    iteration_container[iZone][INST_0]->Iterate(output, integration_container, geometry_container,
                                        solver_container, numerics_container, config_container,
                                        surface_movement, grid_movement, FFDBox, iZone, INST_0);
  }

}

void CGeneralDriver::Update() {

  for (iZone = 0; iZone < nZone; iZone++)
    iteration_container[iZone][INST_0]->Update(output, integration_container, geometry_container,
                                      solver_container, numerics_container, config_container,
                                      surface_movement, grid_movement, FFDBox, iZone, INST_0);

  if (config_container[ZONE_0]->GetKind_Solver() == DISC_ADJ_FEM){
      iteration_container[ZONE_0][INST_0]->Postprocess(output, integration_container, geometry_container,
                                      solver_container, numerics_container, config_container,
                                      surface_movement, grid_movement, FFDBox, ZONE_0, INST_0);
  }

}

void CGeneralDriver::DynamicMeshUpdate(unsigned long ExtIter) {

  bool harmonic_balance;

  for (iZone = 0; iZone < nZone; iZone++) {
   harmonic_balance = (config_container[iZone]->GetUnsteady_Simulation() == HARMONIC_BALANCE);
    /*--- Dynamic mesh update ---*/
    if ((config_container[iZone]->GetGrid_Movement()) && (!harmonic_balance)) {
      iteration_container[iZone][INST_0]->SetGrid_Movement(geometry_container, surface_movement, grid_movement, FFDBox, solver_container, config_container, iZone, INST_0, 0, ExtIter );
    }
  }
}

CFluidDriver::CFluidDriver(char* confFile, unsigned short val_nZone, unsigned short val_nDim, bool val_periodic, SU2_Comm MPICommunicator) : CDriver(confFile, val_nZone, val_nDim, val_periodic, MPICommunicator) { }

CFluidDriver::~CFluidDriver(void) { }

void CFluidDriver::Run() {

  unsigned short iZone, jZone, checkConvergence;
  unsigned long IntIter, nIntIter;
  bool unsteady;

  /*--- Run a single iteration of a multi-zone problem by looping over all
   zones and executing the iterations. Note that data transers between zones
   and other intermediate procedures may be required. ---*/

  unsteady = (config_container[MESH_0]->GetUnsteady_Simulation() == DT_STEPPING_1ST) || (config_container[MESH_0]->GetUnsteady_Simulation() == DT_STEPPING_2ND);

  /*--- Zone preprocessing ---*/

  for (iZone = 0; iZone < nZone; iZone++)
    iteration_container[iZone][INST_0]->Preprocess(output, integration_container, geometry_container, solver_container, numerics_container, config_container, surface_movement, grid_movement, FFDBox, iZone, INST_0);

  /*--- Updating zone interface communication patterns,
   needed only for unsteady simulation since for steady problems
   this is done once in the interpolator_container constructor 
   at the beginning of the computation ---*/

  if ( unsteady ) {
    for (iZone = 0; iZone < nZone; iZone++) {
      for (jZone = 0; jZone < nZone; jZone++)
        if(jZone != iZone && interpolator_container[iZone][jZone] != NULL)
        interpolator_container[iZone][jZone]->Set_TransferCoeff(config_container);
    }
  }

  /*--- Begin Unsteady pseudo-time stepping internal loop, if not unsteady it does only one step --*/

  if (unsteady)
    nIntIter = config_container[MESH_0]->GetUnst_nIntIter();
  else
    nIntIter = 1;

  for (IntIter = 0; IntIter < nIntIter; IntIter++) {

    /*--- At each pseudo time-step updates transfer data ---*/
    for (iZone = 0; iZone < nZone; iZone++)
      for (jZone = 0; jZone < nZone; jZone++)
        if(jZone != iZone && transfer_container[iZone][jZone] != NULL)
          Transfer_Data(iZone, jZone);

    /*--- For each zone runs one single iteration ---*/

    for (iZone = 0; iZone < nZone; iZone++) {
      config_container[iZone]->SetIntIter(IntIter);
      iteration_container[iZone][INST_0]->Iterate(output, integration_container, geometry_container, solver_container, numerics_container, config_container, surface_movement, grid_movement, FFDBox, iZone, INST_0);
    }

    /*--- Check convergence in each zone --*/

    checkConvergence = 0;
    for (iZone = 0; iZone < nZone; iZone++)
    checkConvergence += (int) integration_container[iZone][INST_0][FLOW_SOL]->GetConvergence();

    /*--- If convergence was reached in every zone --*/

  if (checkConvergence == nZone) break;
  }

}

void CFluidDriver::Transfer_Data(unsigned short donorZone, unsigned short targetZone) {

  bool MatchingMesh = config_container[targetZone]->GetMatchingMesh();

  /*--- Select the transfer method and the appropriate mesh properties (matching or nonmatching mesh) ---*/

  switch (config_container[targetZone]->GetKind_TransferMethod()) {

  case BROADCAST_DATA:
      if (MatchingMesh) {
        transfer_container[donorZone][targetZone]->Broadcast_InterfaceData_Matching(solver_container[donorZone][INST_0][MESH_0][FLOW_SOL],solver_container[targetZone][INST_0][MESH_0][FLOW_SOL],
            geometry_container[donorZone][INST_0][MESH_0],geometry_container[targetZone][INST_0][MESH_0],
            config_container[donorZone], config_container[targetZone]);
        if (config_container[targetZone]->GetKind_Solver() == RANS)
          transfer_container[donorZone][targetZone]->Broadcast_InterfaceData_Matching(solver_container[donorZone][INST_0][MESH_0][TURB_SOL],solver_container[targetZone][INST_0][MESH_0][TURB_SOL],
              geometry_container[donorZone][INST_0][MESH_0],geometry_container[targetZone][INST_0][MESH_0],
              config_container[donorZone], config_container[targetZone]);
      }
      else {
        transfer_container[donorZone][targetZone]->Broadcast_InterfaceData_Interpolate(solver_container[donorZone][INST_0][MESH_0][FLOW_SOL],solver_container[targetZone][INST_0][MESH_0][FLOW_SOL],
            geometry_container[donorZone][INST_0][MESH_0],geometry_container[targetZone][INST_0][MESH_0],
            config_container[donorZone], config_container[targetZone]);
        if (config_container[targetZone]->GetKind_Solver() == RANS)
          transfer_container[donorZone][targetZone]->Broadcast_InterfaceData_Interpolate(solver_container[donorZone][INST_0][MESH_0][TURB_SOL],solver_container[targetZone][INST_0][MESH_0][TURB_SOL],
              geometry_container[donorZone][INST_0][MESH_0],geometry_container[targetZone][INST_0][MESH_0],
              config_container[donorZone], config_container[targetZone]);
    }
    break;

  case SCATTER_DATA:
    if (MatchingMesh) {
      transfer_container[donorZone][targetZone]->Scatter_InterfaceData(solver_container[donorZone][INST_0][MESH_0][FLOW_SOL],solver_container[targetZone][INST_0][MESH_0][FLOW_SOL],
          geometry_container[donorZone][INST_0][MESH_0],geometry_container[targetZone][INST_0][MESH_0],
          config_container[donorZone], config_container[targetZone]);
      if (config_container[targetZone]->GetKind_Solver() == RANS)
        transfer_container[donorZone][targetZone]->Scatter_InterfaceData(solver_container[donorZone][INST_0][MESH_0][TURB_SOL],solver_container[targetZone][INST_0][MESH_0][TURB_SOL],
            geometry_container[donorZone][INST_0][MESH_0],geometry_container[targetZone][INST_0][MESH_0],
            config_container[donorZone], config_container[targetZone]);
    }
    else {
      SU2_MPI::Error("Scatter method not implemented for non-matching meshes. ", CURRENT_FUNCTION);
    }
    break;

  case ALLGATHER_DATA:
    if (MatchingMesh) {
      SU2_MPI::Error("Allgather method not implemented for matching meshes. ", CURRENT_FUNCTION);
    }
    else {
      transfer_container[donorZone][targetZone]->Allgather_InterfaceData(solver_container[donorZone][INST_0][MESH_0][FLOW_SOL],solver_container[targetZone][INST_0][MESH_0][FLOW_SOL],
          geometry_container[donorZone][INST_0][MESH_0],geometry_container[targetZone][INST_0][MESH_0],
          config_container[donorZone], config_container[targetZone]);
      if (config_container[targetZone]->GetKind_Solver() == RANS)
        transfer_container[donorZone][targetZone]->Allgather_InterfaceData(solver_container[donorZone][INST_0][MESH_0][TURB_SOL],solver_container[targetZone][INST_0][MESH_0][TURB_SOL],
            geometry_container[donorZone][INST_0][MESH_0],geometry_container[targetZone][INST_0][MESH_0],
            config_container[donorZone], config_container[targetZone]);
    }
    break;
  }

}

void CFluidDriver::Update() {

  for(iZone = 0; iZone < nZone; iZone++)
    iteration_container[iZone][INST_0]->Update(output, integration_container, geometry_container,
         solver_container, numerics_container, config_container,
         surface_movement, grid_movement, FFDBox, iZone, INST_0);
}

void CFluidDriver::DynamicMeshUpdate(unsigned long ExtIter) {

  bool harmonic_balance;

  for (iZone = 0; iZone < nZone; iZone++) {
   harmonic_balance = (config_container[iZone]->GetUnsteady_Simulation() == HARMONIC_BALANCE);
    /*--- Dynamic mesh update ---*/
    if ((config_container[iZone]->GetGrid_Movement()) && (!harmonic_balance)) {
      iteration_container[iZone][INST_0]->SetGrid_Movement(geometry_container, surface_movement, grid_movement, FFDBox, solver_container, config_container, iZone, INST_0, 0, ExtIter );
    }
  }

}

CTurbomachineryDriver::CTurbomachineryDriver(char* confFile,
    unsigned short val_nZone,
    unsigned short val_nDim, bool val_periodic, SU2_Comm MPICommunicator) : CFluidDriver(confFile,
        val_nZone,
        val_nDim,
        val_periodic,
        MPICommunicator) { }

CTurbomachineryDriver::~CTurbomachineryDriver(void) { }

void CTurbomachineryDriver::Run() {

  /*--- Run a single iteration of a multi-zone problem by looping over all
   zones and executing the iterations. Note that data transers between zones
   and other intermediate procedures may be required. ---*/

  for (iZone = 0; iZone < nZone; iZone++) {
    iteration_container[iZone][INST_0]->Preprocess(output, integration_container, geometry_container,
                                           solver_container, numerics_container, config_container,
                                           surface_movement, grid_movement, FFDBox, iZone, INST_0);
  }

  /* --- Update the mixing-plane interface ---*/
  for (iZone = 0; iZone < nZone; iZone++) {
    if(mixingplane)SetMixingPlane(iZone);
  }

  for (iZone = 0; iZone < nZone; iZone++) {
    iteration_container[iZone][INST_0]->Iterate(output, integration_container, geometry_container,
                                        solver_container, numerics_container, config_container,
                                        surface_movement, grid_movement, FFDBox, iZone, INST_0);
  }

  for (iZone = 0; iZone < nZone; iZone++) {
    iteration_container[iZone][INST_0]->Postprocess(output, integration_container, geometry_container,
                                      solver_container, numerics_container, config_container,
                                      surface_movement, grid_movement, FFDBox, iZone, INST_0);
  }

  if (rank == MASTER_NODE){
    SetTurboPerformance(ZONE_0);
  }


}

void CTurbomachineryDriver::SetMixingPlane(unsigned short donorZone){

  unsigned short targetZone, nMarkerInt, iMarkerInt ;
  nMarkerInt     = config_container[donorZone]->GetnMarker_MixingPlaneInterface()/2;

  /* --- transfer the average value from the donorZone to the targetZone*/
  for (iMarkerInt = 1; iMarkerInt <= nMarkerInt; iMarkerInt++){
    for (targetZone = 0; targetZone < nZone; targetZone++) {
      if (targetZone != donorZone){
        transfer_container[donorZone][targetZone]->Allgather_InterfaceAverage(solver_container[donorZone][INST_0][MESH_0][FLOW_SOL],solver_container[targetZone][INST_0][MESH_0][FLOW_SOL],
            geometry_container[donorZone][INST_0][MESH_0],geometry_container[targetZone][INST_0][MESH_0],
            config_container[donorZone], config_container[targetZone], iMarkerInt );
      }
    }
  }
}

void CTurbomachineryDriver::SetTurboPerformance(unsigned short targetZone){

  unsigned short donorZone;
  //IMPORTANT this approach of multi-zone performances rely upon the fact that turbomachinery markers follow the natural (stator-rotor) development of the real machine.
  /* --- transfer the local turboperfomance quantities (for each blade)  from all the donorZones to the targetZone (ZONE_0) ---*/
  for (donorZone = 1; donorZone < nZone; donorZone++) {
    transfer_container[donorZone][targetZone]->GatherAverageValues(solver_container[donorZone][INST_0][MESH_0][FLOW_SOL],solver_container[targetZone][INST_0][MESH_0][FLOW_SOL], donorZone);
  }

  /* --- compute turboperformance for each stage and the global machine ---*/

  output->ComputeTurboPerformance(solver_container[targetZone][INST_0][MESH_0][FLOW_SOL], geometry_container[targetZone][INST_0][MESH_0], config_container[targetZone]);

}


bool CTurbomachineryDriver::Monitor(unsigned long ExtIter) {

  su2double CFL;
  su2double rot_z_ini, rot_z_final ,rot_z;
  su2double outPres_ini, outPres_final, outPres;
  unsigned long rampFreq, finalRamp_Iter;
  unsigned short iMarker, KindBC, KindBCOption;
  string Marker_Tag;

  bool print;

  /*--- Synchronization point after a single solver iteration. Compute the
   wall clock time required. ---*/

#ifndef HAVE_MPI
  StopTime = su2double(clock())/su2double(CLOCKS_PER_SEC);
#else
  StopTime = MPI_Wtime();
#endif
  IterCount++;
  UsedTime = (StopTime - StartTime);


  /*--- Check if there is any change in the runtime parameters ---*/
  CConfig *runtime = NULL;
  strcpy(runtime_file_name, "runtime.dat");
  runtime = new CConfig(runtime_file_name, config_container[ZONE_0]);
  runtime->SetExtIter(ExtIter);
  delete runtime;

  /*--- Update the convergence history file (serial and parallel computations). ---*/

  for (iZone = 0; iZone < nZone; iZone++) {
    for (iInst = 0; iInst < nInst[iZone]; iInst++)
      output->SetConvHistory_Body(&ConvHist_file[iZone][iInst], geometry_container, solver_container,
          config_container, integration_container, false, UsedTime, iZone, iInst);
  }


  /*--- Evaluate the new CFL number (adaptive). ---*/
  if (config_container[ZONE_0]->GetCFL_Adapt() == YES) {
    if(mixingplane){
      CFL = 0;
      for (iZone = 0; iZone < nZone; iZone++){
        output->SetCFL_Number(solver_container, config_container, iZone);
        CFL += config_container[iZone]->GetCFL(MESH_0);
      }
      /*--- For fluid-multizone the new CFL number is the same for all the zones and it is equal to the zones' minimum value. ---*/
      for (iZone = 0; iZone < nZone; iZone++){
        config_container[iZone]->SetCFL(MESH_0, CFL/nZone);
      }
    }
    else{
      output->SetCFL_Number(solver_container, config_container, ZONE_0);
    }
  }


  /*--- ROTATING FRAME Ramp: Compute the updated rotational velocity. ---*/
  if (config_container[ZONE_0]->GetGrid_Movement() && config_container[ZONE_0]->GetRampRotatingFrame()) {
    rampFreq       = SU2_TYPE::Int(config_container[ZONE_0]->GetRampRotatingFrame_Coeff(1));
    finalRamp_Iter = SU2_TYPE::Int(config_container[ZONE_0]->GetRampRotatingFrame_Coeff(2));
    rot_z_ini = config_container[ZONE_0]->GetRampRotatingFrame_Coeff(0);
    print = false;
    if(ExtIter % rampFreq == 0 &&  ExtIter <= finalRamp_Iter){

      for (iZone = 0; iZone < nZone; iZone++) {
        rot_z_final = config_container[iZone]->GetFinalRotation_Rate_Z(iZone);
        if(abs(rot_z_final) > 0.0){
          rot_z = rot_z_ini + ExtIter*( rot_z_final - rot_z_ini)/finalRamp_Iter;
          config_container[iZone]->SetRotation_Rate_Z(rot_z, iZone);
          if(rank == MASTER_NODE && print && ExtIter > 0) {
            cout << endl << " Updated rotating frame grid velocities";
            cout << " for zone " << iZone << "." << endl;
          }
          geometry_container[iZone][INST_0][MESH_0]->SetRotationalVelocity(config_container[iZone], iZone, print);
          geometry_container[iZone][INST_0][MESH_0]->SetShroudVelocity(config_container[iZone]);
        }
      }

      for (iZone = 0; iZone < nZone; iZone++) {
        geometry_container[iZone][INST_0][MESH_0]->SetAvgTurboValue(config_container[iZone], iZone, INFLOW, false);
        geometry_container[iZone][INST_0][MESH_0]->SetAvgTurboValue(config_container[iZone],iZone, OUTFLOW, false);
        geometry_container[iZone][INST_0][MESH_0]->GatherInOutAverageValues(config_container[iZone], false);

      }

      for (iZone = 1; iZone < nZone; iZone++) {
        transfer_container[iZone][ZONE_0]->GatherAverageTurboGeoValues(geometry_container[iZone][INST_0][MESH_0],geometry_container[ZONE_0][INST_0][MESH_0], iZone);
      }

    }
  }


  /*--- Outlet Pressure Ramp: Compute the updated rotational velocity. ---*/
  if (config_container[ZONE_0]->GetRampOutletPressure()) {
    rampFreq       = SU2_TYPE::Int(config_container[ZONE_0]->GetRampOutletPressure_Coeff(1));
    finalRamp_Iter = SU2_TYPE::Int(config_container[ZONE_0]->GetRampOutletPressure_Coeff(2));
    outPres_ini    = config_container[ZONE_0]->GetRampOutletPressure_Coeff(0);
    outPres_final  = config_container[ZONE_0]->GetFinalOutletPressure();

    if(ExtIter % rampFreq == 0 &&  ExtIter <= finalRamp_Iter){
      outPres = outPres_ini + ExtIter*(outPres_final - outPres_ini)/finalRamp_Iter;
      if(rank == MASTER_NODE) config_container[ZONE_0]->SetMonitotOutletPressure(outPres);

      for (iZone = 0; iZone < nZone; iZone++) {
        for (iMarker = 0; iMarker < config_container[iZone]->GetnMarker_All(); iMarker++) {
          KindBC = config_container[iZone]->GetMarker_All_KindBC(iMarker);
          switch (KindBC) {
          case RIEMANN_BOUNDARY:
            Marker_Tag         = config_container[iZone]->GetMarker_All_TagBound(iMarker);
            KindBCOption       = config_container[iZone]->GetKind_Data_Riemann(Marker_Tag);
            if(KindBCOption == STATIC_PRESSURE || KindBCOption == RADIAL_EQUILIBRIUM ){
              SU2_MPI::Error("Outlet pressure ramp only implemented for NRBC", CURRENT_FUNCTION);
            }
            break;
          case GILES_BOUNDARY:
            Marker_Tag         = config_container[iZone]->GetMarker_All_TagBound(iMarker);
            KindBCOption       = config_container[iZone]->GetKind_Data_Giles(Marker_Tag);
            if(KindBCOption == STATIC_PRESSURE || KindBCOption == STATIC_PRESSURE_1D || KindBCOption == RADIAL_EQUILIBRIUM ){
              config_container[iZone]->SetGiles_Var1(outPres, Marker_Tag);
            }
            break;
          }
        }
      }
    }
  }


  /*--- Check whether the current simulation has reached the specified
   convergence criteria, and set StopCalc to true, if so. ---*/

  switch (config_container[ZONE_0]->GetKind_Solver()) {
  case EULER: case NAVIER_STOKES: case RANS:
    StopCalc = integration_container[ZONE_0][INST_0][FLOW_SOL]->GetConvergence(); break;
  case DISC_ADJ_EULER: case DISC_ADJ_NAVIER_STOKES: case DISC_ADJ_RANS:
  case DISC_ADJ_DG_EULER: case DISC_ADJ_DG_NS: case DISC_ADJ_DG_RANS:
    StopCalc = integration_container[ZONE_0][INST_0][ADJFLOW_SOL]->GetConvergence(); break;
  }

  return StopCalc;

}

CDiscAdjFluidDriver::CDiscAdjFluidDriver(char* confFile,
                                                 unsigned short val_nZone,
                                                 unsigned short val_nDim, bool val_periodic,
                                         SU2_Comm MPICommunicator) : CFluidDriver(confFile,
																										 	 	 	 	 	 	 	 	 	 	 	 	 	 	 	 	val_nZone,
                                                                                    val_nDim,
                                                                                    val_periodic,
                                                                                    MPICommunicator) {

  RecordingState = NONE;
  unsigned short iZone;

  direct_iteration = new CIteration*[nZone];

  for (iZone = 0; iZone < nZone; iZone++){
    if(config_container[iZone]->GetBoolTurbomachinery()){
      direct_iteration[iZone] = new CTurboIteration(config_container[iZone]);
    }
    else{
      direct_iteration[iZone] = new CFluidIteration(config_container[iZone]);
    }
  }

}

CDiscAdjFluidDriver::~CDiscAdjFluidDriver(){

  for (iZone = 0; iZone < nZone; iZone++){
    delete direct_iteration[iZone];
  }

  delete [] direct_iteration;

}

void CDiscAdjFluidDriver::Run() {

  unsigned short iZone = 0, checkConvergence;
  unsigned long IntIter, nIntIter;

  bool unsteady;

  unsteady = (config_container[MESH_0]->GetUnsteady_Simulation() == DT_STEPPING_1ST) || (config_container[MESH_0]->GetUnsteady_Simulation() == DT_STEPPING_2ND);

  /*--- Begin Unsteady pseudo-time stepping internal loop, if not unsteady it does only one step --*/

  if (unsteady)
    nIntIter = config_container[MESH_0]->GetUnst_nIntIter();
  else
    nIntIter = 1;

  for (iZone = 0; iZone < nZone; iZone++) {

    iteration_container[iZone][INST_0]->Preprocess(output, integration_container, geometry_container,
                                                     solver_container, numerics_container, config_container,
                                                     surface_movement, grid_movement, FFDBox, iZone, INST_0);
  }


  /*--- For the adjoint iteration we need the derivatives of the iteration function with
   *    respect to the conservative flow variables. Since these derivatives do not change in the steady state case
   *    we only have to record if the current recording is different from cons. variables. ---*/

  if (RecordingState != FLOW_CONS_VARS || unsteady){

    /*--- SetRecording stores the computational graph on one iteration of the direct problem. Calling it with NONE
     *    as argument ensures that all information from a previous recording is removed. ---*/

    SetRecording(NONE);

    /*--- Store the computational graph of one direct iteration with the conservative variables as input. ---*/

    SetRecording(FLOW_CONS_VARS);

  }

  for (IntIter = 0; IntIter < nIntIter; IntIter++) {


    /*--- Initialize the adjoint of the output variables of the iteration with the adjoint solution
   *    of the previous iteration. The values are passed to the AD tool. ---*/

    for (iZone = 0; iZone < nZone; iZone++) {

      config_container[iZone]->SetIntIter(IntIter);

      iteration_container[iZone][INST_0]->InitializeAdjoint(solver_container, geometry_container, config_container, iZone, INST_0);

    }

    /*--- Initialize the adjoint of the objective function with 1.0. ---*/

    SetAdj_ObjFunction();

    /*--- Interpret the stored information by calling the corresponding routine of the AD tool. ---*/

    AD::ComputeAdjoint();

    /*--- Extract the computed adjoint values of the input variables and store them for the next iteration. ---*/

    for (iZone = 0; iZone < nZone; iZone++) {
      iteration_container[iZone][INST_0]->Iterate(output, integration_container, geometry_container,
                                          solver_container, numerics_container, config_container,
                                          surface_movement, grid_movement, FFDBox, iZone, INST_0);
    }

    /*--- Clear the stored adjoint information to be ready for a new evaluation. ---*/

    AD::ClearAdjoints();

    /*--- Check convergence in each zone --*/

    checkConvergence = 0;
    for (iZone = 0; iZone < nZone; iZone++)
      checkConvergence += (int) integration_container[iZone][INST_0][ADJFLOW_SOL]->GetConvergence();

    /*--- If convergence was reached in every zone --*/

    if (checkConvergence == nZone) break;

    /*--- Write the convergence history (only screen output) ---*/

    if (unsteady)
      output->SetConvHistory_Body(NULL, geometry_container, solver_container, config_container, integration_container, true, 0.0, ZONE_0, INST_0);

  }

  /*--- Compute the geometrical sensitivities ---*/

  if ((ExtIter+1 >= config_container[ZONE_0]->GetnExtIter()) ||
      integration_container[ZONE_0][INST_0][ADJFLOW_SOL]->GetConvergence() ||
      (ExtIter % config_container[ZONE_0]->GetWrt_Sol_Freq() == 0) || unsteady){

    /*--- SetRecording stores the computational graph on one iteration of the direct problem. Calling it with NONE
     * as argument ensures that all information from a previous recording is removed. ---*/

    SetRecording(NONE);

    /*--- Store the computational graph of one direct iteration with the mesh coordinates as input. ---*/

    SetRecording(MESH_COORDS);

    /*--- Initialize the adjoint of the output variables of the iteration with the adjoint solution
     *    of the current iteration. The values are passed to the AD tool. ---*/

    for (iZone = 0; iZone < nZone; iZone++) {

      iteration_container[iZone][INST_0]->InitializeAdjoint(solver_container, geometry_container, config_container, iZone, INST_0);

    }

    /*--- Initialize the adjoint of the objective function with 1.0. ---*/

    SetAdj_ObjFunction();

    /*--- Interpret the stored information by calling the corresponding routine of the AD tool. ---*/

    AD::ComputeAdjoint();

    /*--- Extract the computed sensitivity values. ---*/

    for (iZone = 0; iZone < nZone; iZone++) {
      solver_container[iZone][INST_0][MESH_0][ADJFLOW_SOL]->SetSensitivity(geometry_container[iZone][INST_0][MESH_0],config_container[iZone]);
    }

    /*--- Clear the stored adjoint information to be ready for a new evaluation. ---*/

    AD::ClearAdjoints();
  }
}

void CDiscAdjFluidDriver::SetRecording(unsigned short kind_recording){
  unsigned short iZone, iMesh;

  AD::Reset();

  /*--- Prepare for recording by resetting the flow solution to the initial converged solution---*/

  for (iZone = 0; iZone < nZone; iZone++) {
    for (iMesh = 0; iMesh <= config_container[iZone]->GetnMGLevels(); iMesh++){
      solver_container[iZone][INST_0][iMesh][ADJFLOW_SOL]->SetRecording(geometry_container[iZone][INST_0][iMesh], config_container[iZone]);
    }
    if (config_container[iZone]->GetKind_Solver() == DISC_ADJ_RANS && !config_container[iZone]->GetFrozen_Visc_Disc()) {
      solver_container[iZone][INST_0][MESH_0][ADJTURB_SOL]->SetRecording(geometry_container[iZone][INST_0][MESH_0], config_container[iZone]);
    }
  }


  /*---Enable recording and register input of the flow iteration (conservative variables or node coordinates) --- */

  if (kind_recording != NONE){

    AD::StartRecording();

    if (rank == MASTER_NODE && ((ExtIter == 0)) && kind_recording == FLOW_CONS_VARS) {
      cout << endl << "-------------------------------------------------------------------------" << endl;
      cout << "Direct iteration to store computational graph." << endl;
      cout << "Compute residuals to check the convergence of the direct problem." << endl;
      cout << "-------------------------------------------------------------------------" << endl << endl;
    }
    for (iZone = 0; iZone < nZone; iZone++) {
      iteration_container[iZone][INST_0]->RegisterInput(solver_container, geometry_container, config_container, iZone, INST_0, kind_recording);
    }

  }

  for (iZone = 0; iZone < nZone; iZone++) {
    iteration_container[iZone][INST_0]->SetDependencies(solver_container, geometry_container, config_container, iZone, INST_0, kind_recording);
  }

  /*--- Do one iteration of the direct flow solver ---*/

  DirectRun();

  /*--- Print residuals in the first iteration ---*/

  for (iZone = 0; iZone < nZone; iZone++) {
    if (rank == MASTER_NODE && ((ExtIter == 0) || (config_container[iZone]->GetUnsteady_Simulation() != STEADY)) && (kind_recording == FLOW_CONS_VARS)) {
      cout << " Zone " << iZone << ": log10[Conservative 0]: "<< log10(solver_container[iZone][INST_0][MESH_0][FLOW_SOL]->GetRes_RMS(0)) << endl;
      if ( config_container[iZone]->GetKind_Turb_Model() != NONE && !config_container[iZone]->GetFrozen_Visc_Disc()) {
        cout <<"       log10[RMS k]: " << log10(solver_container[iZone][INST_0][MESH_0][TURB_SOL]->GetRes_RMS(0)) << endl;
      }
    }
  }

  RecordingState = kind_recording;

  for (iZone = 0; iZone < nZone; iZone++) {
    iteration_container[iZone][INST_0]->RegisterOutput(solver_container, geometry_container, config_container, output, iZone, INST_0);
  }

  /*--- Extract the objective function and store it --- */

  SetObjFunction();

  AD::StopRecording();

}

void CDiscAdjFluidDriver::SetAdj_ObjFunction(){

  bool time_stepping = config_container[ZONE_0]->GetUnsteady_Simulation() != STEADY;
  unsigned long IterAvg_Obj = config_container[ZONE_0]->GetIter_Avg_Objective();
  unsigned long ExtIter = config_container[ZONE_0]->GetExtIter();
  su2double seeding = 1.0;

  if (time_stepping){
    if (ExtIter < IterAvg_Obj){
      seeding = 1.0/((su2double)IterAvg_Obj);
    }
    else{
      seeding = 0.0;
    }
  }

  if (rank == MASTER_NODE){
    SU2_TYPE::SetDerivative(ObjFunc, SU2_TYPE::GetValue(seeding));
  } else {
    SU2_TYPE::SetDerivative(ObjFunc, 0.0);
  }

}

void CDiscAdjFluidDriver::SetObjFunction(){

  bool compressible = (config_container[ZONE_0]->GetKind_Regime() == COMPRESSIBLE);

  ObjFunc = 0.0;

  for (iZone = 0; iZone < nZone; iZone++){
    solver_container[iZone][INST_0][MESH_0][FLOW_SOL]->SetTotal_ComboObj(0.0);
  }

  /*--- Specific scalar objective functions ---*/

  for (iZone = 0; iZone < nZone; iZone++){
    switch (config_container[iZone]->GetKind_Solver()) {
      case EULER:                   case NAVIER_STOKES:                   case RANS:
      case DISC_ADJ_EULER:          case DISC_ADJ_NAVIER_STOKES:          case DISC_ADJ_RANS:
      case DISC_ADJ_DG_EULER:       case DISC_ADJ_DG_NS:                  case DISC_ADJ_DG_RANS:
        
        if (config_container[ZONE_0]->GetnMarker_Analyze() != 0)
          output->SpecialOutput_AnalyzeSurface(solver_container[iZone][INST_0][MESH_0][FLOW_SOL], geometry_container[iZone][INST_0][MESH_0], config_container[iZone], false);
        
        if ((config_container[ZONE_0]->GetnMarker_Analyze() != 0) && compressible)
          output->SpecialOutput_Distortion(solver_container[ZONE_0][INST_0][MESH_0][FLOW_SOL], geometry_container[ZONE_0][INST_0][MESH_0], config_container[ZONE_0], false);
        
        if (config_container[ZONE_0]->GetnMarker_NearFieldBound() != 0)
          output->SpecialOutput_SonicBoom(solver_container[ZONE_0][INST_0][MESH_0][FLOW_SOL], geometry_container[ZONE_0][INST_0][MESH_0], config_container[ZONE_0], false);
          
        if (config_container[ZONE_0]->GetPlot_Section_Forces())
          output->SpecialOutput_SpanLoad(solver_container[ZONE_0][INST_0][MESH_0][FLOW_SOL], geometry_container[ZONE_0][INST_0][MESH_0], config_container[ZONE_0], false);
        
        break;
    }
  }

  /*--- Surface based obj. function ---*/

  for (iZone = 0; iZone < nZone; iZone++){
    solver_container[iZone][INST_0][MESH_0][FLOW_SOL]->Evaluate_ObjFunc(config_container[iZone]);
    ObjFunc += solver_container[iZone][INST_0][MESH_0][FLOW_SOL]->GetTotal_ComboObj();
  }

  if (rank == MASTER_NODE){
    AD::RegisterOutput(ObjFunc);
  }
  
}

void CDiscAdjFluidDriver::DirectRun(){


  unsigned short iZone, jZone;
  bool unsteady = config_container[ZONE_0]->GetUnsteady_Simulation() != STEADY;

  /*--- Run a single iteration of a multi-zone problem by looping over all
   zones and executing the iterations. Note that data transers between zones
   and other intermediate procedures may be required. ---*/

  unsteady = (config_container[MESH_0]->GetUnsteady_Simulation() == DT_STEPPING_1ST) || (config_container[MESH_0]->GetUnsteady_Simulation() == DT_STEPPING_2ND);

  /*--- Zone preprocessing ---*/

  for (iZone = 0; iZone < nZone; iZone++)
    direct_iteration[iZone]->Preprocess(output, integration_container, geometry_container, solver_container, numerics_container, config_container, surface_movement, grid_movement, FFDBox, iZone, INST_0);

  /*--- Updating zone interface communication patterns,
   needed only for unsteady simulation since for steady problems
  this is done once in the interpolator_container constructor
   at the beginning of the computation ---*/

  if ( unsteady ) {
  for (iZone = 0; iZone < nZone; iZone++) {
      for (jZone = 0; jZone < nZone; jZone++)
        if(jZone != iZone && interpolator_container[iZone][jZone] != NULL)
        interpolator_container[iZone][jZone]->Set_TransferCoeff(config_container);
    }
  }

  /*--- Do one iteration of the direct solver  --*/

  /*--- At each pseudo time-step updates transfer data ---*/
  for (iZone = 0; iZone < nZone; iZone++)
    for (jZone = 0; jZone < nZone; jZone++)
      if(jZone != iZone && transfer_container[iZone][jZone] != NULL)
        Transfer_Data(iZone, jZone);

  /*--- For each zone runs one single iteration ---*/

  for (iZone = 0; iZone < nZone; iZone++) {
    config_container[iZone]->SetIntIter(1);
    direct_iteration[iZone]->Iterate(output, integration_container, geometry_container, solver_container, numerics_container, config_container, surface_movement, grid_movement, FFDBox, iZone, INST_0);
  }

}

CDiscAdjTurbomachineryDriver::CDiscAdjTurbomachineryDriver(char* confFile,
                                                           unsigned short val_nZone,
                                                           unsigned short val_nDim,
                                                           bool val_periodic,
                                                           SU2_Comm MPICommunicator): CDiscAdjFluidDriver(confFile, val_nZone, val_nDim, val_periodic, MPICommunicator){ }
CDiscAdjTurbomachineryDriver::~CDiscAdjTurbomachineryDriver(){

}


void CDiscAdjTurbomachineryDriver::DirectRun(){

  /*--- Run a single iteration of a multi-zone problem by looping over all
   zones and executing the iterations. Note that data transers between zones
   and other intermediate procedures may be required. ---*/

  for (iZone = 0; iZone < nZone; iZone++) {

    direct_iteration[iZone]->Preprocess(output, integration_container, geometry_container,
        solver_container, numerics_container, config_container,
        surface_movement, grid_movement, FFDBox, iZone, INST_0);

  }


  /* --- Update the mixing-plane interface ---*/
  for (iZone = 0; iZone < nZone; iZone++) {
    if(mixingplane)SetMixingPlane(iZone);
  }

  for (iZone = 0; iZone < nZone; iZone++) {
    direct_iteration[iZone]->Iterate(output, integration_container, geometry_container,
                                     solver_container, numerics_container, config_container,
                                     surface_movement, grid_movement, FFDBox, iZone, INST_0);
  }

  for (iZone = 0; iZone < nZone; iZone++) {
    direct_iteration[iZone]->Postprocess(output, integration_container, geometry_container,
                                      solver_container, numerics_container, config_container,
                                      surface_movement, grid_movement, FFDBox, iZone, INST_0);
  }


  if (rank == MASTER_NODE){
    SetTurboPerformance(ZONE_0);
  }

}

void CDiscAdjTurbomachineryDriver::SetObjFunction(){

  solver_container[ZONE_0][INST_0][MESH_0][FLOW_SOL]->SetTotal_ComboObj(0.0);

  switch (config_container[ZONE_0]->GetKind_ObjFunc()){
  case ENTROPY_GENERATION:
    solver_container[ZONE_0][INST_0][MESH_0][FLOW_SOL]->AddTotal_ComboObj(output->GetEntropyGen(config_container[ZONE_0]->GetnMarker_TurboPerformance() - 1, config_container[ZONE_0]->GetnSpanWiseSections()));
    break;
  case FLOW_ANGLE_OUT:
      solver_container[ZONE_0][INST_0][MESH_0][FLOW_SOL]->AddTotal_ComboObj(output->GetFlowAngleOut(config_container[ZONE_0]->GetnMarker_TurboPerformance() - 1, config_container[ZONE_0]->GetnSpanWiseSections()));
      break;
  case MASS_FLOW_IN:
    solver_container[ZONE_0][INST_0][MESH_0][FLOW_SOL]->AddTotal_ComboObj(output->GetMassFlowIn(config_container[ZONE_0]->GetnMarker_TurboPerformance() - 1, config_container[ZONE_0]->GetnSpanWiseSections()));
    break;
  default:
    break;
  }

  ObjFunc = solver_container[ZONE_0][INST_0][MESH_0][FLOW_SOL]->GetTotal_ComboObj();

  if (rank == MASTER_NODE){
    AD::RegisterOutput(ObjFunc);
  }
}

void CDiscAdjTurbomachineryDriver::SetMixingPlane(unsigned short donorZone){

  unsigned short targetZone, nMarkerInt, iMarkerInt ;
  nMarkerInt     = config_container[donorZone]->GetnMarker_MixingPlaneInterface()/2;

  /* --- transfer the average value from the donorZone to the targetZone*/
  for (iMarkerInt = 1; iMarkerInt <= nMarkerInt; iMarkerInt++){
    for (targetZone = 0; targetZone < nZone; targetZone++) {
      if (targetZone != donorZone){
        transfer_container[donorZone][targetZone]->Allgather_InterfaceAverage(solver_container[donorZone][INST_0][MESH_0][FLOW_SOL],solver_container[targetZone][INST_0][MESH_0][FLOW_SOL],
            geometry_container[donorZone][INST_0][MESH_0],geometry_container[targetZone][INST_0][MESH_0],
            config_container[donorZone], config_container[targetZone], iMarkerInt );
      }
    }
  }
}


void CDiscAdjTurbomachineryDriver::SetTurboPerformance(unsigned short targetZone){

  unsigned short donorZone;
  //IMPORTANT this approach of multi-zone performances rely upon the fact that turbomachinery markers follow the natural (stator-rotor) development of the real machine.
  /* --- transfer the local turboperfomance quantities (for each blade)  from all the donorZones to the targetZone (ZONE_0) ---*/
  for (donorZone = 1; donorZone < nZone; donorZone++) {
    transfer_container[donorZone][targetZone]->GatherAverageValues(solver_container[donorZone][INST_0][MESH_0][FLOW_SOL],solver_container[targetZone][INST_0][MESH_0][FLOW_SOL], donorZone);
  }

  /* --- compute turboperformance for each stage and the global machine ---*/

  output->ComputeTurboPerformance(solver_container[targetZone][INST_0][MESH_0][FLOW_SOL], geometry_container[targetZone][INST_0][MESH_0], config_container[targetZone]);

}

CHBDriver::CHBDriver(char* confFile,
    unsigned short val_nZone,
    unsigned short val_nDim,
    bool val_periodic,
    SU2_Comm MPICommunicator) : CDriver(confFile,
        val_nZone,
        val_nDim,
        val_periodic,
        MPICommunicator) {
  unsigned short kInst;

  nInstHB = nInst[ZONE_0];

  D = NULL;
  /*--- allocate dynamic memory for the Harmonic Balance operator ---*/
  D = new su2double*[nInstHB]; for (kInst = 0; kInst < nInstHB; kInst++) D[kInst] = new su2double[nInstHB];

}

CHBDriver::~CHBDriver(void) {

  unsigned short kInst;

  /*--- delete dynamic memory for the Harmonic Balance operator ---*/
  for (kInst = 0; kInst < nInstHB; kInst++) if (D[kInst] != NULL) delete [] D[kInst];
  if (D[kInst] != NULL) delete [] D;

}

void CHBDriver::Run() {

  /*--- Run a single iteration of a Harmonic Balance problem. Preprocess all
   all zones before beginning the iteration. ---*/

  for (iInst = 0; iInst < nInstHB; iInst++)
    iteration_container[ZONE_0][iInst]->Preprocess(output, integration_container, geometry_container,
        solver_container, numerics_container, config_container,
        surface_movement, grid_movement, FFDBox, ZONE_0, iInst);

  for (iInst = 0; iInst < nInstHB; iInst++)
    iteration_container[ZONE_0][iInst]->Iterate(output, integration_container, geometry_container,
        solver_container, numerics_container, config_container,
        surface_movement, grid_movement, FFDBox, ZONE_0, iInst);

}

void CHBDriver::Update() {

  for (iInst = 0; iInst < nInstHB; iInst++) {
    /*--- Compute the harmonic balance terms across all zones ---*/
    SetHarmonicBalance(iInst);

  }

  /*--- Precondition the harmonic balance source terms ---*/
  if (config_container[ZONE_0]->GetHB_Precondition() == YES) {
    StabilizeHarmonicBalance();

  }

  for (iInst = 0; iInst < nInstHB; iInst++) {

    /*--- Update the harmonic balance terms across all zones ---*/
    iteration_container[ZONE_0][iInst]->Update(output, integration_container, geometry_container,
        solver_container, numerics_container, config_container,
        surface_movement, grid_movement, FFDBox, ZONE_0, iInst);

  }

}

void CHBDriver::ResetConvergence() {

  for(iInst = 0; iInst < nZone; iInst++) {
    switch (config_container[ZONE_0]->GetKind_Solver()) {

    case EULER: case NAVIER_STOKES: case RANS:
      integration_container[ZONE_0][iInst][FLOW_SOL]->SetConvergence(false);
      if (config_container[ZONE_0]->GetKind_Solver() == RANS) integration_container[ZONE_0][iInst][TURB_SOL]->SetConvergence(false);
      if(config_container[ZONE_0]->GetKind_Trans_Model() == LM) integration_container[ZONE_0][iInst][TRANS_SOL]->SetConvergence(false);
      break;

    case WAVE_EQUATION:
      integration_container[ZONE_0][iInst][WAVE_SOL]->SetConvergence(false);
      break;

    case HEAT_EQUATION:
      integration_container[ZONE_0][iInst][HEAT_SOL]->SetConvergence(false);
      break;

    case POISSON_EQUATION:
      break;

    case FEM_ELASTICITY:
      integration_container[ZONE_0][iInst][FEA_SOL]->SetConvergence(false);
      break;

    case ADJ_EULER: case ADJ_NAVIER_STOKES: case ADJ_RANS: case DISC_ADJ_EULER: case DISC_ADJ_NAVIER_STOKES: case DISC_ADJ_RANS:
      integration_container[ZONE_0][iInst][ADJFLOW_SOL]->SetConvergence(false);
      if( (config_container[ZONE_0]->GetKind_Solver() == ADJ_RANS) || (config_container[ZONE_0]->GetKind_Solver() == DISC_ADJ_RANS) )
        integration_container[ZONE_0][iInst][ADJTURB_SOL]->SetConvergence(false);
      break;
    }
  }

}

void CHBDriver::SetHarmonicBalance(unsigned short iInst) {

  unsigned short iVar, jInst, iMGlevel;
  unsigned short nVar = solver_container[ZONE_0][INST_0][MESH_0][FLOW_SOL]->GetnVar();
  unsigned long iPoint;
  bool implicit = (config_container[ZONE_0]->GetKind_TimeIntScheme_Flow() == EULER_IMPLICIT);
  bool adjoint = (config_container[ZONE_0]->GetContinuous_Adjoint());
  if (adjoint) {
    implicit = (config_container[ZONE_0]->GetKind_TimeIntScheme_AdjFlow() == EULER_IMPLICIT);
  }

  unsigned long ExtIter = config_container[ZONE_0]->GetExtIter();

  /*--- Retrieve values from the config file ---*/
  su2double *U = new su2double[nVar];
  su2double *U_old = new su2double[nVar];
  su2double *Psi = new su2double[nVar];
  su2double *Psi_old = new su2double[nVar];
  su2double *Source = new su2double[nVar];
  su2double deltaU, deltaPsi;

  /*--- Compute period of oscillation ---*/
  su2double period = config_container[ZONE_0]->GetHarmonicBalance_Period();

  /*--- Non-dimensionalize the input period, if necessary.  */
  period /= config_container[ZONE_0]->GetTime_Ref();

  if (ExtIter == 0)
    ComputeHB_Operator();

  /*--- Compute various source terms for explicit direct, implicit direct, and adjoint problems ---*/
  /*--- Loop over all grid levels ---*/
  for (iMGlevel = 0; iMGlevel <= config_container[ZONE_0]->GetnMGLevels(); iMGlevel++) {

    /*--- Loop over each node in the volume mesh ---*/
    for (iPoint = 0; iPoint < geometry_container[ZONE_0][iInst][iMGlevel]->GetnPoint(); iPoint++) {

      for (iVar = 0; iVar < nVar; iVar++) {
        Source[iVar] = 0.0;
      }

      /*--- Step across the columns ---*/
      for (jInst = 0; jInst < nInstHB; jInst++) {

        /*--- Retrieve solution at this node in current zone ---*/
        for (iVar = 0; iVar < nVar; iVar++) {

          if (!adjoint) {
            U[iVar] = solver_container[ZONE_0][jInst][iMGlevel][FLOW_SOL]->node[iPoint]->GetSolution(iVar);
            Source[iVar] += U[iVar]*D[iInst][jInst];

            if (implicit) {
              U_old[iVar] = solver_container[ZONE_0][jInst][iMGlevel][FLOW_SOL]->node[iPoint]->GetSolution_Old(iVar);
              deltaU = U[iVar] - U_old[iVar];
              Source[iVar] += deltaU*D[iInst][jInst];
            }

          }

          else {
            Psi[iVar] = solver_container[ZONE_0][jInst][iMGlevel][ADJFLOW_SOL]->node[iPoint]->GetSolution(iVar);
            Source[iVar] += Psi[iVar]*D[jInst][iInst];

            if (implicit) {
              Psi_old[iVar] = solver_container[ZONE_0][jInst][iMGlevel][ADJFLOW_SOL]->node[iPoint]->GetSolution_Old(iVar);
              deltaPsi = Psi[iVar] - Psi_old[iVar];
              Source[iVar] += deltaPsi*D[jInst][iInst];
            }
          }
        }

        /*--- Store sources for current row ---*/
        for (iVar = 0; iVar < nVar; iVar++) {
          if (!adjoint) {
            solver_container[ZONE_0][iInst][iMGlevel][FLOW_SOL]->node[iPoint]->SetHarmonicBalance_Source(iVar, Source[iVar]);
          }
          else {
            solver_container[ZONE_0][iInst][iMGlevel][ADJFLOW_SOL]->node[iPoint]->SetHarmonicBalance_Source(iVar, Source[iVar]);
          }
        }

      }
    }
  }

  /*--- Source term for a turbulence model ---*/
  if (config_container[ZONE_0]->GetKind_Solver() == RANS) {

    /*--- Extra variables needed if we have a turbulence model. ---*/
    unsigned short nVar_Turb = solver_container[ZONE_0][INST_0][MESH_0][TURB_SOL]->GetnVar();
    su2double *U_Turb = new su2double[nVar_Turb];
    su2double *Source_Turb = new su2double[nVar_Turb];

    /*--- Loop over only the finest mesh level (turbulence is always solved
     on the original grid only). ---*/
    for (iPoint = 0; iPoint < geometry_container[ZONE_0][INST_0][MESH_0]->GetnPoint(); iPoint++) {
      for (iVar = 0; iVar < nVar_Turb; iVar++) Source_Turb[iVar] = 0.0;
      for (jInst = 0; jInst < nInstHB; jInst++) {

        /*--- Retrieve solution at this node in current zone ---*/
        for (iVar = 0; iVar < nVar_Turb; iVar++) {
          U_Turb[iVar] = solver_container[ZONE_0][jInst][MESH_0][TURB_SOL]->node[iPoint]->GetSolution(iVar);
          Source_Turb[iVar] += U_Turb[iVar]*D[iInst][jInst];
        }
      }

      /*--- Store sources for current iZone ---*/
      for (iVar = 0; iVar < nVar_Turb; iVar++)
        solver_container[ZONE_0][iInst][MESH_0][TURB_SOL]->node[iPoint]->SetHarmonicBalance_Source(iVar, Source_Turb[iVar]);
    }

    delete [] U_Turb;
    delete [] Source_Turb;
  }

  delete [] Source;
  delete [] U;
  delete [] U_old;
  delete [] Psi;
  delete [] Psi_old;

}

void CHBDriver::StabilizeHarmonicBalance() {

  unsigned short i, j, k, iVar, iInst, jInst, iMGlevel;
  unsigned short nVar = solver_container[ZONE_0][INST_0][MESH_0][FLOW_SOL]->GetnVar();
  unsigned long iPoint;
  bool adjoint = (config_container[ZONE_0]->GetContinuous_Adjoint());

  /*--- Retrieve values from the config file ---*/
  su2double *Source     = new su2double[nInstHB];
  su2double *Source_old = new su2double[nInstHB];
  su2double Delta;

  su2double **Pinv     = new su2double*[nInstHB];
  su2double **P        = new su2double*[nInstHB];
  for (iInst = 0; iInst < nInstHB; iInst++) {
    Pinv[iInst]       = new su2double[nInstHB];
    P[iInst]          = new su2double[nInstHB];
  }

  /*--- Loop over all grid levels ---*/
  for (iMGlevel = 0; iMGlevel <= config_container[ZONE_0]->GetnMGLevels(); iMGlevel++) {

    /*--- Loop over each node in the volume mesh ---*/
    for (iPoint = 0; iPoint < geometry_container[ZONE_0][INST_0][iMGlevel]->GetnPoint(); iPoint++) {

      /*--- Get time step for current node ---*/
      Delta = solver_container[ZONE_0][INST_0][iMGlevel][FLOW_SOL]->node[iPoint]->GetDelta_Time();

      /*--- Setup stabilization matrix for this node ---*/
      for (iInst = 0; iInst < nInstHB; iInst++) {
        for (jInst = 0; jInst < nInstHB; jInst++) {
          if (jInst == iInst ) {
            Pinv[iInst][jInst] = 1.0 + Delta*D[iInst][jInst];
          }
          else {
            Pinv[iInst][jInst] = Delta*D[iInst][jInst];
          }
        }
      }

      /*--- Invert stabilization matrix Pinv with Gauss elimination---*/

      /*--  A temporary matrix to hold the inverse, dynamically allocated ---*/
      su2double **temp = new su2double*[nInstHB];
      for (i = 0; i < nInstHB; i++) {
        temp[i] = new su2double[2 * nInstHB];
      }

      /*---  Copy the desired matrix into the temporary matrix ---*/
      for (i = 0; i < nInstHB; i++) {
        for (j = 0; j < nInstHB; j++) {
          temp[i][j] = Pinv[i][j];
          temp[i][nInstHB + j] = 0;
        }
        temp[i][nInstHB + i] = 1;
      }

      su2double max_val;
      unsigned short max_idx;

      /*---  Pivot each column such that the largest number possible divides the other rows  ---*/
      for (k = 0; k < nInstHB - 1; k++) {
        max_idx = k;
        max_val = abs(temp[k][k]);
        /*---  Find the largest value (pivot) in the column  ---*/
        for (j = k; j < nInstHB; j++) {
          if (abs(temp[j][k]) > max_val) {
            max_idx = j;
            max_val = abs(temp[j][k]);
          }
        }

        /*---  Move the row with the highest value up  ---*/
        for (j = 0; j < (nInstHB * 2); j++) {
          su2double d = temp[k][j];
          temp[k][j] = temp[max_idx][j];
          temp[max_idx][j] = d;
        }
        /*---  Subtract the moved row from all other rows ---*/
        for (i = k + 1; i < nInstHB; i++) {
          su2double c = temp[i][k] / temp[k][k];
          for (j = 0; j < (nInstHB * 2); j++) {
            temp[i][j] = temp[i][j] - temp[k][j] * c;
          }
        }
      }

      /*---  Back-substitution  ---*/
      for (k = nInstHB - 1; k > 0; k--) {
        if (temp[k][k] != su2double(0.0)) {
          for (int i = k - 1; i > -1; i--) {
            su2double c = temp[i][k] / temp[k][k];
            for (j = 0; j < (nInstHB * 2); j++) {
              temp[i][j] = temp[i][j] - temp[k][j] * c;
            }
          }
        }
      }

      /*---  Normalize the inverse  ---*/
      for (i = 0; i < nInstHB; i++) {
        su2double c = temp[i][i];
        for (j = 0; j < nInstHB; j++) {
          temp[i][j + nInstHB] = temp[i][j + nInstHB] / c;
        }
      }

      /*---  Copy the inverse back to the main program flow ---*/
      for (i = 0; i < nInstHB; i++) {
        for (j = 0; j < nInstHB; j++) {
          P[i][j] = temp[i][j + nInstHB];
        }
      }

      /*---  Delete dynamic template  ---*/
      for (iInst = 0; iInst < nInstHB; iInst++) {
        delete[] temp[iInst];
      }
      delete[] temp;

      /*--- Loop through variables to precondition ---*/
      for (iVar = 0; iVar < nVar; iVar++) {

        /*--- Get current source terms (not yet preconditioned) and zero source array to prepare preconditioning ---*/
        for (iInst = 0; iInst < nInstHB; iInst++) {
          Source_old[iInst] = solver_container[ZONE_0][iInst][iMGlevel][FLOW_SOL]->node[iPoint]->GetHarmonicBalance_Source(iVar);
          Source[iInst] = 0;
        }

        /*--- Step through columns ---*/
        for (iInst = 0; iInst < nInstHB; iInst++) {
          for (jInst = 0; jInst < nInstHB; jInst++) {
            Source[iInst] += P[iInst][jInst]*Source_old[jInst];
          }

          /*--- Store updated source terms for current node ---*/
          if (!adjoint) {
            solver_container[ZONE_0][iInst][iMGlevel][FLOW_SOL]->node[iPoint]->SetHarmonicBalance_Source(iVar, Source[iInst]);
          }
          else {
            solver_container[ZONE_0][iInst][iMGlevel][ADJFLOW_SOL]->node[iPoint]->SetHarmonicBalance_Source(iVar, Source[iInst]);
          }
        }

      }
    }
  }

  /*--- Deallocate dynamic memory ---*/
  for (iInst = 0; iInst < nInstHB; iInst++){
    delete [] P[iInst];
    delete [] Pinv[iInst];
  }
  delete [] P;
  delete [] Pinv;
  delete [] Source;
  delete [] Source_old;

}

void CHBDriver::ComputeHB_Operator() {

  const   complex<su2double> J(0.0,1.0);
  unsigned short i, j, k, iInst;

  su2double *Omega_HB       = new su2double[nInstHB];
  complex<su2double> **E    = new complex<su2double>*[nInstHB];
  complex<su2double> **Einv = new complex<su2double>*[nInstHB];
  complex<su2double> **DD   = new complex<su2double>*[nInstHB];
  for (iInst = 0; iInst < nInstHB; iInst++) {
    E[iInst]    = new complex<su2double>[nInstHB];
    Einv[iInst] = new complex<su2double>[nInstHB];
    DD[iInst]   = new complex<su2double>[nInstHB];
  }

  /*--- Get simualation period from config file ---*/
  su2double Period = config_container[ZONE_0]->GetHarmonicBalance_Period();

  /*--- Non-dimensionalize the input period, if necessary.      */
  Period /= config_container[ZONE_0]->GetTime_Ref();

  /*--- Build the array containing the selected frequencies to solve ---*/
  for (iInst = 0; iInst < nInstHB; iInst++) {
    Omega_HB[iInst]  = config_container[ZONE_0]->GetOmega_HB()[iInst];
    Omega_HB[iInst] /= config_container[ZONE_0]->GetOmega_Ref(); //TODO: check
  }

  /*--- Build the diagonal matrix of the frequencies DD ---*/
  for (i = 0; i < nInstHB; i++) {
    for (k = 0; k < nInstHB; k++) {
      if (k == i ) {
        DD[i][k] = J*Omega_HB[k];
      }
    }
  }


  /*--- Build the harmonic balance inverse matrix ---*/
  for (i = 0; i < nInstHB; i++) {
    for (k = 0; k < nInstHB; k++) {
      Einv[i][k] = complex<su2double>(cos(Omega_HB[k]*(i*Period/nInstHB))) + J*complex<su2double>(sin(Omega_HB[k]*(i*Period/nInstHB)));
    }
  }

  /*---  Invert inverse harmonic balance Einv with Gauss elimination ---*/

  /*--  A temporary matrix to hold the inverse, dynamically allocated ---*/
  complex<su2double> **temp = new complex<su2double>*[nInstHB];
  for (i = 0; i < nInstHB; i++) {
    temp[i] = new complex<su2double>[2 * nInstHB];
  }

  /*---  Copy the desired matrix into the temporary matrix ---*/
  for (i = 0; i < nInstHB; i++) {
    for (j = 0; j < nInstHB; j++) {
      temp[i][j] = Einv[i][j];
      temp[i][nInstHB + j] = 0;
    }
    temp[i][nInstHB + i] = 1;
  }

  su2double max_val;
  unsigned short max_idx;

  /*---  Pivot each column such that the largest number possible divides the other rows  ---*/
  for (k = 0; k < nInstHB - 1; k++) {
    max_idx = k;
    max_val = abs(temp[k][k]);
    /*---  Find the largest value (pivot) in the column  ---*/
    for (j = k; j < nInstHB; j++) {
      if (abs(temp[j][k]) > max_val) {
        max_idx = j;
        max_val = abs(temp[j][k]);
      }
    }
    /*---  Move the row with the highest value up  ---*/
    for (j = 0; j < (nInstHB * 2); j++) {
      complex<su2double> d = temp[k][j];
      temp[k][j] = temp[max_idx][j];
      temp[max_idx][j] = d;
    }
    /*---  Subtract the moved row from all other rows ---*/
    for (i = k + 1; i < nInstHB; i++) {
      complex<su2double> c = temp[i][k] / temp[k][k];
      for (j = 0; j < (nInstHB * 2); j++) {
        temp[i][j] = temp[i][j] - temp[k][j] * c;
      }
    }
  }
  /*---  Back-substitution  ---*/
  for (k = nInstHB - 1; k > 0; k--) {
    if (temp[k][k] != complex<su2double>(0.0)) {
      for (int i = k - 1; i > -1; i--) {
        complex<su2double> c = temp[i][k] / temp[k][k];
        for (j = 0; j < (nInstHB * 2); j++) {
          temp[i][j] = temp[i][j] - temp[k][j] * c;
        }
      }
    }
  }
  /*---  Normalize the inverse  ---*/
  for (i = 0; i < nInstHB; i++) {
    complex<su2double> c = temp[i][i];
    for (j = 0; j < nInstHB; j++) {
      temp[i][j + nInstHB] = temp[i][j + nInstHB] / c;
    }
  }
  /*---  Copy the inverse back to the main program flow ---*/
  for (i = 0; i < nInstHB; i++) {
    for (j = 0; j < nInstHB; j++) {
      E[i][j] = temp[i][j + nInstHB];
    }
  }
  /*---  Delete dynamic template  ---*/
  for (i = 0; i < nInstHB; i++) {
    delete[] temp[i];
  }
  delete[] temp;


  /*---  Temporary matrix for performing product  ---*/
  complex<su2double> **Temp    = new complex<su2double>*[nInstHB];

  /*---  Temporary complex HB operator  ---*/
  complex<su2double> **Dcpx    = new complex<su2double>*[nInstHB];

  for (iInst = 0; iInst < nInstHB; iInst++){
    Temp[iInst]    = new complex<su2double>[nInstHB];
    Dcpx[iInst]   = new complex<su2double>[nInstHB];
  }


  /*---  Calculation of the HB operator matrix ---*/
  for (int row = 0; row < nInstHB; row++) {
    for (int col = 0; col < nInstHB; col++) {
      for (int inner = 0; inner < nInstHB; inner++) {
        Temp[row][col] += Einv[row][inner] * DD[inner][col];
      }
    }
  }

  unsigned short row, col, inner;

  for (row = 0; row < nInstHB; row++) {
    for (col = 0; col < nInstHB; col++) {
      for (inner = 0; inner < nInstHB; inner++) {
        Dcpx[row][col] += Temp[row][inner] * E[inner][col];
      }
    }
  }

  /*---  Take just the real part of the HB operator matrix ---*/
  for (i = 0; i < nInstHB; i++) {
    for (k = 0; k < nInstHB; k++) {
      D[i][k] = real(Dcpx[i][k]);
    }
  }

  /*--- Deallocate dynamic memory ---*/
  for (iInst = 0; iInst < nInstHB; iInst++){
    delete [] E[iInst];
    delete [] Einv[iInst];
    delete [] DD[iInst];
    delete [] Temp[iInst];
    delete [] Dcpx[iInst];
  }
  delete [] E;
  delete [] Einv;
  delete [] DD;
  delete [] Temp;
  delete [] Dcpx;
  delete [] Omega_HB;

}

CFSIDriver::CFSIDriver(char* confFile,
                       unsigned short val_nZone,
                       unsigned short val_nDim,
                       bool val_periodic,
                       SU2_Comm MPICommunicator) : CDriver(confFile,
                                                           val_nZone,
                                                           val_nDim,
                                                           val_periodic,
                                                           MPICommunicator) {
  unsigned short iVar;
  unsigned short nVar_Flow = 0, nVar_Struct = 0;

  unsigned short iZone;
  for (iZone = 0; iZone < nZone; iZone++){
    switch (config_container[iZone]->GetKind_Solver()) {
       case RANS: case EULER: case NAVIER_STOKES:
         nVar_Flow = solver_container[iZone][INST_0][MESH_0][FLOW_SOL]->GetnVar();
         flow_criteria = config_container[iZone]->GetMinLogResidual_BGS_F();
         flow_criteria_rel = config_container[iZone]->GetOrderMagResidual_BGS_F();
         break;
       case FEM_ELASTICITY:
         nVar_Struct = solver_container[iZone][INST_0][MESH_0][FEA_SOL]->GetnVar();
         structure_criteria    = config_container[iZone]->GetMinLogResidual_BGS_S();
         structure_criteria_rel = config_container[iZone]->GetOrderMagResidual_BGS_S();
         break;
    }
  }

  init_res_flow   = new su2double[nVar_Flow];
  init_res_struct = new su2double[nVar_Struct];

  residual_flow   = new su2double[nVar_Flow];
  residual_struct = new su2double[nVar_Struct];

  residual_flow_rel   = new su2double[nVar_Flow];
  residual_struct_rel = new su2double[nVar_Struct];

  for (iVar = 0; iVar < nVar_Flow; iVar++){
    init_res_flow[iVar] = 0.0;
    residual_flow[iVar] = 0.0;
    residual_flow_rel[iVar] = 0.0;
  }
  for (iVar = 0; iVar < nVar_Struct; iVar++){
    init_res_struct[iVar] = 0.0;
    residual_struct[iVar] = 0.0;
    residual_struct_rel[iVar] = 0.0;
  }

}

CFSIDriver::~CFSIDriver(void) {

  delete [] init_res_flow;
  delete [] init_res_struct;
  delete [] residual_flow;
  delete [] residual_struct;
  delete [] residual_flow_rel;
  delete [] residual_struct_rel;

}

void CFSIDriver::Run() {

  /*--- As of now, we are coding it for just 2 zones. ---*/
  /*--- This will become more general, but we need to modify the configuration for that ---*/
  unsigned short ZONE_FLOW = 0, ZONE_STRUCT = 1;
  unsigned short iZone;

  /*--- Boolean to determine if we are running a static or dynamic case ---*/
  bool stat_fsi = ((config_container[ZONE_FLOW]->GetUnsteady_Simulation() == STEADY) && (config_container[ZONE_STRUCT]->GetDynamic_Analysis() == STATIC));
  bool dyn_fsi = (((config_container[ZONE_FLOW]->GetUnsteady_Simulation() == DT_STEPPING_1ST) || (config_container[ZONE_FLOW]->GetUnsteady_Simulation() == DT_STEPPING_2ND))
                   && (config_container[ZONE_STRUCT]->GetDynamic_Analysis() == DYNAMIC));

  unsigned long IntIter = 0; for (iZone = 0; iZone < nZone; iZone++) config_container[iZone]->SetIntIter(IntIter);
  unsigned long FSIIter = 0; for (iZone = 0; iZone < nZone; iZone++) config_container[iZone]->SetFSIIter(FSIIter);
  unsigned long nFSIIter = config_container[ZONE_FLOW]->GetnIterFSI();
  unsigned long nIntIter;

  bool Convergence = false;

  bool StopCalc_Flow = false;

  /*--- Be careful with whether or not we load the coords and grid velocity
   from the restart files... this needs to be standardized for the different
   solvers, in particular with FSI. ---*/

  // TODO: Test this
  bool update_geo = false;
  //if (config->GetFSI_Simulation()) update_geo = false;

  /*--- If there is a restart, we need to get the old geometry from the fluid field ---*/
  bool restart = (config_container[ZONE_FLOW]->GetRestart() || config_container[ZONE_FLOW]->GetRestart_Flow());
  ExtIter = config_container[ZONE_FLOW]->GetExtIter();

  if (restart && dyn_fsi && (long)ExtIter == config_container[ZONE_FLOW]->GetUnst_RestartIter()) {
    solver_container[ZONE_FLOW][INST_0][MESH_0][FLOW_SOL]->Restart_OldGeometry(geometry_container[ZONE_FLOW][INST_0][MESH_0],config_container[ZONE_FLOW]);
  } else if (restart && stat_fsi){
    solver_container[ZONE_FLOW][INST_0][MESH_0][FLOW_SOL]->LoadRestart(geometry_container[ZONE_FLOW][INST_0], solver_container[ZONE_FLOW][INST_0], config_container[ZONE_FLOW], 0, update_geo);
  }

  /*-----------------------------------------------------------------*/
  /*---------------- Predict structural displacements ---------------*/
  /*-----------------------------------------------------------------*/

  Predict_Displacements(ZONE_STRUCT, ZONE_FLOW);

  while (FSIIter < nFSIIter) {

    /*-----------------------------------------------------------------*/
    /*------------------- Transfer Displacements ----------------------*/
    /*-----------------------------------------------------------------*/
  if(transfer_container[ZONE_STRUCT][ZONE_FLOW] != NULL)
      Transfer_Displacements(ZONE_STRUCT, ZONE_FLOW);

    /*-----------------------------------------------------------------*/
    /*--------------------- Mesh deformation --------------------------*/
    /*-----------------------------------------------------------------*/

  iteration_container[ZONE_FLOW][INST_0]->SetGrid_Movement(geometry_container,surface_movement, grid_movement, FFDBox, solver_container,
        config_container, ZONE_FLOW, INST_0, 0, ExtIter);

    /*-----------------------------------------------------------------*/
    /*-------------------- Fluid subiteration -------------------------*/
    /*-----------------------------------------------------------------*/

  iteration_container[ZONE_FLOW][INST_0]->Preprocess(output, integration_container, geometry_container,
      solver_container, numerics_container, config_container,
      surface_movement, grid_movement, FFDBox, ZONE_FLOW, INST_0);

  if ( stat_fsi ) {

    /*--- For steady-state flow simulations, we need to loop over ExtIter for the number of time steps ---*/
    /*--- However, ExtIter is the number of FSI iterations, so nIntIter is used in this case ---*/

    nIntIter = config_container[ZONE_FLOW]->GetUnst_nIntIter();

    for (IntIter = 0; IntIter < nIntIter; IntIter++){

      /*--- Set ExtIter to iExtIter_FLOW; this is a trick to loop on the steady-state flow solver ---*/
      config_container[ZONE_FLOW]->SetExtIter(IntIter);

      iteration_container[ZONE_FLOW][INST_0]->Iterate(output, integration_container, geometry_container,
          solver_container, numerics_container, config_container,
          surface_movement, grid_movement, FFDBox, ZONE_FLOW, INST_0);

      /*--- Write the convergence history for the fluid (only screen output) ---*/

      output->SetConvHistory_Body(&ConvHist_file[ZONE_0][INST_0], geometry_container, solver_container, config_container, integration_container, false, 0.0, ZONE_FLOW, INST_0);

      /*--- If the convergence criteria is met for the flow, break the loop ---*/
      StopCalc_Flow = integration_container[ZONE_FLOW][INST_0][FLOW_SOL]->GetConvergence();
      if (StopCalc_Flow) break;

    }

  }
  else if ( dyn_fsi ) {

    /*--- For unsteady flow simulations, we need to loop over nIntIter for the number of time steps ---*/

    nIntIter = config_container[ZONE_FLOW]->GetUnst_nIntIter();

    for (IntIter = 0; IntIter < nIntIter; IntIter++){

      config_container[ZONE_FLOW]->SetIntIter(IntIter);

      iteration_container[ZONE_FLOW][INST_0]->Iterate(output, integration_container, geometry_container, solver_container, numerics_container, config_container, surface_movement, grid_movement, FFDBox, ZONE_FLOW, INST_0);

      /*--- If convergence was reached in every zone --*/

      if (integration_container[ZONE_FLOW][INST_0][FLOW_SOL]->GetConvergence() == 1) break;
    }

    /*--- Write the convergence history for the fluid (only screen output) ---*/

     output->SetConvHistory_Body(NULL, geometry_container, solver_container, config_container, integration_container, true, 0.0, ZONE_FLOW, INST_0);

  } else {

    SU2_MPI::Error( "The definition of Fluid and Structural solvers is inconsistent for FSI applications ", CURRENT_FUNCTION);
    
  }

  /*--- Set the fluid convergence to false (to make sure FSI subiterations converge) ---*/

  integration_container[ZONE_FLOW][INST_0][FLOW_SOL]->SetConvergence(false);

  /*-----------------------------------------------------------------*/
  /*------------------- Set FEA loads from fluid --------------------*/
  /*-----------------------------------------------------------------*/
  if(transfer_container[ZONE_FLOW][ZONE_STRUCT] != NULL)
      Transfer_Tractions(ZONE_FLOW, ZONE_STRUCT);

    /*-----------------------------------------------------------------*/
    /*------------------ Structural subiteration ----------------------*/
    /*-----------------------------------------------------------------*/

  iteration_container[ZONE_STRUCT][INST_0]->Iterate(output, integration_container, geometry_container,
                                  solver_container, numerics_container, config_container,
                                  surface_movement, grid_movement, FFDBox, ZONE_STRUCT, INST_0);

    /*--- Write the convergence history for the structure (only screen output) ---*/

    output->SetConvHistory_Body(NULL, geometry_container, solver_container, config_container, integration_container, false, 0.0, ZONE_STRUCT, INST_0);

    /*--- Set the fluid convergence to false (to make sure FSI subiterations converge) ---*/

    integration_container[ZONE_STRUCT][INST_0][FEA_SOL]->SetConvergence(false);

    /*-----------------------------------------------------------------*/
    /*----------------- Displacements relaxation ----------------------*/
    /*-----------------------------------------------------------------*/

    Relaxation_Displacements(ZONE_STRUCT, ZONE_FLOW, FSIIter);

    /*-----------------------------------------------------------------*/
    /*-------------------- Check convergence --------------------------*/
    /*-----------------------------------------------------------------*/

    Convergence = BGSConvergence(FSIIter, ZONE_FLOW, ZONE_STRUCT);

    /*-----------------------------------------------------------------*/
    /*-------------------- Output FSI history -------------------------*/
    /*-----------------------------------------------------------------*/

    output->SpecialOutput_FSI(&FSIHist_file, geometry_container, solver_container,
                              config_container, integration_container, 0,
                              ZONE_FLOW, ZONE_STRUCT, false);

    if (Convergence) break;

    /*-----------------------------------------------------------------*/
    /*--------------------- Update FSIIter ---------------------------*/
    /*-----------------------------------------------------------------*/

    FSIIter++; for (iZone = 0; iZone < nZone; iZone++) config_container[iZone]->SetFSIIter(FSIIter);

  }

  /*-----------------------------------------------------------------*/
  /*------------------ Update coupled solver ------------------------*/
  /*-----------------------------------------------------------------*/

  Update(ZONE_FLOW, ZONE_STRUCT);

  /*-----------------------------------------------------------------*/
  /*-------------------- Update fluid solver ------------------------*/
  /*-----------------------------------------------------------------*/

  iteration_container[ZONE_FLOW][INST_0]->Update(output, integration_container, geometry_container,
                       solver_container, numerics_container, config_container,
                       surface_movement, grid_movement, FFDBox, ZONE_FLOW, INST_0);

  /*-----------------------------------------------------------------*/
  /*----------------- Update structural solver ----------------------*/
  /*-----------------------------------------------------------------*/

  iteration_container[ZONE_STRUCT][INST_0]->Update(output, integration_container, geometry_container,
                         solver_container, numerics_container, config_container,
                         surface_movement, grid_movement, FFDBox, ZONE_STRUCT, INST_0);


  /*-----------------------------------------------------------------*/
  /*--------------- Update convergence parameter --------------------*/
  /*-----------------------------------------------------------------*/
  integration_container[ZONE_STRUCT][INST_0][FEA_SOL]->SetConvergence_FSI(false);

}

void CFSIDriver::Predict_Displacements(unsigned short donorZone, unsigned short targetZone) {

  solver_container[donorZone][INST_0][MESH_0][FEA_SOL]->PredictStruct_Displacement(geometry_container[donorZone][INST_0], config_container[donorZone],
      solver_container[donorZone][INST_0]);

  /*--- For parallel simulations we need to communicate the predicted solution before updating the fluid mesh ---*/

  solver_container[donorZone][INST_0][MESH_0][FEA_SOL]->Set_MPI_Solution_Pred(geometry_container[donorZone][INST_0][MESH_0], config_container[donorZone]);
  

}

void CFSIDriver::Predict_Tractions(unsigned short donorZone, unsigned short targetZone) {

}

void CFSIDriver::Transfer_Displacements(unsigned short donorZone, unsigned short targetZone) {

  bool MatchingMesh = config_container[targetZone]->GetMatchingMesh();

  /*--- Select the transfer method and the appropriate mesh properties (matching or nonmatching mesh) ---*/

  switch (config_container[targetZone]->GetKind_TransferMethod()) {
  case BROADCAST_DATA:
    if (MatchingMesh) {
        transfer_container[donorZone][targetZone]->Broadcast_InterfaceData_Matching(solver_container[donorZone][INST_0][MESH_0][FEA_SOL],solver_container[targetZone][INST_0][MESH_0][FLOW_SOL],
                                                                                    geometry_container[donorZone][INST_0][MESH_0],geometry_container[targetZone][INST_0][MESH_0],
                                                                                    config_container[donorZone], config_container[targetZone]);
      /*--- Set the volume deformation for the fluid zone ---*/
      //      grid_movement[targetZone]->SetVolume_Deformation(geometry_container[targetZone][INST_0][MESH_0], config_container[targetZone], true);
        
      }
      else {
        transfer_container[donorZone][targetZone]->Broadcast_InterfaceData_Interpolate(solver_container[donorZone][INST_0][MESH_0][FEA_SOL],solver_container[targetZone][INST_0][MESH_0][FLOW_SOL],
                                                                                       geometry_container[donorZone][INST_0][MESH_0],geometry_container[targetZone][INST_0][MESH_0],
                                                                                       config_container[donorZone], config_container[targetZone]);
      /*--- Set the volume deformation for the fluid zone ---*/
      //      grid_movement[targetZone]->SetVolume_Deformation(geometry_container[targetZone][INST_0][MESH_0], config_container[targetZone], true);
    }
    break;
  case SCATTER_DATA:
    if (MatchingMesh) {
        transfer_container[donorZone][targetZone]->Scatter_InterfaceData(solver_container[donorZone][INST_0][MESH_0][FEA_SOL],solver_container[targetZone][INST_0][MESH_0][FLOW_SOL],
                                                                         geometry_container[donorZone][INST_0][MESH_0],geometry_container[targetZone][INST_0][MESH_0],
                                                                         config_container[donorZone], config_container[targetZone]);
      /*--- Set the volume deformation for the fluid zone ---*/
      //      grid_movement[targetZone]->SetVolume_Deformation(geometry_container[targetZone][INST_0][MESH_0], config_container[targetZone], true);
      }
      else {
        SU2_MPI::Error("Scatter method not implemented for non-matching meshes.", CURRENT_FUNCTION);
    }
    break;
  case ALLGATHER_DATA:
    if (MatchingMesh) {
        SU2_MPI::Error("Allgather method not yet implemented for matching meshes.", CURRENT_FUNCTION);
      }
      else {
        transfer_container[donorZone][targetZone]->Allgather_InterfaceData(solver_container[donorZone][INST_0][MESH_0][FEA_SOL],solver_container[targetZone][INST_0][MESH_0][FLOW_SOL],
                                                                           geometry_container[donorZone][INST_0][MESH_0],geometry_container[targetZone][INST_0][MESH_0],
                                                                           config_container[donorZone], config_container[targetZone]);
      /*--- Set the volume deformation for the fluid zone ---*/
      //      grid_movement[targetZone]->SetVolume_Deformation(geometry_container[targetZone][INST_0][MESH_0], config_container[targetZone], true);
    }
    break;
  }

}

void CFSIDriver::Transfer_Tractions(unsigned short donorZone, unsigned short targetZone) {

  bool MatchingMesh = config_container[donorZone]->GetMatchingMesh();

  /*--- FEA equations -- Necessary as the SetFEA_Load routine is as of now contained in the structural solver ---*/
  unsigned long ExtIter = config_container[targetZone]->GetExtIter();
  config_container[targetZone]->SetGlobalParam(FEM_ELASTICITY, RUNTIME_FEA_SYS, ExtIter);

  /*--- Select the transfer method and the appropriate mesh properties (matching or nonmatching mesh) ---*/

  switch (config_container[donorZone]->GetKind_TransferMethod()) {
  case BROADCAST_DATA:
    if (MatchingMesh) {
        transfer_container[donorZone][targetZone]->Broadcast_InterfaceData_Matching(solver_container[donorZone][INST_0][MESH_0][FLOW_SOL],solver_container[targetZone][INST_0][MESH_0][FEA_SOL],
                                                                                    geometry_container[donorZone][INST_0][MESH_0],geometry_container[targetZone][INST_0][MESH_0],
                                                                                    config_container[donorZone], config_container[targetZone]);
      }
      else {
        transfer_container[donorZone][targetZone]->Broadcast_InterfaceData_Interpolate(solver_container[donorZone][INST_0][MESH_0][FLOW_SOL],solver_container[targetZone][INST_0][MESH_0][FEA_SOL],
                                                                                       geometry_container[donorZone][INST_0][MESH_0],geometry_container[targetZone][INST_0][MESH_0],
                                                                                       config_container[donorZone], config_container[targetZone]);
    }
    break;
  case SCATTER_DATA:
    if (MatchingMesh) {
        transfer_container[donorZone][targetZone]->Scatter_InterfaceData(solver_container[donorZone][INST_0][MESH_0][FLOW_SOL],solver_container[targetZone][INST_0][MESH_0][FEA_SOL],
                                                                         geometry_container[donorZone][INST_0][MESH_0],geometry_container[targetZone][INST_0][MESH_0],
                                                                         config_container[donorZone], config_container[targetZone]);
      }
      else {
        SU2_MPI::Error("Scatter method not implemented for non-matching meshes.", CURRENT_FUNCTION);
    }
    break;
  case ALLGATHER_DATA:
    if (MatchingMesh) {
        SU2_MPI::Error("Allgather method not yet implemented for matching meshes.", CURRENT_FUNCTION);
      }
      else {
        transfer_container[donorZone][targetZone]->Allgather_InterfaceData(solver_container[donorZone][INST_0][MESH_0][FLOW_SOL],solver_container[targetZone][INST_0][MESH_0][FEA_SOL],
                                                                           geometry_container[donorZone][INST_0][MESH_0],geometry_container[targetZone][INST_0][MESH_0],
                                                                           config_container[donorZone], config_container[targetZone]);
    }
    break;
  }

}

void CFSIDriver::Relaxation_Displacements(unsigned short donorZone, unsigned short targetZone, unsigned long FSIIter) {

  /*-------------------- Aitken's relaxation ------------------------*/

  /*------------------- Compute the coefficient ---------------------*/

  solver_container[donorZone][INST_0][MESH_0][FEA_SOL]->ComputeAitken_Coefficient(geometry_container[donorZone][INST_0], config_container[donorZone],
      solver_container[donorZone][INST_0], FSIIter);

  /*----------------- Set the relaxation parameter ------------------*/

  solver_container[donorZone][INST_0][MESH_0][FEA_SOL]->SetAitken_Relaxation(geometry_container[donorZone][INST_0], config_container[donorZone],
      solver_container[donorZone][INST_0]);

  /*----------------- Communicate the predicted solution and the old one ------------------*/
  solver_container[donorZone][INST_0][MESH_0][FEA_SOL]->Set_MPI_Solution_Pred_Old(geometry_container[donorZone][INST_0][MESH_0], config_container[donorZone]);
  

}

void CFSIDriver::Relaxation_Tractions(unsigned short donorZone, unsigned short targetZone, unsigned long FSIIter) {

}

bool CFSIDriver::BGSConvergence(unsigned long IntIter, unsigned short ZONE_FLOW, unsigned short ZONE_STRUCT) {


  int rank = MASTER_NODE;
#ifdef HAVE_MPI
  int size;
  MPI_Comm_rank(MPI_COMM_WORLD, &rank);
  MPI_Comm_size(MPI_COMM_WORLD, &size);
#endif

  unsigned short iMarker;
  unsigned short nVar_Flow = solver_container[ZONE_FLOW][INST_0][MESH_0][FLOW_SOL]->GetnVar(),
                 nVar_Struct = solver_container[ZONE_STRUCT][INST_0][MESH_0][FEA_SOL]->GetnVar();
  unsigned short iRes;

//  bool flow_converged_absolute = false,
//        flow_converged_relative = false,
//        struct_converged_absolute = false,
//        struct_converged_relative = false;

  bool Convergence = false;

  /*--- Apply BC's to the structural adjoint - otherwise, clamped nodes have too values that make no sense... ---*/
  for (iMarker = 0; iMarker < config_container[ZONE_STRUCT]->GetnMarker_All(); iMarker++){
  switch (config_container[ZONE_STRUCT]->GetMarker_All_KindBC(iMarker)) {
    case CLAMPED_BOUNDARY:
    solver_container[ZONE_STRUCT][INST_0][MESH_0][FEA_SOL]->BC_Clamped_Post(geometry_container[ZONE_STRUCT][INST_0][MESH_0],
        solver_container[ZONE_STRUCT][INST_0][MESH_0], numerics_container[ZONE_STRUCT][INST_0][MESH_0][FEA_SOL][FEA_TERM],
        config_container[ZONE_STRUCT], iMarker);
    break;
  }
  }

  /*--- Compute the residual for the flow and structural zones ---*/

  /*--- Flow ---*/

  solver_container[ZONE_FLOW][INST_0][MESH_0][FLOW_SOL]->ComputeResidual_BGS(geometry_container[ZONE_FLOW][INST_0][MESH_0],
                                                                        config_container[ZONE_FLOW]);

  /*--- Structure ---*/

  solver_container[ZONE_STRUCT][INST_0][MESH_0][FEA_SOL]->ComputeResidual_BGS(geometry_container[ZONE_STRUCT][INST_0][MESH_0],
                                                                         config_container[ZONE_STRUCT]);


  /*--- Retrieve residuals ---*/

  /*--- Flow residuals ---*/

  for (iRes = 0; iRes < nVar_Flow; iRes++){
    residual_flow[iRes] = log10(solver_container[ZONE_FLOW][INST_0][MESH_0][FLOW_SOL]->GetRes_BGS(iRes));
    if (IntIter == 0) init_res_flow[iRes] = residual_flow[iRes];
    residual_flow_rel[iRes] = fabs(residual_flow[iRes] - init_res_flow[iRes]);
  }

  /*--- Structure residuals ---*/

  for (iRes = 0; iRes < nVar_Struct; iRes++){
    residual_struct[iRes] = log10(solver_container[ZONE_STRUCT][INST_0][MESH_0][FEA_SOL]->GetRes_BGS(iRes));
    if (IntIter == 0) init_res_struct[iRes] = residual_struct[iRes];
    residual_struct_rel[iRes] = fabs(residual_struct[iRes] - init_res_struct[iRes]);
  }

  /*--- Check convergence ---*/
//  flow_converged_absolute = ((residual_flow[0] < flow_criteria) && (residual_flow[nVar_Flow-1] < flow_criteria));
//  flow_converged_relative = ((residual_flow_rel[0] > flow_criteria_rel) && (residual_flow_rel[nVar_Flow-1] > flow_criteria_rel));
//
//  struct_converged_absolute = ((residual_struct[0] < structure_criteria) && (residual_struct[nVar_Flow-1] < structure_criteria));
//  struct_converged_relative = ((residual_struct_rel[0] > structure_criteria_rel) && (residual_struct_rel[nVar_Flow-1] > structure_criteria_rel));

//  Convergence = ((flow_converged_absolute && struct_converged_absolute) ||
//                 (flow_converged_absolute && struct_converged_relative) ||
//                 (flow_converged_relative && struct_converged_relative) ||
//                 (flow_converged_relative && struct_converged_absolute));

  if (rank == MASTER_NODE){

    cout << endl << "-------------------------------------------------------------------------" << endl;
    cout << endl;
    cout << "Convergence summary for BGS iteration ";
    cout << IntIter << endl;
    cout << endl;
    /*--- TODO: This is a workaround until the TestCases.py script incorporates new classes for nested loops. ---*/
    cout << "Iter[ID]" << "    BGSRes[Rho]" << "   BGSRes[RhoE]" << "     BGSRes[Ux]" << "     BGSRes[Uy]" << endl;
    cout.precision(6); cout.setf(ios::fixed, ios::floatfield);
    cout.width(8); cout << IntIter*1000;
    cout.width(15); cout << residual_flow[0];
    cout.width(15); cout << residual_flow[nVar_Flow-1];
    cout.width(15); cout << residual_struct[0];
    cout.width(15); cout << residual_struct[1];
    cout << endl;

  }

  integration_container[ZONE_STRUCT][INST_0][FEA_SOL]->Convergence_Monitoring_FSI(geometry_container[ZONE_STRUCT][INST_0][MESH_0], config_container[ZONE_STRUCT], solver_container[ZONE_STRUCT][INST_0][MESH_0][FEA_SOL], IntIter);

  Convergence = integration_container[ZONE_STRUCT][INST_0][FEA_SOL]->GetConvergence_FSI();


  /*--- Flow ---*/

  solver_container[ZONE_FLOW][INST_0][MESH_0][FLOW_SOL]->UpdateSolution_BGS(geometry_container[ZONE_FLOW][INST_0][MESH_0],
                                                                       config_container[ZONE_FLOW]);

  /*--- Structure ---*/

  solver_container[ZONE_STRUCT][INST_0][MESH_0][FEA_SOL]->UpdateSolution_BGS(geometry_container[ZONE_STRUCT][INST_0][MESH_0],
                                                                       config_container[ZONE_STRUCT]);

  return Convergence;


}

void CFSIDriver::Update(unsigned short ZONE_FLOW, unsigned short ZONE_STRUCT) {

  unsigned long IntIter = 0; // This doesn't affect here but has to go into the function
  ExtIter = config_container[ZONE_FLOW]->GetExtIter();

  /*-----------------------------------------------------------------*/
  /*--------------------- Enforce continuity ------------------------*/
  /*-----------------------------------------------------------------*/

  /*--- Enforces that the geometry of the flow corresponds to the converged, relaxed solution ---*/

  /*-------------------- Transfer the displacements --------------------*/

  Transfer_Displacements(ZONE_STRUCT, ZONE_FLOW);

  /*-------------------- Set the grid movement -------------------------*/

  iteration_container[ZONE_FLOW][INST_0]->SetGrid_Movement(geometry_container, surface_movement,
                                                   grid_movement, FFDBox, solver_container,
      config_container, ZONE_FLOW, INST_0, IntIter, ExtIter);

  /*--- TODO: Temporary output of objective function for Flow OFs. Needs to be integrated into the refurbished output ---*/


  if (rank == MASTER_NODE){

  /*--- Choose the filename of the objective function ---*/

    ofstream myfile_res;
    bool of_output = false;
    su2double objective_function = 0.0;

    switch (config_container[ZONE_FLOW]->GetKind_ObjFunc()) {
      case DRAG_COEFFICIENT:
        myfile_res.open("of_drag.opt");
        objective_function = solver_container[ZONE_FLOW][INST_0][MESH_0][FLOW_SOL]->GetTotal_CD();
        of_output = true;
        break;
      case LIFT_COEFFICIENT:
        myfile_res.open("of_lift.opt");
        objective_function = solver_container[ZONE_FLOW][INST_0][MESH_0][FLOW_SOL]->GetTotal_CL();
        of_output = true;
      break;
      case EFFICIENCY:
        myfile_res.open("of_efficiency.opt");
        objective_function = solver_container[ZONE_FLOW][INST_0][MESH_0][FLOW_SOL]->GetTotal_CEff();
        of_output = true;
        break;
      default:
        of_output = false;
        break;
    }

    if (of_output){

        myfile_res.precision(15);
        myfile_res << scientific << objective_function << endl;
        myfile_res.close();

    }

  }


}

CDiscAdjFSIDriver::CDiscAdjFSIDriver(char* confFile,
                                     unsigned short val_nZone,
                                     unsigned short val_nDim,
                                     bool val_periodic,
                                     SU2_Comm MPICommunicator) : CFSIDriver(confFile,
                                                                            val_nZone,
                                                                            val_nDim,
                                                                            val_periodic,
                                                                            MPICommunicator) {

  unsigned short iVar;
  unsigned short nVar_Flow = 0, nVar_Struct = 0;
  RecordingState = 0;
  CurrentRecording = 0;

  switch (config_container[ZONE_0]->GetKind_ObjFunc()){
  case DRAG_COEFFICIENT:
  case LIFT_COEFFICIENT:
  case SIDEFORCE_COEFFICIENT:
  case EFFICIENCY:
  case MOMENT_X_COEFFICIENT:
  case MOMENT_Y_COEFFICIENT:
  case MOMENT_Z_COEFFICIENT:
  case EQUIVALENT_AREA:
    Kind_Objective_Function = FLOW_OBJECTIVE_FUNCTION;
    break;
  case REFERENCE_GEOMETRY:
  case REFERENCE_NODE:
    Kind_Objective_Function = FEM_OBJECTIVE_FUNCTION;
    break;
  default:
    Kind_Objective_Function = NO_OBJECTIVE_FUNCTION;
    break;
  }

  direct_iteration = new CIteration*[nZone];

  unsigned short iZone;
  for (iZone = 0; iZone < nZone; iZone++){
    switch (config_container[iZone]->GetKind_Solver()) {
       case DISC_ADJ_RANS: case DISC_ADJ_EULER: case DISC_ADJ_NAVIER_STOKES:
         direct_iteration[iZone] = new CFluidIteration(config_container[iZone]);
         nVar_Flow = solver_container[iZone][INST_0][MESH_0][ADJFLOW_SOL]->GetnVar();
         flow_criteria = config_container[iZone]->GetMinLogResidual_BGS_F();
         flow_criteria_rel = config_container[iZone]->GetOrderMagResidual_BGS_F();
         break;
       case DISC_ADJ_FEM:
         direct_iteration[iZone] = new CFEAIteration(config_container[iZone]);
         nVar_Struct = solver_container[iZone][INST_0][MESH_0][ADJFEA_SOL]->GetnVar();
         structure_criteria    = config_container[iZone]->GetMinLogResidual_BGS_S();
         structure_criteria_rel = config_container[iZone]->GetOrderMagResidual_BGS_S();
         break;
    }
  }

  init_res_flow   = new su2double[nVar_Flow];
  init_res_struct = new su2double[nVar_Struct];

  residual_flow   = new su2double[nVar_Flow];
  residual_struct = new su2double[nVar_Struct];

  residual_flow_rel   = new su2double[nVar_Flow];
  residual_struct_rel = new su2double[nVar_Struct];

  for (iVar = 0; iVar < nVar_Flow; iVar++){
    init_res_flow[iVar] = 0.0;
    residual_flow[iVar] = 0.0;
    residual_flow_rel[iVar] = 0.0;
  }
  for (iVar = 0; iVar < nVar_Struct; iVar++){
    init_res_struct[iVar] = 0.0;
    residual_struct[iVar] = 0.0;
    residual_struct_rel[iVar] = 0.0;
  }


  bool write_history = true;

  /*--- Header of the temporary output file ---*/
  if ((write_history) && (rank == MASTER_NODE)){
    ofstream myfile_res;
    myfile_res.open ("history_adjoint_FSI.csv");

    myfile_res << "BGS_Iter\t";

    for (iVar = 0; iVar < nVar_Flow; iVar++){
      myfile_res << "ResFlow[" << iVar << "]\t";
    }

    for (iVar = 0; iVar < nVar_Struct; iVar++){
      myfile_res << "ResFEA[" << iVar << "]\t";
    }


    bool de_effects = config_container[ZONE_0]->GetDE_Effects();
    for (iVar = 0; iVar < config_container[ZONE_0]->GetnElasticityMod(); iVar++)
        myfile_res << "Sens_E_" << iVar << "\t";

    for (iVar = 0; iVar < config_container[ZONE_0]->GetnPoissonRatio(); iVar++)
      myfile_res << "Sens_Nu_" << iVar << "\t";

    if (de_effects){
        for (iVar = 0; iVar < config_container[ZONE_0]->GetnElectric_Field(); iVar++)
          myfile_res << "Sens_EField_" << iVar << "\t";
    }

    myfile_res << endl;

    myfile_res.close();
  }

  // TEST: for implementation of python framework in standalone structural problems
  if ((config_container[ZONE_1]->GetDV_FEA() != NODV_FEA) && (rank == MASTER_NODE)){

    /*--- Header of the temporary output file ---*/
    ofstream myfile_res;

    switch (config_container[ZONE_1]->GetDV_FEA()) {
      case YOUNG_MODULUS:
        myfile_res.open("grad_young.opt");
        break;
      case POISSON_RATIO:
        myfile_res.open("grad_poisson.opt");
        break;
      case DENSITY_VAL:
      case DEAD_WEIGHT:
        myfile_res.open("grad_density.opt");
        break;
      case ELECTRIC_FIELD:
        myfile_res.open("grad_efield.opt");
        break;
      default:
        myfile_res.open("grad.opt");
        break;
    }

    unsigned short iDV;
    unsigned short nDV = solver_container[ZONE_1][INST_0][MESH_0][ADJFEA_SOL]->GetnDVFEA();

    myfile_res << "INDEX" << "\t" << "GRAD" << endl;

    myfile_res.precision(15);

    for (iDV = 0; iDV < nDV; iDV++){
      myfile_res << iDV;
      myfile_res << "\t";
      myfile_res << scientific << solver_container[ZONE_1][INST_0][MESH_0][ADJFEA_SOL]->GetGlobal_Sens_DVFEA(iDV);
      myfile_res << endl;
    }

    myfile_res.close();
  }

  /*--- TODO: This is a workaround until the TestCases.py script incorporates new classes for nested loops. ---*/
  config_container[ZONE_0]->SetnExtIter(1);
  config_container[ZONE_1]->SetnExtIter(1);

}

CDiscAdjFSIDriver::~CDiscAdjFSIDriver(void) {

  delete [] direct_iteration;
  delete [] init_res_flow;
  delete [] init_res_struct;
  delete [] residual_flow;
  delete [] residual_struct;
  delete [] residual_flow_rel;
  delete [] residual_struct_rel;

}


void CDiscAdjFSIDriver::Run( ) {

  /*--- As of now, we are coding it for just 2 zones. ---*/
  /*--- This will become more general, but we need to modify the configuration for that ---*/
  unsigned short ZONE_FLOW = 0, ZONE_STRUCT = 1;
  unsigned short iZone;

  unsigned long IntIter = 0; for (iZone = 0; iZone < nZone; iZone++) config_container[iZone]->SetIntIter(IntIter);
  unsigned long FSIIter = 0; for (iZone = 0; iZone < nZone; iZone++) config_container[iZone]->SetFSIIter(FSIIter);

  Preprocess(ZONE_FLOW, ZONE_STRUCT, ALL_VARIABLES);

  switch (Kind_Objective_Function){
  case FLOW_OBJECTIVE_FUNCTION:
    Iterate_Block_FlowOF(ZONE_FLOW, ZONE_STRUCT, ALL_VARIABLES);
    break;
  case FEM_OBJECTIVE_FUNCTION:
    Iterate_Block_StructuralOF(ZONE_FLOW, ZONE_STRUCT, ALL_VARIABLES);
    break;
  }

  Postprocess(ZONE_FLOW, ZONE_STRUCT);

}


void CDiscAdjFSIDriver::Preprocess(unsigned short ZONE_FLOW,
                  unsigned short ZONE_STRUCT,
                  unsigned short kind_recording){

  unsigned long IntIter = 0, iPoint;
  config_container[ZONE_0]->SetIntIter(IntIter);
  unsigned short ExtIter = config_container[ZONE_FLOW]->GetExtIter();

  bool dual_time_1st = (config_container[ZONE_FLOW]->GetUnsteady_Simulation() == DT_STEPPING_1ST);
  bool dual_time_2nd = (config_container[ZONE_FLOW]->GetUnsteady_Simulation() == DT_STEPPING_2ND);
  bool turbulent = (config_container[ZONE_FLOW]->GetKind_Solver() == DISC_ADJ_RANS);
  bool dual_time = (dual_time_1st || dual_time_2nd);
  unsigned short iMesh;
  int Direct_Iter_Flow;
  bool update_geo = false;

  /*----------------------------------------------------------------------------*/
  /*------------------------------ FLOW SOLUTION -------------------------------*/
  /*----------------------------------------------------------------------------*/

  /*--- For the unsteady adjoint, load direct solutions from restart files. ---*/

  if (config_container[ZONE_FLOW]->GetUnsteady_Simulation()) {

    Direct_Iter_Flow = SU2_TYPE::Int(config_container[ZONE_FLOW]->GetUnst_AdjointIter()) - SU2_TYPE::Int(ExtIter) - 2;

    /*--- For dual-time stepping we want to load the already converged solution at timestep n ---*/

    if (dual_time) {
      Direct_Iter_Flow += 1;
    }

    if (ExtIter == 0){

      if (dual_time_2nd) {

        /*--- Load solution at timestep n-2 ---*/

        iteration_container[ZONE_FLOW][INST_0]->LoadUnsteady_Solution(geometry_container, solver_container,config_container, ZONE_FLOW, INST_0, Direct_Iter_Flow-2);

        /*--- Push solution back to correct array ---*/

        for (iMesh=0; iMesh<=config_container[ZONE_FLOW]->GetnMGLevels();iMesh++) {
          for(iPoint=0; iPoint<geometry_container[ZONE_FLOW][INST_0][iMesh]->GetnPoint();iPoint++) {
            solver_container[ZONE_FLOW][INST_0][iMesh][FLOW_SOL]->node[iPoint]->Set_Solution_time_n();
            solver_container[ZONE_FLOW][INST_0][iMesh][FLOW_SOL]->node[iPoint]->Set_Solution_time_n1();
            if (turbulent) {
              solver_container[ZONE_FLOW][INST_0][iMesh][TURB_SOL]->node[iPoint]->Set_Solution_time_n();
              solver_container[ZONE_FLOW][INST_0][iMesh][TURB_SOL]->node[iPoint]->Set_Solution_time_n1();
            }
          }
        }
      }
      if (dual_time) {

        /*--- Load solution at timestep n-1 ---*/

        iteration_container[ZONE_FLOW][INST_0]->LoadUnsteady_Solution(geometry_container, solver_container,config_container, ZONE_FLOW, INST_0, Direct_Iter_Flow-1);

        /*--- Push solution back to correct array ---*/

        for (iMesh=0; iMesh<=config_container[ZONE_FLOW]->GetnMGLevels();iMesh++) {
          for(iPoint=0; iPoint<geometry_container[ZONE_FLOW][INST_0][iMesh]->GetnPoint();iPoint++) {
            solver_container[ZONE_FLOW][INST_0][iMesh][FLOW_SOL]->node[iPoint]->Set_Solution_time_n();
            if (turbulent) {
              solver_container[ZONE_FLOW][INST_0][iMesh][TURB_SOL]->node[iPoint]->Set_Solution_time_n();
            }
          }
        }
      }

      /*--- Load solution timestep n ---*/

      iteration_container[ZONE_FLOW][INST_0]->LoadUnsteady_Solution(geometry_container, solver_container,config_container, ZONE_FLOW, INST_0, Direct_Iter_Flow);

    }


    if ((ExtIter > 0) && dual_time){

      /*--- Load solution timestep n - 2 ---*/

      iteration_container[ZONE_FLOW][INST_0]->LoadUnsteady_Solution(geometry_container, solver_container,config_container, ZONE_FLOW, INST_0, Direct_Iter_Flow - 2);

      /*--- Temporarily store the loaded solution in the Solution_Old array ---*/

      for (iMesh=0; iMesh<=config_container[ZONE_FLOW]->GetnMGLevels();iMesh++) {
        for(iPoint=0; iPoint<geometry_container[ZONE_FLOW][INST_0][iMesh]->GetnPoint();iPoint++) {
           solver_container[ZONE_FLOW][INST_0][iMesh][FLOW_SOL]->node[iPoint]->Set_OldSolution();
           if (turbulent){
             solver_container[ZONE_FLOW][INST_0][iMesh][TURB_SOL]->node[iPoint]->Set_OldSolution();
           }
        }
      }

      /*--- Set Solution at timestep n to solution at n-1 ---*/

      for (iMesh=0; iMesh<=config_container[ZONE_FLOW]->GetnMGLevels();iMesh++) {
        for(iPoint=0; iPoint<geometry_container[ZONE_FLOW][INST_0][iMesh]->GetnPoint();iPoint++) {
          solver_container[ZONE_FLOW][INST_0][iMesh][FLOW_SOL]->node[iPoint]->SetSolution(solver_container[ZONE_FLOW][INST_0][iMesh][FLOW_SOL]->node[iPoint]->GetSolution_time_n());
          if (turbulent) {
            solver_container[ZONE_FLOW][INST_0][iMesh][TURB_SOL]->node[iPoint]->SetSolution(solver_container[ZONE_FLOW][INST_0][iMesh][TURB_SOL]->node[iPoint]->GetSolution_time_n());
          }
        }
      }
      if (dual_time_1st){
      /*--- Set Solution at timestep n-1 to the previously loaded solution ---*/
        for (iMesh=0; iMesh<=config_container[ZONE_FLOW]->GetnMGLevels();iMesh++) {
          for(iPoint=0; iPoint<geometry_container[ZONE_FLOW][INST_0][iMesh]->GetnPoint();iPoint++) {
            solver_container[ZONE_FLOW][INST_0][iMesh][FLOW_SOL]->node[iPoint]->Set_Solution_time_n(solver_container[ZONE_FLOW][INST_0][iMesh][FLOW_SOL]->node[iPoint]->GetSolution_time_n1());
            if (turbulent) {
              solver_container[ZONE_FLOW][INST_0][iMesh][TURB_SOL]->node[iPoint]->Set_Solution_time_n(solver_container[ZONE_FLOW][INST_0][iMesh][TURB_SOL]->node[iPoint]->GetSolution_time_n1());
            }
          }
        }
      }
      if (dual_time_2nd){
        /*--- Set Solution at timestep n-1 to solution at n-2 ---*/
        for (iMesh=0; iMesh<=config_container[ZONE_FLOW]->GetnMGLevels();iMesh++) {
          for(iPoint=0; iPoint<geometry_container[ZONE_FLOW][INST_0][iMesh]->GetnPoint();iPoint++) {
            solver_container[ZONE_FLOW][INST_0][iMesh][FLOW_SOL]->node[iPoint]->Set_Solution_time_n(solver_container[ZONE_FLOW][INST_0][iMesh][FLOW_SOL]->node[iPoint]->GetSolution_time_n1());
            if (turbulent) {
              solver_container[ZONE_FLOW][INST_0][iMesh][TURB_SOL]->node[iPoint]->Set_Solution_time_n(solver_container[ZONE_FLOW][INST_0][iMesh][TURB_SOL]->node[iPoint]->GetSolution_time_n1());
            }
          }
        }
        /*--- Set Solution at timestep n-2 to the previously loaded solution ---*/
        for (iMesh=0; iMesh<=config_container[ZONE_FLOW]->GetnMGLevels();iMesh++) {
          for(iPoint=0; iPoint<geometry_container[ZONE_FLOW][INST_0][iMesh]->GetnPoint();iPoint++) {
            solver_container[ZONE_FLOW][INST_0][iMesh][FLOW_SOL]->node[iPoint]->Set_Solution_time_n1(solver_container[ZONE_FLOW][INST_0][iMesh][FLOW_SOL]->node[iPoint]->GetSolution_Old());
            if (turbulent) {
              solver_container[ZONE_FLOW][INST_0][iMesh][TURB_SOL]->node[iPoint]->Set_Solution_time_n1(solver_container[ZONE_FLOW][INST_0][iMesh][TURB_SOL]->node[iPoint]->GetSolution_Old());
            }
          }
        }
      }
    }
  }
  else{

    /*--- Load the restart (we need to use the routine in order to get the GEOMETRY, otherwise it's restarted from the base mesh ---*/

    solver_container[ZONE_FLOW][INST_0][MESH_0][FLOW_SOL]->LoadRestart(geometry_container[ZONE_FLOW][INST_0], solver_container[ZONE_FLOW][INST_0], config_container[ZONE_FLOW], 0, true);

  if (ExtIter == 0 || dual_time) {

    for (iMesh=0; iMesh<=config_container[ZONE_FLOW]->GetnMGLevels();iMesh++) {
      for (iPoint = 0; iPoint < geometry_container[ZONE_FLOW][INST_0][iMesh]->GetnPoint(); iPoint++) {
        solver_container[ZONE_FLOW][INST_0][iMesh][ADJFLOW_SOL]->node[iPoint]->SetSolution_Direct(solver_container[ZONE_FLOW][INST_0][iMesh][FLOW_SOL]->node[iPoint]->GetSolution());
      }
    }
    if (turbulent && !config_container[ZONE_FLOW]->GetFrozen_Visc_Disc()) {
      for (iPoint = 0; iPoint < geometry_container[ZONE_FLOW][INST_0][MESH_0]->GetnPoint(); iPoint++) {
        solver_container[ZONE_FLOW][INST_0][MESH_0][ADJTURB_SOL]->node[iPoint]->SetSolution_Direct(solver_container[ZONE_FLOW][INST_0][MESH_0][TURB_SOL]->node[iPoint]->GetSolution());
      }
    }
  }

    /*--- Store geometry of the converged solution also in the adjoint solver in order to be able to reset it later ---*/

    for (iPoint = 0; iPoint < geometry_container[ZONE_FLOW][INST_0][MESH_0]->GetnPoint(); iPoint++){
      solver_container[ZONE_FLOW][INST_0][MESH_0][ADJFLOW_SOL]->node[iPoint]->SetGeometry_Direct(geometry_container[ZONE_FLOW][INST_0][MESH_0]->node[iPoint]->GetCoord());
    }

  }

  /*----------------------------------------------------------------------------*/
  /*-------------------------- STRUCTURAL SOLUTION -----------------------------*/
  /*----------------------------------------------------------------------------*/

  IntIter = 0;
  config_container[ZONE_STRUCT]->SetIntIter(IntIter);
  ExtIter = config_container[ZONE_STRUCT]->GetExtIter();
  bool dynamic = (config_container[ZONE_STRUCT]->GetDynamic_Analysis() == DYNAMIC);

  int Direct_Iter_FEA;

  /*--- For the dynamic adjoint, load direct solutions from restart files. ---*/

  if (dynamic) {

    Direct_Iter_FEA = SU2_TYPE::Int(config_container[ZONE_STRUCT]->GetUnst_AdjointIter()) - SU2_TYPE::Int(ExtIter) - 1;

    /*--- We want to load the already converged solution at timesteps n and n-1 ---*/

    /*--- Load solution at timestep n-1 ---*/

    iteration_container[ZONE_STRUCT][INST_0]->LoadDynamic_Solution(geometry_container, solver_container,config_container, ZONE_STRUCT, INST_0, Direct_Iter_FEA-1);

    /*--- Push solution back to correct array ---*/

    for(iPoint=0; iPoint<geometry_container[ZONE_STRUCT][INST_0][MESH_0]->GetnPoint();iPoint++){
      solver_container[ZONE_STRUCT][INST_0][MESH_0][FEA_SOL]->node[iPoint]->SetSolution_time_n();
    }

    /*--- Push solution back to correct array ---*/

    for(iPoint=0; iPoint<geometry_container[ZONE_STRUCT][INST_0][MESH_0]->GetnPoint();iPoint++){
      solver_container[ZONE_STRUCT][INST_0][MESH_0][FEA_SOL]->node[iPoint]->SetSolution_Accel_time_n();
    }

    /*--- Push solution back to correct array ---*/

    for(iPoint=0; iPoint<geometry_container[ZONE_STRUCT][INST_0][MESH_0]->GetnPoint();iPoint++){
      solver_container[ZONE_STRUCT][INST_0][MESH_0][FEA_SOL]->node[iPoint]->SetSolution_Vel_time_n();
    }

    /*--- Load solution timestep n ---*/

    iteration_container[ZONE_STRUCT][INST_0]->LoadDynamic_Solution(geometry_container, solver_container,config_container, ZONE_STRUCT, INST_0, Direct_Iter_FEA);

    /*--- Store FEA solution also in the adjoint solver in order to be able to reset it later ---*/

    for (iPoint = 0; iPoint < geometry_container[ZONE_STRUCT][INST_0][MESH_0]->GetnPoint(); iPoint++){
      solver_container[ZONE_STRUCT][INST_0][MESH_0][ADJFEA_SOL]->node[iPoint]->SetSolution_Direct(solver_container[ZONE_STRUCT][INST_0][MESH_0][FEA_SOL]->node[iPoint]->GetSolution());
    }

    for (iPoint = 0; iPoint < geometry_container[ZONE_STRUCT][INST_0][MESH_0]->GetnPoint(); iPoint++){
      solver_container[ZONE_STRUCT][INST_0][MESH_0][ADJFEA_SOL]->node[iPoint]->SetSolution_Accel_Direct(solver_container[ZONE_STRUCT][INST_0][MESH_0][FEA_SOL]->node[iPoint]->GetSolution_Accel());
    }

    for (iPoint = 0; iPoint < geometry_container[ZONE_STRUCT][INST_0][MESH_0]->GetnPoint(); iPoint++){
      solver_container[ZONE_STRUCT][INST_0][MESH_0][ADJFEA_SOL]->node[iPoint]->SetSolution_Vel_Direct(solver_container[ZONE_STRUCT][INST_0][MESH_0][FEA_SOL]->node[iPoint]->GetSolution_Vel());
    }

  }
  else {

    solver_container[ZONE_STRUCT][INST_0][MESH_0][FEA_SOL]->LoadRestart(geometry_container[ZONE_STRUCT][INST_0], solver_container[ZONE_STRUCT][INST_0], config_container[ZONE_STRUCT], 0, update_geo);

    /*--- Store FEA solution also in the adjoint solver in order to be able to reset it later ---*/

    for (iPoint = 0; iPoint < geometry_container[ZONE_STRUCT][INST_0][MESH_0]->GetnPoint(); iPoint++){
      solver_container[ZONE_STRUCT][INST_0][MESH_0][ADJFEA_SOL]->node[iPoint]->SetSolution_Direct(solver_container[ZONE_STRUCT][INST_0][MESH_0][FEA_SOL]->node[iPoint]->GetSolution());
    }

  }

  /*----------------------------------------------------------------------------*/
  /*--------------------- ADJOINT SOLVER PREPROCESSING -------------------------*/
  /*----------------------------------------------------------------------------*/

  solver_container[ZONE_FLOW][INST_0][MESH_0][ADJFLOW_SOL]->Preprocessing(geometry_container[ZONE_FLOW][INST_0][MESH_0], solver_container[ZONE_FLOW][INST_0][MESH_0],  config_container[ZONE_FLOW] , MESH_0, 0, RUNTIME_ADJFLOW_SYS, false);

  if (turbulent){
    solver_container[ZONE_FLOW][INST_0][MESH_0][ADJTURB_SOL]->Preprocessing(geometry_container[ZONE_FLOW][INST_0][MESH_0], solver_container[ZONE_FLOW][INST_0][MESH_0],  config_container[ZONE_FLOW] , MESH_0, 0, RUNTIME_ADJTURB_SYS, false);
  }

  solver_container[ZONE_STRUCT][INST_0][MESH_0][ADJFEA_SOL]->Preprocessing(geometry_container[ZONE_STRUCT][INST_0][MESH_0], solver_container[ZONE_STRUCT][INST_0][MESH_0],  config_container[ZONE_STRUCT] , MESH_0, 0, RUNTIME_ADJFEA_SYS, false);



}

void CDiscAdjFSIDriver::PrintDirect_Residuals(unsigned short ZONE_FLOW,
                                                          unsigned short ZONE_STRUCT,
                                                          unsigned short kind_recording){

  unsigned short ExtIter = config_container[ZONE_FLOW]->GetExtIter();
  bool turbulent = (config_container[ZONE_FLOW]->GetKind_Solver() == DISC_ADJ_RANS);
  bool nonlinear_analysis = (config_container[ZONE_STRUCT]->GetGeometricConditions() == LARGE_DEFORMATIONS);   // Nonlinear analysis.
  bool unsteady = config_container[ZONE_FLOW]->GetUnsteady_Simulation() != NONE;
  bool dynamic = (config_container[ZONE_STRUCT]->GetDynamic_Analysis() == DYNAMIC);

  su2double val_OFunction = 0.0;
  string kind_OFunction;

  cout.precision(6);
  cout.setf(ios::scientific, ios::floatfield);

  if ((kind_recording == FLOW_CONS_VARS) || (kind_recording == MESH_COORDS)) {

    /*--- Print residuals in the first iteration ---*/

    if (rank == MASTER_NODE && ((ExtIter == 0) || unsteady )){
      cout << "log10[RMS Density]: "<< log10(solver_container[ZONE_FLOW][INST_0][MESH_0][FLOW_SOL]->GetRes_RMS(0))
                     <<", Drag: " <<solver_container[ZONE_FLOW][INST_0][MESH_0][FLOW_SOL]->GetTotal_CD()
                     <<", Lift: " << solver_container[ZONE_FLOW][INST_0][MESH_0][FLOW_SOL]->GetTotal_CL() << "." << endl;

      if (turbulent){
        cout << "log10[RMS k]: " << log10(solver_container[ZONE_FLOW][INST_0][MESH_0][TURB_SOL]->GetRes_RMS(0)) << endl;
      }
      if (Kind_Objective_Function == FLOW_OBJECTIVE_FUNCTION){
        switch (config_container[ZONE_FLOW]->GetKind_ObjFunc()){
        case DRAG_COEFFICIENT:
          kind_OFunction = "(Drag coefficient): ";
          val_OFunction = solver_container[ZONE_FLOW][INST_0][MESH_0][FLOW_SOL]->GetTotal_CD();
          break;
        case LIFT_COEFFICIENT:
          kind_OFunction = "(Lift coefficient): ";
          val_OFunction = solver_container[ZONE_FLOW][INST_0][MESH_0][FLOW_SOL]->GetTotal_CL();
          break;
        case SIDEFORCE_COEFFICIENT:
          kind_OFunction = "(Sideforce coefficient): ";
          val_OFunction = solver_container[ZONE_FLOW][INST_0][MESH_0][FLOW_SOL]->GetTotal_CSF();
          break;
        case EFFICIENCY:
          kind_OFunction = "(Efficiency): ";
          val_OFunction = solver_container[ZONE_FLOW][INST_0][MESH_0][FLOW_SOL]->GetTotal_CEff();
          break;
        case MOMENT_X_COEFFICIENT:
          kind_OFunction = "(Moment X coefficient): ";
          val_OFunction = solver_container[ZONE_FLOW][INST_0][MESH_0][FLOW_SOL]->GetTotal_CMx();
          break;
        case MOMENT_Y_COEFFICIENT:
          kind_OFunction = "(Moment Y coefficient): ";
          val_OFunction = solver_container[ZONE_FLOW][INST_0][MESH_0][FLOW_SOL]->GetTotal_CMy();
          break;
        case MOMENT_Z_COEFFICIENT:
          kind_OFunction = "(Moment Z coefficient): ";
          val_OFunction = solver_container[ZONE_FLOW][INST_0][MESH_0][FLOW_SOL]->GetTotal_CMz();
          break;
        case EQUIVALENT_AREA:
          kind_OFunction = "(Equivalent area): ";
          val_OFunction = solver_container[ZONE_FLOW][INST_0][MESH_0][FLOW_SOL]->GetTotal_CEquivArea();
          break;
        default:
          val_OFunction = 0.0;  // If the objective function is computed in a different physical problem
          break;
        }
        cout << "Objective function " << kind_OFunction << val_OFunction << endl;
      }
    }

  }

  if ((kind_recording == FEA_DISP_VARS) || (kind_recording == FLOW_CROSS_TERM) || (kind_recording == GEOMETRY_CROSS_TERM)) {

    if (rank == MASTER_NODE && ((ExtIter == 0) || dynamic )){
      if (nonlinear_analysis){
        cout << "UTOL-A: "   << log10(solver_container[ZONE_STRUCT][INST_0][MESH_0][FEA_SOL]->GetRes_FEM(0))
             << ", RTOL-A: " << log10(solver_container[ZONE_STRUCT][INST_0][MESH_0][FEA_SOL]->GetRes_FEM(1))
             << ", ETOL-A: " << log10(solver_container[ZONE_STRUCT][INST_0][MESH_0][FEA_SOL]->GetRes_FEM(2)) << "." << endl;
      }
      else{
        if (solver_container[ZONE_STRUCT][INST_0][MESH_0][FEA_SOL]->GetnVar() == 2){
          cout << "log10[RMS Ux]: "   << log10(solver_container[ZONE_STRUCT][INST_0][MESH_0][FEA_SOL]->GetRes_RMS(0))
               << ", log10[RMS Uy]: " << log10(solver_container[ZONE_STRUCT][INST_0][MESH_0][FEA_SOL]->GetRes_RMS(1)) << "." << endl;

        }
        else{
          cout << "log10[RMS Ux]: "   << log10(solver_container[ZONE_STRUCT][INST_0][MESH_0][FEA_SOL]->GetRes_RMS(0))
               << ", log10[RMS Uy]: " << log10(solver_container[ZONE_STRUCT][INST_0][MESH_0][FEA_SOL]->GetRes_RMS(1))
               << ", log10[RMS Uz]: " << log10(solver_container[ZONE_STRUCT][INST_0][MESH_0][FEA_SOL]->GetRes_RMS(2))<< "." << endl;
        }

      }
      if (Kind_Objective_Function == FEM_OBJECTIVE_FUNCTION){
        switch (config_container[ZONE_STRUCT]->GetKind_ObjFunc()){
        case REFERENCE_GEOMETRY:
          kind_OFunction = "(Reference Geometry): ";
          val_OFunction = solver_container[ZONE_STRUCT][INST_0][MESH_0][FEA_SOL]->GetTotal_OFRefGeom();
          break;
        case REFERENCE_NODE:
          kind_OFunction = "(Reference Node): ";
          val_OFunction = solver_container[ZONE_STRUCT][INST_0][MESH_0][FEA_SOL]->GetTotal_OFRefNode();
          break;
        default:
          val_OFunction = 0.0;  // If the objective function is computed in a different physical problem
          break;
        }
        cout << "Objective function " << kind_OFunction << val_OFunction << endl;
      }
    }

  }

}

void CDiscAdjFSIDriver::Iterate_Direct(unsigned short ZONE_FLOW, unsigned short ZONE_STRUCT, unsigned short kind_recording){

  if ((kind_recording == FLOW_CONS_VARS) ||
      (kind_recording == MESH_COORDS)) {

    Fluid_Iteration_Direct(ZONE_FLOW, ZONE_STRUCT);


  }

  if ((kind_recording == FEA_DISP_VARS) ||
      (kind_recording == FLOW_CROSS_TERM) ||
      (kind_recording == GEOMETRY_CROSS_TERM)) {

    Structural_Iteration_Direct(ZONE_FLOW, ZONE_STRUCT);

  }


  if (kind_recording == FEM_CROSS_TERM_GEOMETRY) {

    Mesh_Deformation_Direct(ZONE_FLOW, ZONE_STRUCT);

  }


}

void CDiscAdjFSIDriver::Fluid_Iteration_Direct(unsigned short ZONE_FLOW, unsigned short ZONE_STRUCT) {

  /*-----------------------------------------------------------------*/
  /*------------------- Set Dependency on Geometry ------------------*/
  /*-----------------------------------------------------------------*/

  geometry_container[ZONE_FLOW][INST_0][MESH_0]->UpdateGeometry(geometry_container[ZONE_FLOW][INST_0], config_container[ZONE_FLOW]);

  solver_container[ZONE_FLOW][INST_0][MESH_0][FLOW_SOL]->Set_MPI_Solution(geometry_container[ZONE_FLOW][INST_0][MESH_0], config_container[ZONE_FLOW]);

  solver_container[ZONE_FLOW][INST_0][MESH_0][FLOW_SOL]->Preprocessing(geometry_container[ZONE_FLOW][INST_0][MESH_0],solver_container[ZONE_FLOW][INST_0][MESH_0], config_container[ZONE_FLOW], MESH_0, NO_RK_ITER, RUNTIME_FLOW_SYS, true);

  /*-----------------------------------------------------------------*/
  /*----------------- Iterate the flow solver -----------------------*/
  /*---- Sets all the cross dependencies for the flow variables -----*/
  /*-----------------------------------------------------------------*/

  config_container[ZONE_FLOW]->SetIntIter(0);

  direct_iteration[ZONE_FLOW]->Iterate(output, integration_container, geometry_container,
      solver_container, numerics_container, config_container,
      surface_movement, grid_movement, FFDBox, ZONE_FLOW, INST_0);

  /*-----------------------------------------------------------------*/
  /*--------------------- Set MPI Solution --------------------------*/
  /*-----------------------------------------------------------------*/

  solver_container[ZONE_FLOW][INST_0][MESH_0][FLOW_SOL]->Set_MPI_Solution(geometry_container[ZONE_FLOW][INST_0][MESH_0], config_container[ZONE_FLOW]);

}

void CDiscAdjFSIDriver::Structural_Iteration_Direct(unsigned short ZONE_FLOW, unsigned short ZONE_STRUCT) {


  /*-----------------------------------------------------------------*/
  /*---------- Set Dependencies on Geometry and Flow ----------------*/
  /*-----------------------------------------------------------------*/

  solver_container[ZONE_STRUCT][INST_0][MESH_0][FEA_SOL]->Set_MPI_Solution(geometry_container[ZONE_STRUCT][INST_0][MESH_0], config_container[ZONE_STRUCT]);

  geometry_container[ZONE_FLOW][INST_0][MESH_0]->UpdateGeometry(geometry_container[ZONE_FLOW][INST_0], config_container[ZONE_FLOW]);

  solver_container[ZONE_FLOW][INST_0][MESH_0][FLOW_SOL]->Set_MPI_Solution(geometry_container[ZONE_FLOW][INST_0][MESH_0], config_container[ZONE_FLOW]);

  solver_container[ZONE_FLOW][INST_0][MESH_0][FLOW_SOL]->Preprocessing(geometry_container[ZONE_FLOW][INST_0][MESH_0],solver_container[ZONE_FLOW][INST_0][MESH_0], config_container[ZONE_FLOW], MESH_0, NO_RK_ITER, RUNTIME_FLOW_SYS, true);

  /*-----------------------------------------------------------------*/
  /*-------------------- Transfer Tractions -------------------------*/
  /*-----------------------------------------------------------------*/

  Transfer_Tractions(ZONE_FLOW, ZONE_STRUCT);

  /*-----------------------------------------------------------------*/
  /*--------------- Iterate the structural solver -------------------*/
  /*-----------------------------------------------------------------*/

  direct_iteration[ZONE_STRUCT]->Iterate(output, integration_container, geometry_container,
                                        solver_container, numerics_container, config_container,
                                        surface_movement, grid_movement, FFDBox, ZONE_STRUCT, INST_0);

  /*-----------------------------------------------------------------*/
  /*--------------------- Set MPI Solution --------------------------*/
  /*-----------------------------------------------------------------*/

  solver_container[ZONE_STRUCT][INST_0][MESH_0][FEA_SOL]->Set_MPI_Solution(geometry_container[ZONE_STRUCT][INST_0][MESH_0], config_container[ZONE_STRUCT]);


}

void CDiscAdjFSIDriver::Mesh_Deformation_Direct(unsigned short ZONE_FLOW, unsigned short ZONE_STRUCT) {

  unsigned long IntIter = config_container[ZONE_STRUCT]->GetIntIter();
  unsigned long ExtIter = config_container[ZONE_STRUCT]->GetExtIter();

  /*-----------------------------------------------------------------*/
  /*--------------------- Set MPI Solution --------------------------*/
  /*-----------------------------------------------------------------*/

  geometry_container[ZONE_FLOW][INST_0][MESH_0]->UpdateGeometry(geometry_container[ZONE_FLOW][INST_0], config_container[ZONE_FLOW]);

  solver_container[ZONE_FLOW][INST_0][MESH_0][FLOW_SOL]->Set_MPI_Solution(geometry_container[ZONE_FLOW][INST_0][MESH_0], config_container[ZONE_FLOW]);

  solver_container[ZONE_FLOW][INST_0][MESH_0][FLOW_SOL]->Preprocessing(geometry_container[ZONE_FLOW][INST_0][MESH_0],solver_container[ZONE_FLOW][INST_0][MESH_0], config_container[ZONE_FLOW], MESH_0, NO_RK_ITER, RUNTIME_FLOW_SYS, true);

  solver_container[ZONE_STRUCT][INST_0][MESH_0][FEA_SOL]->Set_MPI_Solution(geometry_container[ZONE_STRUCT][INST_0][MESH_0], config_container[ZONE_STRUCT]);

  /*-----------------------------------------------------------------*/
  /*------------------- Transfer Displacements ----------------------*/
  /*-----------------------------------------------------------------*/

  Transfer_Displacements(ZONE_STRUCT, ZONE_FLOW);

  /*-----------------------------------------------------------------*/
  /*------------------- Set the Grid movement -----------------------*/
  /*---- No longer done in the preprocess of the flow iteration -----*/
  /*---- as the flag Grid_Movement is set to false in this case -----*/
  /*-----------------------------------------------------------------*/

  direct_iteration[ZONE_FLOW]->SetGrid_Movement(geometry_container, surface_movement,
                                                   grid_movement, FFDBox, solver_container,
                                                   config_container, ZONE_FLOW, INST_0, IntIter, ExtIter);

  geometry_container[ZONE_FLOW][INST_0][MESH_0]->UpdateGeometry(geometry_container[ZONE_FLOW][INST_0], config_container[ZONE_FLOW]);
  solver_container[ZONE_STRUCT][INST_0][MESH_0][FEA_SOL]->Set_MPI_Solution(geometry_container[ZONE_STRUCT][INST_0][MESH_0], config_container[ZONE_STRUCT]);


}

void CDiscAdjFSIDriver::SetRecording(unsigned short ZONE_FLOW,
                                              unsigned short ZONE_STRUCT,
                                              unsigned short kind_recording){

  unsigned long IntIter = config_container[ZONE_0]->GetIntIter();
  bool unsteady = (config_container[ZONE_FLOW]->GetUnsteady_Simulation() != NONE);
  bool dynamic = (config_container[ZONE_STRUCT]->GetDynamic_Analysis() == DYNAMIC);

  string kind_DirectIteration = " ";
  string kind_AdjointIteration = " ";

  if (unsteady || dynamic){
    SU2_MPI::Error("DYNAMIC ADJOINT SOLVER NOT IMPLEMENTED FOR FSI APPLICATIONS", CURRENT_FUNCTION);
  }


  if (rank == MASTER_NODE){
    cout << endl;
    switch (kind_recording){
    case FLOW_CONS_VARS:
      kind_AdjointIteration = "Flow iteration: flow input -> flow output";
      kind_DirectIteration = "flow ";
      break;
    case MESH_COORDS:
      kind_AdjointIteration = "Geometry cross term from flow: geometry input -> flow output";
      kind_DirectIteration = "flow ";
      break;
    case FEA_DISP_VARS:
      kind_AdjointIteration = "Structural iteration: structural input -> structural output";
      kind_DirectIteration = "structural ";
      break;
    case FLOW_CROSS_TERM:
      kind_AdjointIteration = "Flow cross term: flow input -> structural output";
      kind_DirectIteration = "structural ";
      break;
    case GEOMETRY_CROSS_TERM:
      kind_AdjointIteration = "Geometry cross term from structure: geometry input -> structural output";
      kind_DirectIteration = "structural ";
      break;
    case FEM_CROSS_TERM_GEOMETRY:
      kind_AdjointIteration = "Structural cross term from geometry: structural input -> geometry output";
      kind_DirectIteration = "mesh deformation ";
      break;
    }
    cout << kind_AdjointIteration << endl;
    cout << "Direct " << kind_DirectIteration << "iteration to store computational graph." << endl;
    switch (kind_recording){
    case FLOW_CONS_VARS: case MESH_COORDS:
    case FEA_DISP_VARS: case FLOW_CROSS_TERM: case GEOMETRY_CROSS_TERM:
      cout << "Compute residuals to check the convergence of the direct problem." << endl; break;
    case FEM_CROSS_TERM_GEOMETRY:
      cout << "Deform the grid using the converged solution of the direct problem." << endl; break;
    }
  }


  AD::Reset();

  if (CurrentRecording != kind_recording && (CurrentRecording != NONE) ){

    /*--- Clear indices ---*/

    PrepareRecording(ZONE_FLOW, ZONE_STRUCT, ALL_VARIABLES);

    /*--- Clear indices of coupling variables ---*/

    SetDependencies(ZONE_FLOW, ZONE_STRUCT, ALL_VARIABLES);

    /*--- Run one iteration while tape is passive - this clears all indices ---*/
    Iterate_Direct(ZONE_FLOW, ZONE_STRUCT, kind_recording);

  }

  /*--- Prepare for recording ---*/

  PrepareRecording(ZONE_FLOW, ZONE_STRUCT, kind_recording);

  /*--- Start the recording of all operations ---*/

  AD::StartRecording();

  /*--- Register input variables ---*/

  RegisterInput(ZONE_FLOW, ZONE_STRUCT, kind_recording);

  /*--- Set dependencies for flow, geometry and structural solvers ---*/

  SetDependencies(ZONE_FLOW, ZONE_STRUCT, kind_recording);

  /*--- Run a direct iteration ---*/
  Iterate_Direct(ZONE_FLOW, ZONE_STRUCT, kind_recording);

  /*--- Register objective function and output variables ---*/

  RegisterOutput(ZONE_FLOW, ZONE_STRUCT, kind_recording);

  /*--- Stop the recording ---*/
  AD::StopRecording();

  /*--- Set the recording status ---*/

  CurrentRecording = kind_recording;

  /* --- Reset the number of the internal iterations---*/

  config_container[ZONE_0]->SetIntIter(IntIter);


}

void CDiscAdjFSIDriver::PrepareRecording(unsigned short ZONE_FLOW,
                                                   unsigned short ZONE_STRUCT,
                                                   unsigned short kind_recording){

  unsigned short iMesh;
  bool turbulent = (config_container[ZONE_FLOW]->GetKind_Solver() == DISC_ADJ_RANS);

  /*--- Set fluid variables to direct solver values ---*/
  for (iMesh = 0; iMesh <= config_container[ZONE_FLOW]->GetnMGLevels(); iMesh++){
    solver_container[ZONE_FLOW][INST_0][iMesh][ADJFLOW_SOL]->SetRecording(geometry_container[ZONE_FLOW][INST_0][MESH_0], config_container[ZONE_FLOW]);
  }
  if (turbulent){
    solver_container[ZONE_FLOW][INST_0][MESH_0][ADJTURB_SOL]->SetRecording(geometry_container[ZONE_FLOW][INST_0][MESH_0], config_container[ZONE_FLOW]);
  }

  /*--- Set geometry to the converged values ---*/

  solver_container[ZONE_FLOW][INST_0][MESH_0][ADJFLOW_SOL]->SetMesh_Recording(geometry_container[ZONE_FLOW][INST_0], grid_movement[ZONE_FLOW][INST_0], config_container[ZONE_FLOW]);

  /*--- Set structural variables to direct solver values ---*/

  solver_container[ZONE_STRUCT][INST_0][MESH_0][ADJFEA_SOL]->SetRecording(geometry_container[ZONE_STRUCT][INST_0][MESH_0], config_container[ZONE_STRUCT]);

}

void CDiscAdjFSIDriver::RegisterInput(unsigned short ZONE_FLOW,
                                               unsigned short ZONE_STRUCT,
                                               unsigned short kind_recording){

  /*--- Register flow variables ---*/
  if ((kind_recording == FLOW_CONS_VARS) ||
      (kind_recording == FLOW_CROSS_TERM)) {
    iteration_container[ZONE_FLOW][INST_0]->RegisterInput(solver_container, geometry_container, config_container, ZONE_FLOW, INST_0, kind_recording);
  }

  /*--- Register geometry variables ---*/
  if ((kind_recording == MESH_COORDS) ||
      (kind_recording == GEOMETRY_CROSS_TERM)) {
    iteration_container[ZONE_FLOW][INST_0]->RegisterInput(solver_container, geometry_container, config_container, ZONE_FLOW, INST_0, kind_recording);
  }

  /*--- Register structural variables ---*/
  if ((kind_recording == FEA_DISP_VARS) ||
      (kind_recording == FEM_CROSS_TERM_GEOMETRY)) {
    iteration_container[ZONE_STRUCT][INST_0]->RegisterInput(solver_container, geometry_container, config_container, ZONE_STRUCT, INST_0, kind_recording);
  }


}

void CDiscAdjFSIDriver::SetDependencies(unsigned short ZONE_FLOW,
                                                  unsigned short ZONE_STRUCT,
                                                  unsigned short kind_recording){

  /*--- Add dependencies for geometrical and turbulent variables ---*/

  iteration_container[ZONE_FLOW][INST_0]->SetDependencies(solver_container, geometry_container, numerics_container, config_container, ZONE_FLOW, INST_0, kind_recording);

  /*--- Add dependencies for E, Nu, Rho, and Rho_DL variables ---*/

  iteration_container[ZONE_STRUCT][INST_0]->SetDependencies(solver_container, geometry_container, numerics_container, config_container, ZONE_STRUCT, INST_0, kind_recording);


}

void CDiscAdjFSIDriver::RegisterOutput(unsigned short ZONE_FLOW,
                                                 unsigned short ZONE_STRUCT,
                                                 unsigned short kind_recording){

  bool turbulent = (config_container[ZONE_FLOW]->GetKind_Solver() == DISC_ADJ_RANS);

  /*--- Register the objective function as output of the iteration ---*/
  /*--- We need to avoid recording it twice for the crossed terms  ---*/

  /*--- Register a flow-type objective function ---*/
  if ((kind_recording == FLOW_CONS_VARS) ||
      (kind_recording == MESH_COORDS)) {
    solver_container[ZONE_FLOW][INST_0][MESH_0][ADJFLOW_SOL]->RegisterObj_Func(config_container[ZONE_FLOW]);
  }

  /*--- The FEM_CROSS_TERM_GEOMETRY evaluates the mesh routines:
   *--- They don't throw any dependency on the objective function ---*/

  /*--- Register a structural-type objective function ---*/
  if ((kind_recording == FEA_DISP_VARS) ||
      (kind_recording == FLOW_CROSS_TERM) ||
      (kind_recording == GEOMETRY_CROSS_TERM)){
    solver_container[ZONE_STRUCT][INST_0][MESH_0][ADJFEA_SOL]->RegisterObj_Func(config_container[ZONE_STRUCT]);
  }

  /*--- Register the conservative variables of the flow as output of the iteration ---*/
  if ((kind_recording == FLOW_CONS_VARS) ||
      (kind_recording == MESH_COORDS)) {

    solver_container[ZONE_FLOW][INST_0][MESH_0][ADJFLOW_SOL]->RegisterOutput(geometry_container[ZONE_FLOW][INST_0][MESH_0],config_container[ZONE_FLOW]);

    if (turbulent){
      solver_container[ZONE_FLOW][INST_0][MESH_0][ADJTURB_SOL]->RegisterOutput(geometry_container[ZONE_FLOW][INST_0][MESH_0],
          config_container[ZONE_FLOW]);
    }
  }

  /*--- Register the displacements of the nodes of the fluid as output of the iteration ---*/
  if (kind_recording == FEM_CROSS_TERM_GEOMETRY) {

    geometry_container[ZONE_FLOW][INST_0][MESH_0]->RegisterOutput_Coordinates(config_container[ZONE_FLOW]);

  }

  /*--- Register the displacements of the structure as output of the iteration ---*/
  if ((kind_recording == FEA_DISP_VARS) ||
      (kind_recording == FLOW_CROSS_TERM) ||
      (kind_recording == GEOMETRY_CROSS_TERM)) {

    solver_container[ZONE_STRUCT][INST_0][MESH_0][ADJFEA_SOL]->RegisterOutput(geometry_container[ZONE_STRUCT][INST_0][MESH_0],config_container[ZONE_STRUCT]);

  }


}


void CDiscAdjFSIDriver::Iterate_Block(unsigned short ZONE_FLOW,
                                                unsigned short ZONE_STRUCT,
                                                unsigned short kind_recording){

  unsigned long IntIter=0, nIntIter = 1;
  bool dual_time_1st = (config_container[ZONE_0]->GetUnsteady_Simulation() == DT_STEPPING_1ST);
  bool dual_time_2nd = (config_container[ZONE_0]->GetUnsteady_Simulation() == DT_STEPPING_2ND);
  bool dual_time = (dual_time_1st || dual_time_2nd);
  bool dynamic = (config_container[ZONE_STRUCT]->GetDynamic_Analysis() == DYNAMIC);

  bool adjoint_convergence = false;

  /*--- Record one direct iteration with kind_recording as input ---*/

  SetRecording(ZONE_FLOW, ZONE_STRUCT, kind_recording);

  /*--- Print the residuals of the direct subiteration ---*/

  PrintDirect_Residuals(ZONE_FLOW, ZONE_STRUCT, kind_recording);

  /*--- Run the iteration ---*/

  switch (kind_recording){
  case FLOW_CONS_VARS:
    nIntIter = config_container[ZONE_FLOW]->GetUnst_nIntIter();
    break;
  case FEA_DISP_VARS:
    nIntIter = config_container[ZONE_STRUCT]->GetDyn_nIntIter();
    break;
  case MESH_COORDS:
  case FEM_CROSS_TERM_GEOMETRY:
  case FLOW_CROSS_TERM:
  case GEOMETRY_CROSS_TERM:
    nIntIter = 1;
    break;
  }

  for (unsigned short iZone = 0; iZone < config_container[ZONE_FLOW]->GetnZone(); iZone++)
    config_container[iZone]->SetIntIter(IntIter);

  for(IntIter = 0; IntIter < nIntIter; IntIter++){

    /*--- Set the internal iteration ---*/

    for (unsigned short iZone = 0; iZone < config_container[ZONE_FLOW]->GetnZone(); iZone++)
      config_container[iZone]->SetIntIter(IntIter);

    /*--- Set the adjoint values of the flow and objective function ---*/

    InitializeAdjoint(ZONE_FLOW, ZONE_STRUCT, kind_recording);

    /*--- Run the adjoint computation ---*/

    AD::ComputeAdjoint();

    /*--- Extract the adjoints of the input variables and store them for the next iteration ---*/

    ExtractAdjoint(ZONE_FLOW, ZONE_STRUCT, kind_recording);

    /*--- Clear all adjoints to re-use the stored computational graph in the next iteration ---*/
    AD::ClearAdjoints();

    /*--- Check the convergence of the adjoint block ---*/

    adjoint_convergence = CheckConvergence(IntIter, ZONE_FLOW, ZONE_STRUCT, kind_recording);

    /*--- Write the convergence history (only screen output) ---*/

    ConvergenceHistory(IntIter, nIntIter, ZONE_FLOW, ZONE_STRUCT, kind_recording);

    /*--- Break the loop if converged ---*/

    if (adjoint_convergence) break;


  }

  if (dual_time){
    integration_container[ZONE_FLOW][INST_0][ADJFLOW_SOL]->SetConvergence(false);
  }
  if (dynamic){
    integration_container[ZONE_FLOW][INST_0][ADJFLOW_SOL]->SetConvergence(false);
  }

}


void CDiscAdjFSIDriver::InitializeAdjoint(unsigned short ZONE_FLOW,
                                                     unsigned short ZONE_STRUCT,
                                                     unsigned short kind_recording){

  bool turbulent = (config_container[ZONE_FLOW]->GetKind_Solver() == DISC_ADJ_RANS);

  /*--- Initialize the adjoint of the objective function (typically with 1.0) ---*/
  /*--- We need to avoid setting it twice for the crossed terms  ---*/

  /*--- Register a flow-type objective function ---*/
  if ((kind_recording == FLOW_CONS_VARS) ||
      (kind_recording == MESH_COORDS)) {
    solver_container[ZONE_FLOW][INST_0][MESH_0][ADJFLOW_SOL]->SetAdj_ObjFunc(geometry_container[ZONE_FLOW][INST_0][MESH_0], config_container[ZONE_FLOW]);
  }

  /*--- Register a structural-type objective function ---*/
  if ((kind_recording == FEA_DISP_VARS) ||
      (kind_recording == FLOW_CROSS_TERM) ||
      (kind_recording == GEOMETRY_CROSS_TERM)){
    solver_container[ZONE_STRUCT][INST_0][MESH_0][ADJFEA_SOL]->SetAdj_ObjFunc(geometry_container[ZONE_STRUCT][INST_0][MESH_0], config_container[ZONE_STRUCT]);
  }

  /*--- Adjoint of the fluid conservative variables ---*/

  if ((kind_recording == FLOW_CONS_VARS) ||
      (kind_recording == MESH_COORDS)) {

    /*--- Initialize the adjoints the conservative variables ---*/
    solver_container[ZONE_FLOW][INST_0][MESH_0][ADJFLOW_SOL]->SetAdjoint_Output(geometry_container[ZONE_FLOW][INST_0][MESH_0],
                                                                    config_container[ZONE_FLOW]);

    if (turbulent){
      solver_container[ZONE_FLOW][INST_0][MESH_0][ADJTURB_SOL]->SetAdjoint_Output(geometry_container[ZONE_FLOW][INST_0][MESH_0],
                                                                      config_container[ZONE_FLOW]);
    }

  }

  /*--- Adjoint of the positions of the mesh ---*/
  if (kind_recording == FEM_CROSS_TERM_GEOMETRY) {

    solver_container[ZONE_FLOW][INST_0][MESH_0][ADJFLOW_SOL]->SetAdjoint_OutputMesh(geometry_container[ZONE_FLOW][INST_0][MESH_0],
                                                                            config_container[ZONE_FLOW]);

  }

  /*--- Adjoint of the structural displacements ---*/
  if ((kind_recording == FEA_DISP_VARS) ||
      (kind_recording == FLOW_CROSS_TERM) ||
      (kind_recording == GEOMETRY_CROSS_TERM)) {

    /*--- Initialize the adjoints the conservative variables ---*/

    solver_container[ZONE_STRUCT][INST_0][MESH_0][ADJFEA_SOL]->SetAdjoint_Output(geometry_container[ZONE_STRUCT][INST_0][MESH_0],
                                                                         config_container[ZONE_STRUCT]);

  }

}

void CDiscAdjFSIDriver::ExtractAdjoint(unsigned short ZONE_FLOW,
                                                  unsigned short ZONE_STRUCT,
                                                  unsigned short kind_recording){
													  
  /*--- Extract the adjoint of the fluid conservative variables ---*/

  if (kind_recording == FLOW_CONS_VARS) {

    /*--- Extract the adjoints of the conservative input variables and store them for the next iteration ---*/

    solver_container[ZONE_FLOW][INST_0][MESH_0][ADJFLOW_SOL]->ExtractAdjoint_Solution(geometry_container[ZONE_FLOW][INST_0][MESH_0],
                                                      config_container[ZONE_FLOW]);

    solver_container[ZONE_FLOW][INST_0][MESH_0][ADJFLOW_SOL]->ExtractAdjoint_Variables(geometry_container[ZONE_FLOW][INST_0][MESH_0],
                                                      config_container[ZONE_FLOW]);

    if (config_container[ZONE_FLOW]->GetKind_Solver() == DISC_ADJ_RANS) {
      solver_container[ZONE_FLOW][INST_0][MESH_0][ADJTURB_SOL]->ExtractAdjoint_Solution(geometry_container[ZONE_FLOW][INST_0][MESH_0],
                                                        config_container[ZONE_FLOW]);
    }

  }

  /*--- Extract the adjoint of the mesh coordinates ---*/

  if (kind_recording == MESH_COORDS) {

    /*--- Extract the adjoints of the flow geometry and store them for the next iteration ---*/

    solver_container[ZONE_FLOW][INST_0][MESH_0][ADJFLOW_SOL]->ExtractAdjoint_CrossTerm_Geometry_Flow(geometry_container[ZONE_FLOW][INST_0][MESH_0],
                                                      config_container[ZONE_FLOW]);

  }

  /*--- Extract the adjoint of the structural displacements ---*/

  if (kind_recording == FEA_DISP_VARS) {

    /*--- Extract the adjoints of the conservative input variables and store them for the next iteration ---*/

    solver_container[ZONE_STRUCT][INST_0][MESH_0][ADJFEA_SOL]->ExtractAdjoint_Solution(geometry_container[ZONE_STRUCT][INST_0][MESH_0],
                                                                               config_container[ZONE_STRUCT]);

    solver_container[ZONE_STRUCT][INST_0][MESH_0][ADJFEA_SOL]->ExtractAdjoint_Variables(geometry_container[ZONE_STRUCT][INST_0][MESH_0],
                                                                                config_container[ZONE_STRUCT]);

  }

  /*--- Extract the adjoint cross term from the structural problem with respect to the flow variables ---*/
  if (kind_recording == FLOW_CROSS_TERM) {

    /*--- Extract the adjoints of the conservative input variables and store them for the next iteration ---*/

    solver_container[ZONE_FLOW][INST_0][MESH_0][ADJFLOW_SOL]->ExtractAdjoint_CrossTerm(geometry_container[ZONE_FLOW][INST_0][MESH_0],
                                                      config_container[ZONE_FLOW]);

    if (config_container[ZONE_FLOW]->GetKind_Solver() == DISC_ADJ_RANS) {
      solver_container[ZONE_FLOW][INST_0][MESH_0][ADJTURB_SOL]->ExtractAdjoint_CrossTerm(geometry_container[ZONE_FLOW][INST_0][MESH_0],
                                                        config_container[ZONE_FLOW]);
    }

  }

  if (kind_recording == FEM_CROSS_TERM_GEOMETRY) {

    /*--- Extract the adjoints of the displacements (input variables) and store them for the next iteration ---*/

    solver_container[ZONE_STRUCT][INST_0][MESH_0][ADJFEA_SOL]->ExtractAdjoint_CrossTerm_Geometry(geometry_container[ZONE_STRUCT][INST_0][MESH_0],
                                                                                config_container[ZONE_STRUCT]);

  }


  if (kind_recording == GEOMETRY_CROSS_TERM) {

    /*--- Extract the adjoints of the geometry input variables and store them for the next iteration ---*/

    solver_container[ZONE_FLOW][INST_0][MESH_0][ADJFLOW_SOL]->ExtractAdjoint_CrossTerm_Geometry(geometry_container[ZONE_FLOW][INST_0][MESH_0],
                                                                                        config_container[ZONE_FLOW]);

  }

}



bool CDiscAdjFSIDriver::CheckConvergence(unsigned long IntIter,
                                                   unsigned short ZONE_FLOW,
                                                   unsigned short ZONE_STRUCT,
                                                   unsigned short kind_recording){

  bool flow_convergence    = false,
        struct_convergence  = false;

  bool adjoint_convergence = false;

  su2double residual_1, residual_2;

  if (kind_recording == FLOW_CONS_VARS) {

      /*--- Set the convergence criteria (only residual possible as of now) ---*/

      residual_1 = log10(solver_container[ZONE_FLOW][INST_0][MESH_0][ADJFLOW_SOL]->GetRes_RMS(0));
      residual_2 = log10(solver_container[ZONE_FLOW][INST_0][MESH_0][ADJFLOW_SOL]->GetRes_RMS(1));

      flow_convergence = ((residual_1 < config_container[ZONE_FLOW]->GetMinLogResidual()) &&
                          (residual_2 < config_container[ZONE_FLOW]->GetMinLogResidual()));

  }

  if (kind_recording == FEA_DISP_VARS) {

    /*--- Set the convergence criteria (only residual possible as of now) ---*/

    residual_1 = log10(solver_container[ZONE_STRUCT][INST_0][MESH_0][ADJFEA_SOL]->GetRes_RMS(0));
    residual_2 = log10(solver_container[ZONE_STRUCT][INST_0][MESH_0][ADJFEA_SOL]->GetRes_RMS(1));

    // Temporary, until function is added
    struct_convergence = ((residual_1 < config_container[ZONE_STRUCT]->GetResidual_FEM_UTOL()) &&
                          (residual_2 < config_container[ZONE_STRUCT]->GetResidual_FEM_UTOL()));

  }

  switch (kind_recording){
  case FLOW_CONS_VARS:      adjoint_convergence = flow_convergence; break;
  case MESH_COORDS:  adjoint_convergence = true; break;
  case FEA_DISP_VARS:       adjoint_convergence = struct_convergence; break;
  case FLOW_CROSS_TERM:     adjoint_convergence = true; break;
  case FEM_CROSS_TERM_GEOMETRY:      adjoint_convergence = true; break;
  case GEOMETRY_CROSS_TERM: adjoint_convergence = true; break;
  default:                  adjoint_convergence = false; break;
  }

  /*--- Apply the same convergence criteria to all the processors ---*/

#ifdef HAVE_MPI

  unsigned short *sbuf_conv = NULL, *rbuf_conv = NULL;
  sbuf_conv = new unsigned short[1]; sbuf_conv[0] = 0;
  rbuf_conv = new unsigned short[1]; rbuf_conv[0] = 0;

  /*--- Convergence criteria ---*/

  sbuf_conv[0] = adjoint_convergence;
  SU2_MPI::Reduce(sbuf_conv, rbuf_conv, 1, MPI_UNSIGNED_SHORT, MPI_SUM, MASTER_NODE, MPI_COMM_WORLD);

  /*-- Compute global convergence criteria in the master node --*/

  sbuf_conv[0] = 0;
  if (rank == MASTER_NODE) {
    if (rbuf_conv[0] == size) sbuf_conv[0] = 1;
    else sbuf_conv[0] = 0;
  }

  SU2_MPI::Bcast(sbuf_conv, 1, MPI_UNSIGNED_SHORT, MASTER_NODE, MPI_COMM_WORLD);

  if (sbuf_conv[0] == 1) { adjoint_convergence = true;}
  else { adjoint_convergence = false;}

  delete [] sbuf_conv;
  delete [] rbuf_conv;

#endif

  return adjoint_convergence;

}

void CDiscAdjFSIDriver::ConvergenceHistory(unsigned long IntIter,
                                                      unsigned long nIntIter,
                                                      unsigned short ZONE_FLOW,
                                                      unsigned short ZONE_STRUCT,
                                                      unsigned short kind_recording){

  unsigned long BGS_Iter = config_container[ZONE_FLOW]->GetFSIIter();


  ofstream ConvHist_file;
  if (rank == MASTER_NODE)
    output->SetConvHistory_Header(&ConvHist_file, config_container[ZONE_0], ZONE_0, INST_0);


  if (kind_recording == FLOW_CONS_VARS) {

    if (rank == MASTER_NODE){
      if (IntIter == 0){
        cout << endl;
        cout << " IntIter" << "    BGSIter" << "   Res[Psi_Rho]" << "     Res[Psi_E]" << endl;
      }

      if (IntIter % config_container[ZONE_FLOW]->GetWrt_Con_Freq() == 0){
        /*--- Output the flow convergence ---*/
        /*--- This is temporary as it requires several changes in the output structure ---*/
        cout.width(8);     cout << IntIter;
        cout.width(11);    cout << BGS_Iter + 1;
        cout.precision(6); cout.setf(ios::fixed, ios::floatfield);
        cout.width(15);    cout << log10(solver_container[ZONE_FLOW][INST_0][MESH_0][ADJFLOW_SOL]->GetRes_RMS(0));
        cout.width(15);    cout << log10(solver_container[ZONE_FLOW][INST_0][MESH_0][ADJFLOW_SOL]->GetRes_RMS(1));
        cout << endl;
      }

    }
  }

  if (kind_recording == FEA_DISP_VARS) {

    /*--- Set the convergence criteria (only residual possible) ---*/
    output->SetConvHistory_Body(NULL, geometry_container, solver_container, config_container, integration_container, true, 0.0, ZONE_STRUCT, INST_0);

  }


}

void CDiscAdjFSIDriver::Iterate_Block_FlowOF(unsigned short ZONE_FLOW,
                                                       unsigned short ZONE_STRUCT,
                                                       unsigned short kind_recording){

  bool BGS_Converged = false;

  unsigned short iZone;

  unsigned long iFSIIter = 0; for (iZone = 0; iZone < nZone; iZone++) config_container[iZone]->SetFSIIter(iFSIIter);
  unsigned long nFSIIter = config_container[ZONE_FLOW]->GetnIterFSI();

  for (iFSIIter = 0; iFSIIter < nFSIIter; iFSIIter++){

    if (rank == MASTER_NODE){
      cout << endl << "                    ****** BGS ITERATION ";
      cout << iFSIIter;
      cout << " ******" << endl;
    }

    for (iZone = 0; iZone < nZone; iZone++) config_container[iZone]->SetFSIIter(iFSIIter);

    /*--- Iterate fluid (including cross term) ---*/

    Iterate_Block(ZONE_FLOW, ZONE_STRUCT, FLOW_CONS_VARS);

    /*--- Compute mesh (it is a cross term dF / dMv ) ---*/

    Iterate_Block(ZONE_FLOW, ZONE_STRUCT, MESH_COORDS);

    /*--- Compute mesh cross term (dM / dSv) ---*/

    Iterate_Block(ZONE_FLOW, ZONE_STRUCT, FEM_CROSS_TERM_GEOMETRY);

    /*--- Iterate structure first ---*/

    Iterate_Block(ZONE_FLOW, ZONE_STRUCT, FEA_DISP_VARS);

    /*--- Compute cross term (dS / dFv) ---*/

    Iterate_Block(ZONE_FLOW, ZONE_STRUCT, FLOW_CROSS_TERM);

    /*--- Compute cross term (dS / dMv) ---*/

    Iterate_Block(ZONE_FLOW, ZONE_STRUCT, GEOMETRY_CROSS_TERM);


    /*--- Check convergence of the BGS method ---*/
    BGS_Converged = BGSConvergence(iFSIIter, ZONE_FLOW, ZONE_STRUCT);

    if (BGS_Converged) break;

  }


}

void CDiscAdjFSIDriver::Iterate_Block_StructuralOF(unsigned short ZONE_FLOW,
                                                              unsigned short ZONE_STRUCT,
                                                              unsigned short kind_recording){

  bool BGS_Converged = false;

  unsigned short iZone;

  unsigned long iFSIIter = 0; for (iZone = 0; iZone < nZone; iZone++) config_container[iZone]->SetFSIIter(iFSIIter);
  unsigned long nFSIIter = config_container[ZONE_FLOW]->GetnIterFSI();

  ofstream myfile_struc, myfile_flow, myfile_geo;

  for (iFSIIter = 0; iFSIIter < nFSIIter; iFSIIter++){

    if (rank == MASTER_NODE){
      cout << endl << "                    ****** BGS ITERATION ";
      cout << iFSIIter;
      cout << " ******" << endl;
    }

    for (iZone = 0; iZone < nZone; iZone++) config_container[iZone]->SetFSIIter(iFSIIter);

    /*--- Iterate structure first ---*/

    Iterate_Block(ZONE_FLOW, ZONE_STRUCT, FEA_DISP_VARS);

    /*--- Compute cross term (dS / dFv) ---*/

    Iterate_Block(ZONE_FLOW, ZONE_STRUCT, FLOW_CROSS_TERM);

    /*--- Compute cross term (dS / dMv) ---*/

    Iterate_Block(ZONE_FLOW, ZONE_STRUCT, GEOMETRY_CROSS_TERM);

    /*--- Iterate fluid (including cross term) ---*/

    Iterate_Block(ZONE_FLOW, ZONE_STRUCT, FLOW_CONS_VARS);

    /*--- Compute mesh (it is a cross term dF / dMv ) ---*/

    Iterate_Block(ZONE_FLOW, ZONE_STRUCT, MESH_COORDS);

    /*--- Compute mesh cross term (dM / dSv) ---*/

    Iterate_Block(ZONE_FLOW, ZONE_STRUCT, FEM_CROSS_TERM_GEOMETRY);


    /*--- Check convergence of the BGS method ---*/
    BGS_Converged = BGSConvergence(iFSIIter, ZONE_FLOW, ZONE_STRUCT);

    if (BGS_Converged) break;

  }


}

bool CDiscAdjFSIDriver::BGSConvergence(unsigned long IntIter,
                                                 unsigned short ZONE_FLOW,
                                                 unsigned short ZONE_STRUCT){

  unsigned short iMarker;
  unsigned short nVar_Flow = solver_container[ZONE_FLOW][INST_0][MESH_0][ADJFLOW_SOL]->GetnVar(),
                   nVar_Struct = solver_container[ZONE_STRUCT][INST_0][MESH_0][ADJFEA_SOL]->GetnVar();
  unsigned short iRes;

  bool flow_converged_absolute = false,
        flow_converged_relative = false,
        struct_converged_absolute = false,
        struct_converged_relative = false;

  bool Convergence = false;

  /*--- Apply BC's to the structural adjoint - otherwise, clamped nodes have too values that make no sense... ---*/
  for (iMarker = 0; iMarker < config_container[ZONE_STRUCT]->GetnMarker_All(); iMarker++)
  switch (config_container[ZONE_STRUCT]->GetMarker_All_KindBC(iMarker)) {
    case CLAMPED_BOUNDARY:
    solver_container[ZONE_STRUCT][INST_0][MESH_0][ADJFEA_SOL]->BC_Clamped_Post(geometry_container[ZONE_STRUCT][INST_0][MESH_0],
        solver_container[ZONE_STRUCT][INST_0][MESH_0], numerics_container[ZONE_STRUCT][INST_0][MESH_0][FEA_SOL][FEA_TERM],
        config_container[ZONE_STRUCT], iMarker);
    break;
  }

  /*--- Compute the residual for the flow and structural zones ---*/

  /*--- Flow ---*/

  solver_container[ZONE_FLOW][INST_0][MESH_0][ADJFLOW_SOL]->ComputeResidual_BGS(geometry_container[ZONE_FLOW][INST_0][MESH_0],
                                                                        config_container[ZONE_FLOW]);

  /*--- Structure ---*/

  solver_container[ZONE_STRUCT][INST_0][MESH_0][ADJFEA_SOL]->ComputeResidual_BGS(geometry_container[ZONE_STRUCT][INST_0][MESH_0],
                                                                         config_container[ZONE_STRUCT]);


  /*--- Retrieve residuals ---*/

  /*--- Flow residuals ---*/

  for (iRes = 0; iRes < nVar_Flow; iRes++){
    residual_flow[iRes] = log10(solver_container[ZONE_FLOW][INST_0][MESH_0][ADJFLOW_SOL]->GetRes_BGS(iRes));
    if (IntIter == 0) init_res_flow[iRes] = residual_flow[iRes];
    residual_flow_rel[iRes] = fabs(residual_flow[iRes] - init_res_flow[iRes]);
  }

  /*--- Structure residuals ---*/

  for (iRes = 0; iRes < nVar_Struct; iRes++){
    residual_struct[iRes] = log10(solver_container[ZONE_STRUCT][INST_0][MESH_0][ADJFEA_SOL]->GetRes_BGS(iRes));
    if (IntIter == 0) init_res_struct[iRes] = residual_struct[iRes];
    residual_struct_rel[iRes] = fabs(residual_struct[iRes] - init_res_struct[iRes]);
  }

  /*--- Check convergence ---*/
  flow_converged_absolute = ((residual_flow[0] < flow_criteria) && (residual_flow[nVar_Flow-1] < flow_criteria));
  flow_converged_relative = ((residual_flow_rel[0] > flow_criteria_rel) && (residual_flow_rel[nVar_Flow-1] > flow_criteria_rel));

  struct_converged_absolute = ((residual_struct[0] < structure_criteria) && (residual_struct[nVar_Flow-1] < structure_criteria));
  struct_converged_relative = ((residual_struct_rel[0] > structure_criteria_rel) && (residual_struct_rel[nVar_Flow-1] > structure_criteria_rel));

  Convergence = ((flow_converged_absolute && struct_converged_absolute) ||
                 (flow_converged_absolute && struct_converged_relative) ||
                 (flow_converged_relative && struct_converged_relative) ||
                 (flow_converged_relative && struct_converged_absolute));

  if (rank == MASTER_NODE){

    cout << endl << "-------------------------------------------------------------------------" << endl;
    cout << endl;
    cout << "Convergence summary for BGS iteration ";
    cout << IntIter << endl;
    cout << endl;
    /*--- TODO: This is a workaround until the TestCases.py script incorporates new classes for nested loops. ---*/
    cout << "Iter[ID]" << "  BGSRes[Psi_Rho]" << "  BGSRes[Psi_E]" << "  BGSRes[Psi_Ux]" << "  BGSRes[Psi_Uy]" << endl;
    cout.precision(6); cout.setf(ios::fixed, ios::floatfield);
    cout.width(8); cout << IntIter*1000;
    cout.width(17); cout << residual_flow[0];
    cout.width(15); cout << residual_flow[nVar_Flow-1];
    cout.width(16); cout << residual_struct[0];
    cout.width(16); cout << residual_struct[1];
    cout << endl;
    cout << endl;
    cout << "-------------------------------------------------------------------------" << endl;


    bool write_history = true;
    unsigned short iVar;

    /*--- Header of the temporary output file ---*/
    if ((write_history) && (rank == MASTER_NODE)){
      ofstream myfile_res;
      bool de_effects = config_container[ZONE_STRUCT]->GetDE_Effects();

      myfile_res.open ("history_adjoint_FSI.csv", ios::app);

      myfile_res << IntIter << "\t";

      myfile_res.precision(15);

      for (iVar = 0; iVar < nVar_Flow; iVar++){
        myfile_res << fixed << residual_flow[iVar] << "\t";
      }

      for (iVar = 0; iVar < nVar_Struct; iVar++){
        myfile_res << fixed << residual_struct[iVar] << "\t";
      }

      for (iVar = 0; iVar < config_container[ZONE_STRUCT]->GetnElasticityMod(); iVar++)
         myfile_res << scientific << solver_container[ZONE_STRUCT][INST_0][MESH_0][ADJFEA_SOL]->GetGlobal_Sens_E(iVar) << "\t";
      for (iVar = 0; iVar < config_container[ZONE_STRUCT]->GetnPoissonRatio(); iVar++)
         myfile_res << scientific << solver_container[ZONE_STRUCT][INST_0][MESH_0][ADJFEA_SOL]->GetGlobal_Sens_Nu(iVar) << "\t";
      if (de_effects){
        for (iVar = 0; iVar < config_container[ZONE_STRUCT]->GetnElectric_Field(); iVar++)
          myfile_res << scientific << solver_container[ZONE_STRUCT][INST_0][MESH_0][ADJFEA_SOL]->GetGlobal_Sens_EField(0) << "\t";
      }

      myfile_res << endl;

      myfile_res.close();
    }

    // TEST: for implementation of python framework in coupled FSI problems
    if ((config_container[ZONE_1]->GetDV_FEA() != NODV_FEA) && (rank == MASTER_NODE)){

      /*--- Header of the temporary output file ---*/
      ofstream myfile_res;

      switch (config_container[ZONE_1]->GetDV_FEA()) {
        case YOUNG_MODULUS:
          myfile_res.open("grad_young.opt");
          break;
        case POISSON_RATIO:
          myfile_res.open("grad_poisson.opt");
          break;
        case DENSITY_VAL:
        case DEAD_WEIGHT:
          myfile_res.open("grad_density.opt");
          break;
        case ELECTRIC_FIELD:
          myfile_res.open("grad_efield.opt");
          break;
        default:
          myfile_res.open("grad.opt");
          break;
      }

      unsigned short iDV;
      unsigned short nDV = solver_container[ZONE_1][INST_0][MESH_0][ADJFEA_SOL]->GetnDVFEA();

      myfile_res << "INDEX" << "\t" << "GRAD" << endl;

      myfile_res.precision(15);

      for (iDV = 0; iDV < nDV; iDV++){
        myfile_res << iDV;
        myfile_res << "\t";
        myfile_res << scientific << solver_container[ZONE_1][INST_0][MESH_0][ADJFEA_SOL]->GetGlobal_Sens_DVFEA(iDV);
        myfile_res << endl;
      }

      myfile_res.close();
    }


  }

  /*--- Apply the same convergence criteria to all the processors ---*/

#ifdef HAVE_MPI

  unsigned short *sbuf_conv = NULL, *rbuf_conv = NULL;
  sbuf_conv = new unsigned short[1]; sbuf_conv[0] = 0;
  rbuf_conv = new unsigned short[1]; rbuf_conv[0] = 0;

  /*--- Convergence criteria ---*/

  sbuf_conv[0] = Convergence;
  SU2_MPI::Reduce(sbuf_conv, rbuf_conv, 1, MPI_UNSIGNED_SHORT, MPI_SUM, MASTER_NODE, MPI_COMM_WORLD);

  /*-- Compute global convergence criteria in the master node --*/

  sbuf_conv[0] = 0;
  if (rank == MASTER_NODE) {
    if (rbuf_conv[0] == size) sbuf_conv[0] = 1;
    else sbuf_conv[0] = 0;
  }

  SU2_MPI::Bcast(sbuf_conv, 1, MPI_UNSIGNED_SHORT, MASTER_NODE, MPI_COMM_WORLD);

  if (sbuf_conv[0] == 1) { Convergence = true;}
  else { Convergence = false;}

  delete [] sbuf_conv;
  delete [] rbuf_conv;

#endif

  /*--- Update the solution for the flow and structural zones ---*/

  /*--- Flow ---*/

  solver_container[ZONE_FLOW][INST_0][MESH_0][ADJFLOW_SOL]->UpdateSolution_BGS(geometry_container[ZONE_FLOW][INST_0][MESH_0],
                                                                       config_container[ZONE_FLOW]);

  /*--- Structure ---*/

  solver_container[ZONE_STRUCT][INST_0][MESH_0][ADJFEA_SOL]->UpdateSolution_BGS(geometry_container[ZONE_STRUCT][INST_0][MESH_0],
                                                                       config_container[ZONE_STRUCT]);

  return Convergence;
}

void CDiscAdjFSIDriver::Postprocess(unsigned short ZONE_FLOW,
                                             unsigned short ZONE_STRUCT) {

  unsigned short iMarker;

  /*--- Apply BC's to the structural adjoint after the solution has converged (to avoid unphysical values in clamped nodes) ---*/
  for (iMarker = 0; iMarker < config_container[ZONE_STRUCT]->GetnMarker_All(); iMarker++)
  switch (config_container[ZONE_STRUCT]->GetMarker_All_KindBC(iMarker)) {
    case CLAMPED_BOUNDARY:
    solver_container[ZONE_STRUCT][INST_0][MESH_0][ADJFEA_SOL]->BC_Clamped_Post(geometry_container[ZONE_STRUCT][INST_0][MESH_0],
        solver_container[ZONE_STRUCT][INST_0][MESH_0], numerics_container[ZONE_STRUCT][INST_0][MESH_0][FEA_SOL][FEA_TERM],
        config_container[ZONE_STRUCT], iMarker);
    break;
  }


}

CMultiphysicsZonalDriver::CMultiphysicsZonalDriver(char* confFile,
                                                   unsigned short val_nZone,
                                                   unsigned short val_nDim,
                                                   bool val_periodic,
                                                   SU2_Comm MPICommunicator) : CDriver(confFile,
                                                                                       val_nZone,
                                                                                       val_nDim,
                                                                                       val_periodic,
                                                                                       MPICommunicator) { }

CMultiphysicsZonalDriver::~CMultiphysicsZonalDriver(void) { }

void CMultiphysicsZonalDriver::Run() {

  unsigned short iZone, jZone, checkConvergence;
  unsigned long IntIter, nIntIter;
  bool unsteady;

  /*--- Check whether the driver is capable of solving the problem ---*/

  for (iZone = 0; iZone < nZone; iZone++) {
    for (jZone = 0; jZone < nZone; jZone++) {

      if (iZone != jZone) {
        bool not_capable_fsi        = (   (transfer_types[iZone][jZone] == FLOW_TRACTION)
                                      ||  (transfer_types[iZone][jZone] == STRUCTURAL_DISPLACEMENTS)
                                      ||  (transfer_types[iZone][jZone] == STRUCTURAL_DISPLACEMENTS_DISC_ADJ));
        bool not_capable_turbo      = transfer_types[iZone][jZone] == MIXING_PLANE;
        bool not_capable_ConsVar    = transfer_types[iZone][jZone] == CONSERVATIVE_VARIABLES;

        if (not_capable_fsi)
          SU2_MPI::Error("Coupling between fluids and elastic solids not provided. Please use designated FSI driver instead.", CURRENT_FUNCTION);

        if (not_capable_turbo)
          SU2_MPI::Error("Turbo machinery environment not provided. Please use designated turbo machinery driver instead.", CURRENT_FUNCTION);

        if (not_capable_ConsVar)
          SU2_MPI::Error("Exchange of conservative variables not necessarily well defined. Exiting.", CURRENT_FUNCTION);
      }
    }
  }

  /*--- Run a single iteration of a multi-zone problem by looping over all
   zones and executing the iterations. Note that data transers between zones
   and other intermediate procedures may be required. ---*/

  unsteady = (config_container[ZONE_0]->GetUnsteady_Simulation() == DT_STEPPING_1ST) || (config_container[MESH_0]->GetUnsteady_Simulation() == DT_STEPPING_2ND);

  /*--- Zone preprocessing ---*/

  for (iZone = 0; iZone < nZone; iZone++) {
    iteration_container[iZone][INST_0]->Preprocess(output, integration_container, geometry_container, solver_container, numerics_container, config_container, surface_movement, grid_movement, FFDBox, iZone, INST_0);
    config_container[iZone]->SetDelta_UnstTimeND(config_container[ZONE_0]->GetDelta_UnstTimeND());
  }

  /*--- Updating zone interface communication patterns,
   needed only for unsteady simulation since for steady problems
   this is done once in the interpolator_container constructor
   at the beginning of the computation ---*/

  if ( unsteady ) {
    for (iZone = 0; iZone < nZone; iZone++) {
      for (jZone = 0; jZone < nZone; jZone++)
        if(jZone != iZone && interpolator_container[iZone][jZone] != NULL)
        interpolator_container[iZone][jZone]->Set_TransferCoeff(config_container);
    }
  }

  /*--- Begin Unsteady pseudo-time stepping internal loop, if not unsteady it does only one step --*/

  if (unsteady)
    nIntIter = config_container[MESH_0]->GetUnst_nIntIter();
  else
    nIntIter = 1;

  for (IntIter = 0; IntIter < nIntIter; IntIter++) {

    /*--- For each zone runs one single iteration including the data transfers to it ---*/

    for (iZone = 0; iZone < nZone; iZone++) {

      // When running a unsteady simulation, we have to adapt CFL values here.
      if (unsteady && (config_container[ZONE_0]->GetCFL_Adapt() == YES)) {
          output->SetCFL_Number(solver_container, config_container, iZone);
      }

      config_container[iZone]->SetIntIter(IntIter);

      for (jZone = 0; jZone < nZone; jZone++)
        if(jZone != iZone && transfer_container[jZone][iZone] != NULL)
          Transfer_Data(jZone, iZone);

      iteration_container[iZone][INST_0]->Iterate(output, integration_container, geometry_container, solver_container, numerics_container, config_container, surface_movement, grid_movement, FFDBox, iZone, INST_0);
    }

    /*--- Check convergence in each zone --*/

    checkConvergence = 0;
    for (iZone = 0; iZone < nZone; iZone++) {

      if ((config_container[iZone]->GetKind_Solver() == EULER)
          || (config_container[iZone]->GetKind_Solver() == NAVIER_STOKES)
          || (config_container[iZone]->GetKind_Solver() == RANS))
        checkConvergence += (int) integration_container[iZone][INST_0][FLOW_SOL]->GetConvergence();
      else if ((config_container[iZone]->GetKind_Solver() == DISC_ADJ_EULER)
               || (config_container[iZone]->GetKind_Solver() == DISC_ADJ_NAVIER_STOKES)
               || (config_container[iZone]->GetKind_Solver() == DISC_ADJ_RANS))
        checkConvergence += (int) integration_container[iZone][INST_0][ADJFLOW_SOL]->GetConvergence();
      else if ((config_container[iZone]->GetKind_Solver() == HEAT_EQUATION)
               || (config_container[iZone]->GetKind_Solver() == HEAT_EQUATION_FVM))
        checkConvergence += (int) integration_container[iZone][INST_0][HEAT_SOL]->GetConvergence();
    }

    /*--- If convergence was reached in every zone --*/

    if (checkConvergence == nZone) break;
  }

}

void CMultiphysicsZonalDriver::Update() {

  for(iZone = 0; iZone < nZone; iZone++)
    iteration_container[iZone][INST_0]->Update(output, integration_container, geometry_container,
         solver_container, numerics_container, config_container,
         surface_movement, grid_movement, FFDBox, iZone, INST_0);
}

void CMultiphysicsZonalDriver::DynamicMeshUpdate(unsigned long ExtIter) {

  bool harmonic_balance;

  for (iZone = 0; iZone < nZone; iZone++) {
   harmonic_balance = (config_container[iZone]->GetUnsteady_Simulation() == HARMONIC_BALANCE);
    /*--- Dynamic mesh update ---*/
    if ((config_container[iZone]->GetGrid_Movement()) && (!harmonic_balance)) {
      iteration_container[iZone][INST_0]->SetGrid_Movement(geometry_container, surface_movement, grid_movement, FFDBox, solver_container, config_container, iZone, INST_0, 0, ExtIter );
    }
  }

}

void CMultiphysicsZonalDriver::Transfer_Data(unsigned short donorZone, unsigned short targetZone) {

  bool MatchingMesh = config_container[targetZone]->GetMatchingMesh();

  /*--- Select the transfer method and the appropriate mesh properties (matching or nonmatching mesh) ---*/

  switch (config_container[targetZone]->GetKind_TransferMethod()) {

  case BROADCAST_DATA:
      if (MatchingMesh) {
        if (transfer_types[donorZone][targetZone] == SLIDING_INTERFACE) {
          transfer_container[donorZone][targetZone]->Broadcast_InterfaceData_Matching(solver_container[donorZone][INST_0][MESH_0][FLOW_SOL],solver_container[targetZone][INST_0][MESH_0][FLOW_SOL],
              geometry_container[donorZone][INST_0][MESH_0],geometry_container[targetZone][INST_0][MESH_0],
              config_container[donorZone], config_container[targetZone]);
          if (config_container[targetZone]->GetKind_Solver() == RANS)
            transfer_container[donorZone][targetZone]->Broadcast_InterfaceData_Matching(solver_container[donorZone][INST_0][MESH_0][TURB_SOL],solver_container[targetZone][INST_0][MESH_0][TURB_SOL],
                geometry_container[donorZone][INST_0][MESH_0],geometry_container[targetZone][INST_0][MESH_0],
                config_container[donorZone], config_container[targetZone]);
        }
        else if (transfer_types[donorZone][targetZone] == CONJUGATE_HEAT_FS) {
          transfer_container[donorZone][targetZone]->Broadcast_InterfaceData_Matching(solver_container[donorZone][INST_0][MESH_0][FLOW_SOL],solver_container[targetZone][INST_0][MESH_0][HEAT_SOL],
              geometry_container[donorZone][INST_0][MESH_0],geometry_container[targetZone][INST_0][MESH_0],
              config_container[donorZone], config_container[targetZone]);
        }
        else if (transfer_types[donorZone][targetZone] == CONJUGATE_HEAT_WEAKLY_FS) {
          transfer_container[donorZone][targetZone]->Broadcast_InterfaceData_Matching(solver_container[donorZone][INST_0][MESH_0][HEAT_SOL],solver_container[targetZone][INST_0][MESH_0][HEAT_SOL],
              geometry_container[donorZone][INST_0][MESH_0],geometry_container[targetZone][INST_0][MESH_0],
              config_container[donorZone], config_container[targetZone]);
        }
        else if (transfer_types[donorZone][targetZone] == CONJUGATE_HEAT_SF) {
          transfer_container[donorZone][targetZone]->Broadcast_InterfaceData_Matching(solver_container[donorZone][INST_0][MESH_0][HEAT_SOL],solver_container[targetZone][INST_0][MESH_0][FLOW_SOL],
              geometry_container[donorZone][INST_0][MESH_0],geometry_container[targetZone][INST_0][MESH_0],
              config_container[donorZone], config_container[targetZone]);
        }
        else if (transfer_types[donorZone][targetZone] == CONJUGATE_HEAT_WEAKLY_SF) {
          transfer_container[donorZone][targetZone]->Broadcast_InterfaceData_Matching(solver_container[donorZone][INST_0][MESH_0][HEAT_SOL],solver_container[targetZone][INST_0][MESH_0][HEAT_SOL],
              geometry_container[donorZone][INST_0][MESH_0],geometry_container[targetZone][INST_0][MESH_0],
              config_container[donorZone], config_container[targetZone]);
        }
        else if ((transfer_types[donorZone][targetZone] == NO_TRANSFER)
                 || (transfer_types[donorZone][targetZone] == ZONES_ARE_EQUAL)
                 || (transfer_types[donorZone][targetZone] == NO_COMMON_INTERFACE)) { }
        else {
          cout << "WARNING: One of the specified interface transfer routines is not known to the chosen driver and has not been executed." << endl;
        }
      }
      else {
        if (transfer_types[donorZone][targetZone] == SLIDING_INTERFACE) {
          transfer_container[donorZone][targetZone]->Broadcast_InterfaceData_Interpolate(solver_container[donorZone][INST_0][MESH_0][FLOW_SOL],solver_container[targetZone][INST_0][MESH_0][FLOW_SOL],
              geometry_container[donorZone][INST_0][MESH_0],geometry_container[targetZone][INST_0][MESH_0],
              config_container[donorZone], config_container[targetZone]);
          if (config_container[targetZone]->GetKind_Solver() == RANS)
            transfer_container[donorZone][targetZone]->Broadcast_InterfaceData_Interpolate(solver_container[donorZone][INST_0][MESH_0][TURB_SOL],solver_container[targetZone][INST_0][MESH_0][TURB_SOL],
                geometry_container[donorZone][INST_0][MESH_0],geometry_container[targetZone][INST_0][MESH_0],
                config_container[donorZone], config_container[targetZone]);
        }
        else if (transfer_types[donorZone][targetZone] == CONJUGATE_HEAT_FS) {
          transfer_container[donorZone][targetZone]->Broadcast_InterfaceData_Interpolate(solver_container[donorZone][INST_0][MESH_0][FLOW_SOL],solver_container[targetZone][INST_0][MESH_0][HEAT_SOL],
              geometry_container[donorZone][INST_0][MESH_0],geometry_container[targetZone][INST_0][MESH_0],
              config_container[donorZone], config_container[targetZone]);
        }
        else if (transfer_types[donorZone][targetZone] == CONJUGATE_HEAT_WEAKLY_FS) {
          transfer_container[donorZone][targetZone]->Broadcast_InterfaceData_Interpolate(solver_container[donorZone][INST_0][MESH_0][HEAT_SOL],solver_container[targetZone][INST_0][MESH_0][HEAT_SOL],
              geometry_container[donorZone][INST_0][MESH_0],geometry_container[targetZone][INST_0][MESH_0],
              config_container[donorZone], config_container[targetZone]);
        }
        else if (transfer_types[donorZone][targetZone] == CONJUGATE_HEAT_SF) {
          transfer_container[donorZone][targetZone]->Broadcast_InterfaceData_Interpolate(solver_container[donorZone][INST_0][MESH_0][HEAT_SOL],solver_container[targetZone][INST_0][MESH_0][FLOW_SOL],
              geometry_container[donorZone][INST_0][MESH_0],geometry_container[targetZone][INST_0][MESH_0],
              config_container[donorZone], config_container[targetZone]);
        }
        else if (transfer_types[donorZone][targetZone] == CONJUGATE_HEAT_WEAKLY_SF) {
          transfer_container[donorZone][targetZone]->Broadcast_InterfaceData_Interpolate(solver_container[donorZone][INST_0][MESH_0][HEAT_SOL],solver_container[targetZone][INST_0][MESH_0][HEAT_SOL],
              geometry_container[donorZone][INST_0][MESH_0],geometry_container[targetZone][INST_0][MESH_0],
              config_container[donorZone], config_container[targetZone]);
        }
        else if ((transfer_types[donorZone][targetZone] == NO_TRANSFER)
                 || (transfer_types[donorZone][targetZone] == ZONES_ARE_EQUAL)
                 || (transfer_types[donorZone][targetZone] == NO_COMMON_INTERFACE)) { }
        else {
          cout << "WARNING: One of the intended interface transfer routines is not known to the chosen driver and has not been executed." << endl;
        }
      }
      break;

  case SCATTER_DATA:
    if (MatchingMesh) {
      if (transfer_types[donorZone][targetZone] == SLIDING_INTERFACE) {
        transfer_container[donorZone][targetZone]->Scatter_InterfaceData(solver_container[donorZone][INST_0][MESH_0][FLOW_SOL],solver_container[targetZone][INST_0][MESH_0][FLOW_SOL],
            geometry_container[donorZone][INST_0][MESH_0],geometry_container[targetZone][INST_0][MESH_0],
            config_container[donorZone], config_container[targetZone]);
        if (config_container[targetZone]->GetKind_Solver() == RANS)
          transfer_container[donorZone][targetZone]->Scatter_InterfaceData(solver_container[donorZone][INST_0][MESH_0][TURB_SOL],solver_container[targetZone][INST_0][MESH_0][TURB_SOL],
              geometry_container[donorZone][INST_0][MESH_0],geometry_container[targetZone][INST_0][MESH_0],
              config_container[donorZone], config_container[targetZone]);
      }
      else if (transfer_types[donorZone][targetZone] == CONJUGATE_HEAT_FS) {
        transfer_container[donorZone][targetZone]->Scatter_InterfaceData(solver_container[donorZone][INST_0][MESH_0][FLOW_SOL],solver_container[targetZone][INST_0][MESH_0][HEAT_SOL],
            geometry_container[donorZone][INST_0][MESH_0],geometry_container[targetZone][INST_0][MESH_0],
            config_container[donorZone], config_container[targetZone]);
      }
      else if (transfer_types[donorZone][targetZone] == CONJUGATE_HEAT_WEAKLY_FS) {
        transfer_container[donorZone][targetZone]->Scatter_InterfaceData(solver_container[donorZone][INST_0][MESH_0][HEAT_SOL],solver_container[targetZone][INST_0][MESH_0][HEAT_SOL],
            geometry_container[donorZone][INST_0][MESH_0],geometry_container[targetZone][INST_0][MESH_0],
            config_container[donorZone], config_container[targetZone]);
      }
      else if (transfer_types[donorZone][targetZone] == CONJUGATE_HEAT_SF) {
        transfer_container[donorZone][targetZone]->Scatter_InterfaceData(solver_container[donorZone][INST_0][MESH_0][HEAT_SOL],solver_container[targetZone][INST_0][MESH_0][FLOW_SOL],
            geometry_container[donorZone][INST_0][MESH_0],geometry_container[targetZone][INST_0][MESH_0],
            config_container[donorZone], config_container[targetZone]);
      }
      else if (transfer_types[donorZone][targetZone] == CONJUGATE_HEAT_WEAKLY_SF) {
        transfer_container[donorZone][targetZone]->Scatter_InterfaceData(solver_container[donorZone][INST_0][MESH_0][HEAT_SOL],solver_container[targetZone][INST_0][MESH_0][HEAT_SOL],
            geometry_container[donorZone][INST_0][MESH_0],geometry_container[targetZone][INST_0][MESH_0],
            config_container[donorZone], config_container[targetZone]);
      }
      else if ((transfer_types[donorZone][targetZone] == NO_TRANSFER)
               || (transfer_types[donorZone][targetZone] == ZONES_ARE_EQUAL)
               || (transfer_types[donorZone][targetZone] == NO_COMMON_INTERFACE)) { }
      else {
        cout << "WARNING: One of the specified interface transfer routines is not known to the chosen driver and has not been executed." << endl;
      }
    }
    else {
      SU2_MPI::Error("Scatter method not implemented for non-matching meshes. ", CURRENT_FUNCTION);
    }
    break;

  case ALLGATHER_DATA:
    if (MatchingMesh) {
      SU2_MPI::Error("Allgather method not implemented for matching meshes. ", CURRENT_FUNCTION);
    }
    else {
      if (transfer_types[donorZone][targetZone] == SLIDING_INTERFACE) {
        transfer_container[donorZone][targetZone]->Allgather_InterfaceData(solver_container[donorZone][INST_0][MESH_0][FLOW_SOL],solver_container[targetZone][INST_0][MESH_0][FLOW_SOL],
            geometry_container[donorZone][INST_0][MESH_0],geometry_container[targetZone][INST_0][MESH_0],
            config_container[donorZone], config_container[targetZone]);
        if (config_container[targetZone]->GetKind_Solver() == RANS)
          transfer_container[donorZone][targetZone]->Allgather_InterfaceData(solver_container[donorZone][INST_0][MESH_0][TURB_SOL],solver_container[targetZone][INST_0][MESH_0][TURB_SOL],
              geometry_container[donorZone][INST_0][MESH_0],geometry_container[targetZone][INST_0][MESH_0],
              config_container[donorZone], config_container[targetZone]);
      }
      else if (transfer_types[donorZone][targetZone] == CONJUGATE_HEAT_FS) {
        transfer_container[donorZone][targetZone]->Allgather_InterfaceData(solver_container[donorZone][INST_0][MESH_0][FLOW_SOL],solver_container[targetZone][INST_0][MESH_0][HEAT_SOL],
            geometry_container[donorZone][INST_0][MESH_0],geometry_container[targetZone][INST_0][MESH_0],
            config_container[donorZone], config_container[targetZone]);
      }
      else if (transfer_types[donorZone][targetZone] == CONJUGATE_HEAT_WEAKLY_FS) {
        transfer_container[donorZone][targetZone]->Allgather_InterfaceData(solver_container[donorZone][INST_0][MESH_0][HEAT_SOL],solver_container[targetZone][INST_0][MESH_0][HEAT_SOL],
            geometry_container[donorZone][INST_0][MESH_0],geometry_container[targetZone][INST_0][MESH_0],
            config_container[donorZone], config_container[targetZone]);
      }
      else if (transfer_types[donorZone][targetZone] == CONJUGATE_HEAT_SF) {
        transfer_container[donorZone][targetZone]->Allgather_InterfaceData(solver_container[donorZone][INST_0][MESH_0][HEAT_SOL],solver_container[targetZone][INST_0][MESH_0][FLOW_SOL],
            geometry_container[donorZone][INST_0][MESH_0],geometry_container[targetZone][INST_0][MESH_0],
            config_container[donorZone], config_container[targetZone]);
      }
      else if (transfer_types[donorZone][targetZone] == CONJUGATE_HEAT_WEAKLY_SF) {
        transfer_container[donorZone][targetZone]->Allgather_InterfaceData(solver_container[donorZone][INST_0][MESH_0][HEAT_SOL],solver_container[targetZone][INST_0][MESH_0][HEAT_SOL],
            geometry_container[donorZone][INST_0][MESH_0],geometry_container[targetZone][INST_0][MESH_0],
            config_container[donorZone], config_container[targetZone]);
      }
      else if ((transfer_types[donorZone][targetZone] == NO_TRANSFER)
               || (transfer_types[donorZone][targetZone] == ZONES_ARE_EQUAL)
               || (transfer_types[donorZone][targetZone] == NO_COMMON_INTERFACE)) { }
      else {
        cout << "WARNING: One of the specified interface transfer routines is not known to the chosen driver and can't be executed." << endl;
      }
    }
    break;
  }
}<|MERGE_RESOLUTION|>--- conflicted
+++ resolved
@@ -195,11 +195,11 @@
             geometry_container[iZone][iInst][MESH_0] = new CMeshFEM_DG(geometry_aux, config_container[iZone]);
             break;
           }
-        }
-
-        default: {
-          SU2_MPI::Error("Unknown FEM flow solver.", CURRENT_FUNCTION);
-          break;
+
+          default: {
+            SU2_MPI::Error("Unknown FEM flow solver.", CURRENT_FUNCTION);
+            break;
+          }
         }
       }
       else {
@@ -1108,27 +1108,20 @@
       if (rank == MASTER_NODE) cout << "Computing coordinates of the integration points." << endl;
       DGMesh->CoordinatesIntegrationPoints();
 
-<<<<<<< HEAD
-    /*--- Perform the preprocessing tasks when wall functions are used. ---*/
-    if (rank == MASTER_NODE) cout << "Preprocessing for the wall functions. " << endl;
-    DGMesh->WallFunctionPreprocessing(config_container[iZone]);
-
-    /*--- Store the global to local mapping. ---*/
-    if (rank == MASTER_NODE) cout << "Storing a mapping from global to local DOF index." << endl;
-    geometry_container[iZone][MESH_0]->SetGlobal_to_Local_Point();
-  }
-=======
       /*--- Compute the coordinates of the location of the solution DOFs. This is different
             from the grid points when a different polynomial degree is used to represent the
             geometry and solution. ---*/
       if (rank == MASTER_NODE) cout << "Computing coordinates of the solution DOFs." << endl;
       DGMesh->CoordinatesSolDOFs();
 
+      /*--- Perform the preprocessing tasks when wall functions are used. ---*/
+      if (rank == MASTER_NODE) cout << "Preprocessing for the wall functions. " << endl;
+      DGMesh->WallFunctionPreprocessing(config_container[iZone]);
+
       /*--- Store the global to local mapping. ---*/
       if (rank == MASTER_NODE) cout << "Storing a mapping from global to local DOF index." << endl;
       geometry_container[iZone][iInst][MESH_0]->SetGlobal_to_Local_Point();
     }
->>>>>>> d5376847
 
     /*--- Loop to create the coarser grid levels. ---*/
 
