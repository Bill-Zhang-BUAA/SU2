--- conflicted
+++ resolved
@@ -8294,11 +8294,7 @@
 
 void CIncNSSolver::BC_HeatFlux_Wall(CGeometry *geometry, CSolver **solver_container, CNumerics *conv_numerics, CNumerics *visc_numerics, CConfig *config, unsigned short val_marker) {
   
-<<<<<<< HEAD
-  unsigned short iDim, iVar, Wall_Function;
-=======
   unsigned short iDim, iVar, jVar;// Wall_Function;
->>>>>>> 7dcdfe40
   unsigned long iVertex, iPoint, total_index;
   
   su2double *GridVel, *Normal, Area, Wall_HeatFlux;
@@ -8310,22 +8306,6 @@
   /*--- Identify the boundary by string name ---*/
   
   string Marker_Tag = config->GetMarker_All_TagBound(val_marker);
-<<<<<<< HEAD
-
-  /*--- Get wall function treatment from config. ---*/
-
-  Wall_Function = config->GetWallFunction_Treatment(Marker_Tag);
-  if(Wall_Function != NO_WALL_FUNCTION) {
-
-    cout << endl << "Wall function treament not implemented yet" << endl << endl;
-#ifndef HAVE_MPI
-    exit(EXIT_FAILURE);
-#else
-    MPI_Abort(MPI_COMM_WORLD,1);
-    MPI_Finalize();
-#endif
-  }
-=======
   
   /*--- Get the specified wall heat flux from config ---*/
   
@@ -8337,7 +8317,6 @@
 //  if (Wall_Function != NO_WALL_FUNCTION) {
 //    SU2_MPI::Error("Wall function treament not implemented yet", CURRENT_FUNCTION);
 //  }
->>>>>>> 7dcdfe40
 
   /*--- Loop over all of the vertices on this boundary marker ---*/
   
