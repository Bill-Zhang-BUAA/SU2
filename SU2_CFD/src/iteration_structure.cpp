/*!
 * \file iteration_structure.cpp
 * \brief Main subroutines used by SU2_CFD
 * \author F. Palacios, T. Economon
 * \version 4.1.1 "Cardinal"
 *
 * SU2 Lead Developers: Dr. Francisco Palacios (Francisco.D.Palacios@boeing.com).
 *                      Dr. Thomas D. Economon (economon@stanford.edu).
 *
 * SU2 Developers: Prof. Juan J. Alonso's group at Stanford University.
 *                 Prof. Piero Colonna's group at Delft University of Technology.
 *                 Prof. Nicolas R. Gauger's group at Kaiserslautern University of Technology.
 *                 Prof. Alberto Guardone's group at Polytechnic University of Milan.
 *                 Prof. Rafael Palacios' group at Imperial College London.
 *
 * Copyright (C) 2012-2016 SU2, the open-source CFD code.
 *
 * SU2 is free software; you can redistribute it and/or
 * modify it under the terms of the GNU Lesser General Public
 * License as published by the Free Software Foundation; either
 * version 2.1 of the License, or (at your option) any later version.
 *
 * SU2 is distributed in the hope that it will be useful,
 * but WITHOUT ANY WARRANTY; without even the implied warranty of
 * MERCHANTABILITY or FITNESS FOR A PARTICULAR PURPOSE. See the GNU
 * Lesser General Public License for more details.
 *
 * You should have received a copy of the GNU Lesser General Public
 * License along with SU2. If not, see <http://www.gnu.org/licenses/>.
 */

#include "../include/iteration_structure.hpp"

CIteration::CIteration(CConfig *config) { }
CIteration::~CIteration(void) { }

void CIteration::Preprocess(COutput *output,
                            CIntegration ***integration_container,
                            CGeometry ***geometry_container,
                            CSolver ****solver_container,
                            CNumerics *****numerics_container,
                            CConfig **config_container,
                            CSurfaceMovement **surface_movement,
                            CVolumetricMovement **grid_movement,
                            CFreeFormDefBox*** FFDBox,
                            unsigned short val_iZone) { }
void CIteration::Iterate(COutput *output,
                         CIntegration ***integration_container,
                         CGeometry ***geometry_container,
                         CSolver ****solver_container,
                         CNumerics *****numerics_container,
                         CConfig **config_container,
                         CSurfaceMovement **surface_movement,
                         CVolumetricMovement **grid_movement,
                         CFreeFormDefBox*** FFDBox,
                         unsigned short val_iZone) { }
void CIteration::Update(COutput *output,
                        CIntegration ***integration_container,
                        CGeometry ***geometry_container,
                        CSolver ****solver_container,
                        CNumerics *****numerics_container,
                        CConfig **config_container,
                        CSurfaceMovement **surface_movement,
                        CVolumetricMovement **grid_movement,
                        CFreeFormDefBox*** FFDBox,
                        unsigned short val_iZone)      { }
void CIteration::Monitor()     { }
void CIteration::Output()      { }
void CIteration::Postprocess() { }



CMeanFlowIteration::CMeanFlowIteration(CConfig *config) : CIteration(config) { }
CMeanFlowIteration::~CMeanFlowIteration(void) { }

void CMeanFlowIteration::Preprocess(COutput *output,
                                    CIntegration ***integration_container,
                                    CGeometry ***geometry_container,
                                    CSolver ****solver_container,
                                    CNumerics *****numerics_container,
                                    CConfig **config_container,
                                    CSurfaceMovement **surface_movement,
                                    CVolumetricMovement **grid_movement,
                                    CFreeFormDefBox*** FFDBox,
                                    unsigned short val_iZone) {
  
  unsigned long IntIter = 0; config_container[val_iZone]->SetIntIter(IntIter);
  unsigned long ExtIter = config_container[val_iZone]->GetExtIter();
  
  bool fsi = config_container[val_iZone]->GetFSI_Simulation();
  unsigned long FSIIter = config_container[val_iZone]->GetFSIIter();

  bool time_spectral = (config_container[val_iZone]->GetUnsteady_Simulation() == TIME_SPECTRAL);
  
  /*--- Set the initial condition ---*/
  /*--- For FSI problems with subiterations, this must only be done in the first subiteration ---*/
  if(!( (fsi) && (FSIIter > 0) ))
	 solver_container[val_iZone][MESH_0][FLOW_SOL]->SetInitialCondition(geometry_container[val_iZone], solver_container[val_iZone], config_container[val_iZone], ExtIter);
  
  /*--- Dynamic mesh update ---*/
  
  if ((config_container[val_iZone]->GetGrid_Movement()) && (!time_spectral)) {
    SetGrid_Movement(geometry_container[val_iZone], surface_movement[val_iZone], grid_movement[val_iZone], FFDBox[val_iZone], solver_container[val_iZone], config_container[val_iZone], val_iZone, IntIter, ExtIter);
  }
  
  /*--- Apply a Wind Gust ---*/
  
  if (config_container[val_iZone]->GetWind_Gust()) {
    SetWind_GustField(config_container[val_iZone], geometry_container[val_iZone], solver_container[val_iZone]);
  }
  
  
  /*--- Calculate and set Mixing Plane averaged quantities at interfaces ---*/
  
  if(config_container[val_iZone]->GetBoolMixingPlane())
    SetMixingPlane(geometry_container, solver_container, config_container, val_iZone);
  
  /*--- Compute turboperformance ---*/
  
  if(config_container[val_iZone]->GetBoolTurboPerf())
    SetTurboPerformance(geometry_container, solver_container, config_container, output, val_iZone);
}

void CMeanFlowIteration::Iterate(COutput *output,
                                 CIntegration ***integration_container,
                                 CGeometry ***geometry_container,
                                 CSolver ****solver_container,
                                 CNumerics *****numerics_container,
                                 CConfig **config_container,
                                 CSurfaceMovement **surface_movement,
                                 CVolumetricMovement **grid_movement,
                                 CFreeFormDefBox*** FFDBox,
                                 unsigned short val_iZone) {
  
  unsigned long IntIter = 0; config_container[val_iZone]->SetIntIter(IntIter);
  unsigned long ExtIter = config_container[val_iZone]->GetExtIter();
#ifdef HAVE_MPI
  int rank;
  MPI_Comm_rank(MPI_COMM_WORLD, &rank);
#endif
  
  /*--- Set the value of the internal iteration ---*/
  
  IntIter = ExtIter;
  if ((config_container[val_iZone]->GetUnsteady_Simulation() == DT_STEPPING_1ST) ||
      (config_container[val_iZone]->GetUnsteady_Simulation() == DT_STEPPING_2ND)) IntIter = 0;
  
  /*--- Update global parameters ---*/
  
  if ((config_container[val_iZone]->GetKind_Solver() == EULER) ||
      (config_container[val_iZone]->GetKind_Solver() == DISC_ADJ_EULER)) {
    config_container[val_iZone]->SetGlobalParam(EULER, RUNTIME_FLOW_SYS, ExtIter);
  }
  if ((config_container[val_iZone]->GetKind_Solver() == NAVIER_STOKES) ||
      (config_container[val_iZone]->GetKind_Solver() == DISC_ADJ_NAVIER_STOKES)) {
    config_container[val_iZone]->SetGlobalParam(NAVIER_STOKES, RUNTIME_FLOW_SYS, ExtIter);
  }
  if ((config_container[val_iZone]->GetKind_Solver() == RANS) ||
      (config_container[val_iZone]->GetKind_Solver() == DISC_ADJ_RANS)) {
    config_container[val_iZone]->SetGlobalParam(RANS, RUNTIME_FLOW_SYS, ExtIter);
  }
  
  /*--- Solve the Euler, Navier-Stokes or Reynolds-averaged Navier-Stokes (RANS) equations (one iteration) ---*/
  
  integration_container[val_iZone][FLOW_SOL]->MultiGrid_Iteration(geometry_container, solver_container, numerics_container,
                                                                  config_container, RUNTIME_FLOW_SYS, IntIter, val_iZone);
  
  if ((config_container[val_iZone]->GetKind_Solver() == RANS) ||
      (config_container[val_iZone]->GetKind_Solver() == DISC_ADJ_RANS)) {
    
    /*--- Solve the turbulence model ---*/
    
    config_container[val_iZone]->SetGlobalParam(RANS, RUNTIME_TURB_SYS, ExtIter);
    integration_container[val_iZone][TURB_SOL]->SingleGrid_Iteration(geometry_container, solver_container, numerics_container,
                                                                     config_container, RUNTIME_TURB_SYS, IntIter, val_iZone);
    
    /*--- Solve transition model ---*/
    
    if (config_container[val_iZone]->GetKind_Trans_Model() == LM) {
      config_container[val_iZone]->SetGlobalParam(RANS, RUNTIME_TRANS_SYS, ExtIter);
      integration_container[val_iZone][TRANS_SOL]->SingleGrid_Iteration(geometry_container, solver_container, numerics_container,
                                                                        config_container, RUNTIME_TRANS_SYS, IntIter, val_iZone);
    }
    
  }
  
  /*--- Dual time stepping strategy ---*/
  
  if ((config_container[val_iZone]->GetUnsteady_Simulation() == DT_STEPPING_1ST) ||
      (config_container[val_iZone]->GetUnsteady_Simulation() == DT_STEPPING_2ND)) {
    
    for (IntIter = 1; IntIter < config_container[val_iZone]->GetUnst_nIntIter(); IntIter++) {
      
      /*--- Write the convergence history (only screen output) ---*/
      
      output->SetConvHistory_Body(NULL, geometry_container, solver_container, config_container, integration_container, true, 0.0, val_iZone);
      
      /*--- Set the value of the internal iteration ---*/
      
      config_container[val_iZone]->SetIntIter(IntIter);
      
      /*--- Pseudo-timestepping for the Euler, Navier-Stokes or Reynolds-averaged Navier-Stokes equations ---*/
      
      if ((config_container[val_iZone]->GetKind_Solver() == EULER) ||
          (config_container[val_iZone]->GetKind_Solver() == DISC_ADJ_EULER)) {
        config_container[val_iZone]->SetGlobalParam(EULER, RUNTIME_FLOW_SYS, ExtIter);
      }
      if ((config_container[val_iZone]->GetKind_Solver() == NAVIER_STOKES) ||
          (config_container[val_iZone]->GetKind_Solver() == DISC_ADJ_NAVIER_STOKES)) {
        config_container[val_iZone]->SetGlobalParam(NAVIER_STOKES, RUNTIME_FLOW_SYS, ExtIter);
      }
      if ((config_container[val_iZone]->GetKind_Solver() == RANS) ||
          (config_container[val_iZone]->GetKind_Solver() == DISC_ADJ_RANS)) {
        config_container[val_iZone]->SetGlobalParam(RANS, RUNTIME_FLOW_SYS, ExtIter);
      }
      
      /*--- Solve the Euler, Navier-Stokes or Reynolds-averaged Navier-Stokes (RANS) equations (one iteration) ---*/
      
      integration_container[val_iZone][FLOW_SOL]->MultiGrid_Iteration(geometry_container, solver_container, numerics_container,
                                                                      config_container, RUNTIME_FLOW_SYS, IntIter, val_iZone);
      
      /*--- Pseudo-timestepping the turbulence model ---*/
      
      if ((config_container[val_iZone]->GetKind_Solver() == RANS) ||
          (config_container[val_iZone]->GetKind_Solver() == DISC_ADJ_RANS)) {
        
        /*--- Solve the turbulence model ---*/
        
        config_container[val_iZone]->SetGlobalParam(RANS, RUNTIME_TURB_SYS, ExtIter);
        integration_container[val_iZone][TURB_SOL]->SingleGrid_Iteration(geometry_container, solver_container, numerics_container,
                                                                         config_container, RUNTIME_TURB_SYS, IntIter, val_iZone);
        
        /*--- Solve transition model ---*/
        
        if (config_container[val_iZone]->GetKind_Trans_Model() == LM) {
          config_container[val_iZone]->SetGlobalParam(RANS, RUNTIME_TRANS_SYS, ExtIter);
          integration_container[val_iZone][TRANS_SOL]->SingleGrid_Iteration(geometry_container, solver_container, numerics_container,
                                                                            config_container, RUNTIME_TRANS_SYS, IntIter, val_iZone);
        }
        
      }
      
      /*--- Call Dynamic mesh update if AEROELASTIC motion was specified ---*/
      if ((config_container[val_iZone]->GetGrid_Movement()) && (config_container[val_iZone]->GetAeroelastic_Simulation())) {
        SetGrid_Movement(geometry_container[val_iZone], surface_movement[val_iZone], grid_movement[val_iZone], FFDBox[val_iZone],
                         solver_container[val_iZone], config_container[val_iZone], val_iZone, IntIter, ExtIter);
        /*--- Apply a Wind Gust ---*/
        if (config_container[val_iZone]->GetWind_Gust()) {
          if (IntIter % config_container[val_iZone]->GetAeroelasticIter() ==0)
            SetWind_GustField(config_container[val_iZone], geometry_container[val_iZone], solver_container[val_iZone]);
        }
      }
      
      if (integration_container[val_iZone][FLOW_SOL]->GetConvergence()) break;
      
    }
    
  }
  
}

void CMeanFlowIteration::Update(COutput *output,
                                CIntegration ***integration_container,
                                CGeometry ***geometry_container,
                                CSolver ****solver_container,
                                CNumerics *****numerics_container,
                                CConfig **config_container,
                                CSurfaceMovement **surface_movement,
                                CVolumetricMovement **grid_movement,
                                CFreeFormDefBox*** FFDBox,
                                unsigned short val_iZone)      {
  
  unsigned short iMesh;
  su2double Physical_dt, Physical_t;
  unsigned long ExtIter = config_container[val_iZone]->GetExtIter();

  /*--- Dual time stepping strategy ---*/
  
  if ((config_container[val_iZone]->GetUnsteady_Simulation() == DT_STEPPING_1ST) ||
      (config_container[val_iZone]->GetUnsteady_Simulation() == DT_STEPPING_2ND)) {
    
    /*--- Update dual time solver on all mesh levels ---*/
    
    for (iMesh = 0; iMesh <= config_container[val_iZone]->GetnMGLevels(); iMesh++) {
      integration_container[val_iZone][FLOW_SOL]->SetDualTime_Solver(geometry_container[val_iZone][iMesh], solver_container[val_iZone][iMesh][FLOW_SOL], config_container[val_iZone], iMesh);
      integration_container[val_iZone][FLOW_SOL]->SetConvergence(false);
    }
    
    /*--- Update dual time solver for the turbulence model ---*/
    
    if ((config_container[val_iZone]->GetKind_Solver() == RANS) ||
        (config_container[val_iZone]->GetKind_Solver() == DISC_ADJ_RANS)) {
      integration_container[val_iZone][TURB_SOL]->SetDualTime_Solver(geometry_container[val_iZone][MESH_0], solver_container[val_iZone][MESH_0][TURB_SOL], config_container[val_iZone], MESH_0);
      integration_container[val_iZone][TURB_SOL]->SetConvergence(false);
    }
    
    /*--- Update dual time solver for the transition model ---*/
    
    if (config_container[val_iZone]->GetKind_Trans_Model() == LM) {
      integration_container[val_iZone][TRANS_SOL]->SetDualTime_Solver(geometry_container[val_iZone][MESH_0], solver_container[val_iZone][MESH_0][TRANS_SOL], config_container[val_iZone], MESH_0);
      integration_container[val_iZone][TRANS_SOL]->SetConvergence(false);
    }
    
    /*--- Verify convergence criteria (based on total time) ---*/
    
    Physical_dt = config_container[val_iZone]->GetDelta_UnstTime();
    Physical_t  = (ExtIter+1)*Physical_dt;
    if (Physical_t >=  config_container[val_iZone]->GetTotal_UnstTime())
      integration_container[val_iZone][FLOW_SOL]->SetConvergence(true);
    
  }
  
}

void CMeanFlowIteration::Monitor()     { }
void CMeanFlowIteration::Output()      { }
void CMeanFlowIteration::Postprocess() { }

void CMeanFlowIteration::SetWind_GustField(CConfig *config_container, CGeometry **geometry_container, CSolver ***solver_container) {
  // The gust is imposed on the flow field via the grid velocities. This method called the Field Velocity Method is described in the
  // NASA TM–2012-217771 - Development, Verification and Use of Gust Modeling in the NASA Computational Fluid Dynamics Code FUN3D
  // the desired gust is prescribed as the negative of the grid velocity.
  
  // If a source term is included to account for the gust field, the method is described by Jones et al. as the Split Velocity Method in
  // Simulation of Airfoil Gust Responses Using Prescribed Velocities.
  // In this routine the gust derivatives needed for the source term are calculated when applicable.
  // If the gust derivatives are zero the source term is also zero.
  // The source term itself is implemented in the class CSourceWindGust
  
  int rank = MASTER_NODE;
#ifdef HAVE_MPI
  MPI_Comm_rank(MPI_COMM_WORLD, &rank);
#endif
  
  if (rank == MASTER_NODE)
    cout << endl << "Running simulation with a Wind Gust." << endl;
  unsigned short iDim, nDim = geometry_container[MESH_0]->GetnDim(); //We assume nDim = 2
  if (nDim != 2) {
    if (rank == MASTER_NODE) {
      cout << endl << "WARNING - Wind Gust capability is only verified for 2 dimensional simulations." << endl;
    }
  }
  
  /*--- Gust Parameters from config ---*/
  unsigned short Gust_Type = config_container->GetGust_Type();
  su2double xbegin = config_container->GetGust_Begin_Loc();    // Location at which the gust begins.
  su2double L = config_container->GetGust_WaveLength();        // Gust size
  su2double tbegin = config_container->GetGust_Begin_Time();   // Physical time at which the gust begins.
  su2double gust_amp = config_container->GetGust_Ampl();       // Gust amplitude
  su2double n = config_container->GetGust_Periods();           // Number of gust periods
  unsigned short GustDir = config_container->GetGust_Dir(); // Gust direction
  
  /*--- Variables needed to compute the gust ---*/
  unsigned short Kind_Grid_Movement = config_container->GetKind_GridMovement(ZONE_0);
  unsigned long iPoint;
  unsigned short iMGlevel, nMGlevel = config_container->GetnMGLevels();
  
  su2double x, y, x_gust, dgust_dx, dgust_dy, dgust_dt;
  su2double *Gust, *GridVel, *NewGridVel, *GustDer;
  
  su2double Physical_dt = config_container->GetDelta_UnstTime();
  unsigned long ExtIter = config_container->GetExtIter();
  su2double Physical_t = ExtIter*Physical_dt;
  
  su2double Uinf = solver_container[MESH_0][FLOW_SOL]->GetVelocity_Inf(0); // Assumption gust moves at infinity velocity
  
  Gust = new su2double [nDim];
  NewGridVel = new su2double [nDim];
  for (iDim = 0; iDim < nDim; iDim++) {
    Gust[iDim] = 0.0;
    NewGridVel[iDim] = 0.0;
  }
  
  GustDer = new su2double [3];
  for (unsigned short i = 0; i < 3; i++) {
    GustDer[i] = 0.0;
  }
  
  // Vortex variables
  unsigned long nVortex = 0;
  vector<su2double> x0, y0, vort_strenth, r_core; //vortex is positive in clockwise direction.
  if (Gust_Type == VORTEX) {
    InitializeVortexDistribution(nVortex, x0, y0, vort_strenth, r_core);
  }
  
  /*--- Check to make sure gust lenght is not zero or negative (vortex gust doesn't use this). ---*/
  if (L <= 0.0 && Gust_Type != VORTEX) {
    if (rank == MASTER_NODE) cout << "ERROR: The gust length needs to be positive" << endl;
#ifndef HAVE_MPI
    exit(EXIT_FAILURE);
#else
    MPI_Abort(MPI_COMM_WORLD,1);
    MPI_Finalize();
#endif
  }
  
  /*--- Loop over all multigrid levels ---*/
  
  for (iMGlevel = 0; iMGlevel <= nMGlevel; iMGlevel++) {
    
    /*--- Loop over each node in the volume mesh ---*/
    
    for (iPoint = 0; iPoint < geometry_container[iMGlevel]->GetnPoint(); iPoint++) {
      
      /*--- Reset the Grid Velocity to zero if there is no grid movement ---*/
      if (Kind_Grid_Movement == GUST) {
        for (iDim = 0; iDim < nDim; iDim++)
          geometry_container[iMGlevel]->node[iPoint]->SetGridVel(iDim, 0.0);
      }
      
      /*--- initialize the gust and derivatives to zero everywhere ---*/
      
      for (iDim = 0; iDim < nDim; iDim++) {Gust[iDim]=0.0;}
      dgust_dx = 0.0; dgust_dy = 0.0; dgust_dt = 0.0;
      
      /*--- Begin applying the gust ---*/
      
      if (Physical_t >= tbegin) {
        
        x = geometry_container[iMGlevel]->node[iPoint]->GetCoord()[0]; // x-location of the node.
        y = geometry_container[iMGlevel]->node[iPoint]->GetCoord()[1]; // y-location of the node.
        
        // Gust coordinate
        x_gust = (x - xbegin - Uinf*(Physical_t-tbegin))/L;
        
        /*--- Calculate the specified gust ---*/
        switch (Gust_Type) {
            
          case TOP_HAT:
            // Check if we are in the region where the gust is active
            if (x_gust > 0 && x_gust < n) {
              Gust[GustDir] = gust_amp;
              // Still need to put the gust derivatives. Think about this.
            }
            break;
            
          case SINE:
            // Check if we are in the region where the gust is active
            if (x_gust > 0 && x_gust < n) {
              Gust[GustDir] = gust_amp*(sin(2*PI_NUMBER*x_gust));
              
              // Gust derivatives
              //dgust_dx = gust_amp*2*PI_NUMBER*(cos(2*PI_NUMBER*x_gust))/L;
              //dgust_dy = 0;
              //dgust_dt = gust_amp*2*PI_NUMBER*(cos(2*PI_NUMBER*x_gust))*(-Uinf)/L;
            }
            break;
            
          case ONE_M_COSINE:
            // Check if we are in the region where the gust is active
            if (x_gust > 0 && x_gust < n) {
              Gust[GustDir] = gust_amp*(1-cos(2*PI_NUMBER*x_gust));
              
              // Gust derivatives
              //dgust_dx = gust_amp*2*PI_NUMBER*(sin(2*PI_NUMBER*x_gust))/L;
              //dgust_dy = 0;
              //dgust_dt = gust_amp*2*PI_NUMBER*(sin(2*PI_NUMBER*x_gust))*(-Uinf)/L;
            }
            break;
            
          case EOG:
            // Check if we are in the region where the gust is active
            if (x_gust > 0 && x_gust < n) {
              Gust[GustDir] = -0.37*gust_amp*sin(3*PI_NUMBER*x_gust)*(1-cos(2*PI_NUMBER*x_gust));
            }
            break;
            
          case VORTEX:
            
            /*--- Use vortex distribution ---*/
            // Algebraic vortex equation.
            for (unsigned long i=0; i<nVortex; i++) {
              su2double r2 = pow(x-(x0[i]+Uinf*(Physical_t-tbegin)), 2) + pow(y-y0[i], 2);
              su2double r = sqrt(r2);
              su2double v_theta = vort_strenth[i]/(2*PI_NUMBER) * r/(r2+pow(r_core[i],2));
              Gust[0] = Gust[0] + v_theta*(y-y0[i])/r;
              Gust[1] = Gust[1] - v_theta*(x-(x0[i]+Uinf*(Physical_t-tbegin)))/r;
            }
            break;
            
          case NONE: default:
            
            /*--- There is no wind gust specified. ---*/
            if (rank == MASTER_NODE) {
              cout << "No wind gust specified." << endl;
            }
            break;
            
        }
      }
      
      /*--- Set the Wind Gust, Wind Gust Derivatives and the Grid Velocities ---*/
      
      GustDer[0] = dgust_dx;
      GustDer[1] = dgust_dy;
      GustDer[2] = dgust_dt;
      
      solver_container[iMGlevel][FLOW_SOL]->node[iPoint]->SetWindGust(Gust);
      solver_container[iMGlevel][FLOW_SOL]->node[iPoint]->SetWindGustDer(GustDer);
      
      GridVel = geometry_container[iMGlevel]->node[iPoint]->GetGridVel();
      
      /*--- Store new grid velocity ---*/
      
      for (iDim = 0; iDim < nDim; iDim++) {
        NewGridVel[iDim] = GridVel[iDim] - Gust[iDim];
        geometry_container[iMGlevel]->node[iPoint]->SetGridVel(iDim, NewGridVel[iDim]);
      }
      
    }
  }
  
  delete [] Gust;
  delete [] GustDer;
  delete [] NewGridVel;
  
}

void CMeanFlowIteration::InitializeVortexDistribution(unsigned long &nVortex, vector<su2double>& x0, vector<su2double>& y0, vector<su2double>& vort_strength, vector<su2double>& r_core) {
  /*--- Read in Vortex Distribution ---*/
  std::string line;
  std::ifstream file;
  su2double x_temp, y_temp, vort_strength_temp, r_core_temp;
  file.open("vortex_distribution.txt");
  /*--- In case there is no vortex file ---*/
  if (file.fail()) {
    cout << "There is no vortex data file!!" << endl;
    cout << "Press any key to exit..." << endl;
    cin.get(); exit(EXIT_FAILURE);
  }
  
  // Ignore line containing the header
  getline(file, line);
  // Read in the information of the vortices (xloc, yloc, lambda(strength), eta(size, gradient))
  while (file.good())
  {
    getline(file, line);
    std::stringstream ss(line);
    if (line.size() != 0) { //ignore blank lines if they exist.
      ss >> x_temp;
      ss >> y_temp;
      ss >> vort_strength_temp;
      ss >> r_core_temp;
      x0.push_back(x_temp);
      y0.push_back(y_temp);
      vort_strength.push_back(vort_strength_temp);
      r_core.push_back(r_core_temp);
    }
  }
  file.close();
  // number of vortices
  nVortex = x0.size();
  
}

void CMeanFlowIteration::SetMixingPlane(CGeometry ***geometry_container, CSolver ****solver_container, CConfig **config_container, unsigned short iZone) {
  
  unsigned short jZone;
  unsigned short nZone = geometry_container[ZONE_0][MESH_0]->GetnZone();
  int intMarker, extMarker, intMarkerMix;
  string intMarker_Tag, extMarker_Tag;
  
  /*-- Loop on all the boundary to find MIXING_PLANE boundary --*/
  for (intMarker = 0; intMarker < config_container[iZone]->GetnMarker_All(); intMarker++) {
    for (intMarkerMix=0; intMarkerMix < config_container[iZone]->Get_nMarkerMixingPlane(); intMarkerMix++)
      if (config_container[iZone]->GetMarker_All_TagBound(intMarker) == config_container[iZone]->GetMarker_MixingPlane_Bound(intMarkerMix) ) {
        solver_container[iZone][MESH_0][FLOW_SOL]->Mixing_Process(geometry_container[iZone][MESH_0], solver_container[iZone][MESH_0], config_container[iZone], intMarker);
        extMarker_Tag = config_container[iZone]->GetMarker_MixingPlane_Donor(intMarkerMix);
        for (jZone = 0; jZone < nZone; jZone++){
          for (extMarker = 0; extMarker < config_container[jZone]->GetnMarker_All(); extMarker++)
            if (config_container[jZone]->GetMarker_All_TagBound(extMarker) == extMarker_Tag){
              solver_container[jZone][MESH_0][FLOW_SOL]->SetExtAveragedValue(solver_container[iZone][MESH_0][FLOW_SOL], intMarker, extMarker);
            }
        }
        
      }
    
  }
  
}

void CMeanFlowIteration::SetTurboPerformance(CGeometry ***geometry_container, CSolver ****solver_container, CConfig **config_container, COutput *output, unsigned short iZone) {
  
  unsigned short  jZone, inMarker, outMarker, inMarkerTP, Kind_TurboPerf;
  unsigned short nZone = geometry_container[iZone][MESH_0]->GetnZone();
  string inMarker_Tag, outMarker_Tag;
  
  
  /*-- Loop on all the boundary to find MIXING_PLANE boundary --*/
  for (inMarker = 0; inMarker < config_container[iZone]->GetnMarker_All(); inMarker++)
    for (inMarkerTP=0; inMarkerTP < config_container[iZone]->Get_nMarkerTurboPerf(); inMarkerTP++)
      if (config_container[iZone]->GetMarker_All_TagBound(inMarker) == config_container[iZone]->GetMarker_TurboPerf_BoundIn(inMarkerTP) ) {
        outMarker_Tag =	config_container[iZone]->GetMarker_TurboPerf_BoundOut(inMarkerTP);
        Kind_TurboPerf = config_container[iZone]->GetKind_TurboPerf(inMarkerTP);
        for (jZone = 0; jZone < nZone; jZone++)
          for (outMarker = 0; outMarker < config_container[jZone]->GetnMarker_All(); outMarker++)
            if (config_container[jZone]->GetMarker_All_TagBound(outMarker) == outMarker_Tag){
              solver_container[iZone][MESH_0][FLOW_SOL]->Mixing_Process(geometry_container[iZone][MESH_0], solver_container[iZone][MESH_0], config_container[iZone], inMarker);
              solver_container[jZone][MESH_0][FLOW_SOL]->Mixing_Process(geometry_container[jZone][MESH_0], solver_container[jZone][MESH_0], config_container[jZone], outMarker);
              solver_container[iZone][MESH_0][FLOW_SOL]->TurboPerformance(solver_container[jZone][MESH_0][FLOW_SOL], config_container[iZone], inMarker, outMarker, Kind_TurboPerf, inMarkerTP);
              solver_container[ZONE_0][MESH_0][FLOW_SOL]->StoreTurboPerformance(solver_container[iZone][MESH_0][FLOW_SOL], inMarkerTP);
            }
      }
}


CWaveIteration::CWaveIteration(CConfig *config) : CIteration(config) { }
CWaveIteration::~CWaveIteration(void) { }
void CWaveIteration::Preprocess(COutput *output,
                                CIntegration ***integration_container,
                                CGeometry ***geometry_container,
                                CSolver ****solver_container,
                                CNumerics *****numerics_container,
                                CConfig **config_container,
                                CSurfaceMovement **surface_movement,
                                CVolumetricMovement **grid_movement,
                                CFreeFormDefBox*** FFDBox,
                                unsigned short val_iZone) { }
void CWaveIteration::Iterate(COutput *output,
                             CIntegration ***integration_container,
                             CGeometry ***geometry_container,
                             CSolver ****solver_container,
                             CNumerics *****numerics_container,
                             CConfig **config_container,
                             CSurfaceMovement **surface_movement,
                             CVolumetricMovement **grid_movement,
                             CFreeFormDefBox*** FFDBox,
                             unsigned short val_iZone) {
  
  unsigned long IntIter = 0; config_container[ZONE_0]->SetIntIter(IntIter);
  unsigned long ExtIter = config_container[ZONE_0]->GetExtIter();
  
  /*--- Set the value of the internal iteration ---*/
  IntIter = ExtIter;
  if ((config_container[val_iZone]->GetUnsteady_Simulation() == DT_STEPPING_1ST) ||
      (config_container[val_iZone]->GetUnsteady_Simulation() == DT_STEPPING_2ND)) IntIter = 0;
  
  /*--- Wave equations ---*/
  config_container[val_iZone]->SetGlobalParam(WAVE_EQUATION, RUNTIME_WAVE_SYS, ExtIter);
  integration_container[val_iZone][WAVE_SOL]->SingleGrid_Iteration(geometry_container, solver_container, numerics_container,
                                                                   config_container, RUNTIME_WAVE_SYS, IntIter, val_iZone);
  
  /*--- Dual time stepping strategy ---*/
  if ((config_container[val_iZone]->GetUnsteady_Simulation() == DT_STEPPING_1ST) ||
      (config_container[val_iZone]->GetUnsteady_Simulation() == DT_STEPPING_2ND)) {
    
    for (IntIter = 1; IntIter < config_container[val_iZone]->GetUnst_nIntIter(); IntIter++) {
      output->SetConvHistory_Body(NULL, geometry_container, solver_container, config_container, integration_container, true, 0.0, val_iZone);
      config_container[val_iZone]->SetIntIter(IntIter);
      integration_container[val_iZone][WAVE_SOL]->SingleGrid_Iteration(geometry_container, solver_container, numerics_container,
                                                                       config_container, RUNTIME_WAVE_SYS, IntIter, val_iZone);
      if (integration_container[val_iZone][WAVE_SOL]->GetConvergence()) break;
    }
    
  }
  
}
void CWaveIteration::Update(COutput *output,
                            CIntegration ***integration_container,
                            CGeometry ***geometry_container,
                            CSolver ****solver_container,
                            CNumerics *****numerics_container,
                            CConfig **config_container,
                            CSurfaceMovement **surface_movement,
                            CVolumetricMovement **grid_movement,
                            CFreeFormDefBox*** FFDBox,
                            unsigned short val_iZone)      {
  
  unsigned short iMesh;
  su2double Physical_dt, Physical_t;
  unsigned long ExtIter = config_container[ZONE_0]->GetExtIter();
  
  /*--- Dual time stepping strategy ---*/
  if ((config_container[val_iZone]->GetUnsteady_Simulation() == DT_STEPPING_1ST) ||
      (config_container[val_iZone]->GetUnsteady_Simulation() == DT_STEPPING_2ND)) {
    
    /*--- Update dual time solver ---*/
    for (iMesh = 0; iMesh <= config_container[val_iZone]->GetnMGLevels(); iMesh++) {
      integration_container[val_iZone][WAVE_SOL]->SetDualTime_Solver(geometry_container[val_iZone][iMesh], solver_container[val_iZone][iMesh][WAVE_SOL], config_container[val_iZone], iMesh);
      integration_container[val_iZone][WAVE_SOL]->SetConvergence(false);
    }
    
    Physical_dt = config_container[val_iZone]->GetDelta_UnstTime(); Physical_t  = (ExtIter+1)*Physical_dt;
    if (Physical_t >=  config_container[val_iZone]->GetTotal_UnstTime()) integration_container[val_iZone][WAVE_SOL]->SetConvergence(true);
  }
}

void CWaveIteration::Monitor()     { }
void CWaveIteration::Output()      { }
void CWaveIteration::Postprocess() { }


CHeatIteration::CHeatIteration(CConfig *config) : CIteration(config) { }
CHeatIteration::~CHeatIteration(void) { }
void CHeatIteration::Preprocess(COutput *output,
                                CIntegration ***integration_container,
                                CGeometry ***geometry_container,
                                CSolver ****solver_container,
                                CNumerics *****numerics_container,
                                CConfig **config_container,
                                CSurfaceMovement **surface_movement,
                                CVolumetricMovement **grid_movement,
                                CFreeFormDefBox*** FFDBox,
                                unsigned short val_iZone) { }
void CHeatIteration::Iterate(COutput *output,
                             CIntegration ***integration_container,
                             CGeometry ***geometry_container,
                             CSolver ****solver_container,
                             CNumerics *****numerics_container,
                             CConfig **config_container,
                             CSurfaceMovement **surface_movement,
                             CVolumetricMovement **grid_movement,
                             CFreeFormDefBox*** FFDBox,
                             unsigned short val_iZone){
  
  unsigned long IntIter = 0; config_container[ZONE_0]->SetIntIter(IntIter);
  unsigned long ExtIter = config_container[ZONE_0]->GetExtIter();
  
  /*--- Set the value of the internal iteration ---*/
  IntIter = ExtIter;
  if ((config_container[val_iZone]->GetUnsteady_Simulation() == DT_STEPPING_1ST) ||
      (config_container[val_iZone]->GetUnsteady_Simulation() == DT_STEPPING_2ND)) IntIter = 0;
  
  /*--- Heat equation ---*/
  config_container[val_iZone]->SetGlobalParam(HEAT_EQUATION, RUNTIME_HEAT_SYS, ExtIter);
  integration_container[val_iZone][HEAT_SOL]->SingleGrid_Iteration(geometry_container, solver_container, numerics_container,
                                                                   config_container, RUNTIME_HEAT_SYS, IntIter, val_iZone);
  
  /*--- Dual time stepping strategy ---*/
  if ((config_container[val_iZone]->GetUnsteady_Simulation() == DT_STEPPING_1ST) ||
      (config_container[val_iZone]->GetUnsteady_Simulation() == DT_STEPPING_2ND)) {
    
    for (IntIter = 1; IntIter < config_container[val_iZone]->GetUnst_nIntIter(); IntIter++) {
      output->SetConvHistory_Body(NULL, geometry_container, solver_container, config_container, integration_container, true, 0.0, val_iZone);
      config_container[val_iZone]->SetIntIter(IntIter);
      integration_container[val_iZone][HEAT_SOL]->SingleGrid_Iteration(geometry_container, solver_container, numerics_container,
                                                                       config_container, RUNTIME_HEAT_SYS, IntIter, val_iZone);
      if (integration_container[val_iZone][HEAT_SOL]->GetConvergence()) break;
    }
  }
}

void CHeatIteration::Update(COutput *output,
                            CIntegration ***integration_container,
                            CGeometry ***geometry_container,
                            CSolver ****solver_container,
                            CNumerics *****numerics_container,
                            CConfig **config_container,
                            CSurfaceMovement **surface_movement,
                            CVolumetricMovement **grid_movement,
                            CFreeFormDefBox*** FFDBox,
                            unsigned short val_iZone)      {
  
  unsigned short iMesh;
  su2double Physical_dt, Physical_t;
  unsigned long ExtIter = config_container[ZONE_0]->GetExtIter();
  
  /*--- Dual time stepping strategy ---*/
  if ((config_container[val_iZone]->GetUnsteady_Simulation() == DT_STEPPING_1ST) ||
      (config_container[val_iZone]->GetUnsteady_Simulation() == DT_STEPPING_2ND)) {
    
    /*--- Update dual time solver ---*/
    for (iMesh = 0; iMesh <= config_container[val_iZone]->GetnMGLevels(); iMesh++) {
      integration_container[val_iZone][HEAT_SOL]->SetDualTime_Solver(geometry_container[val_iZone][iMesh], solver_container[val_iZone][iMesh][HEAT_SOL], config_container[val_iZone], iMesh);
      integration_container[val_iZone][HEAT_SOL]->SetConvergence(false);
    }
    
    Physical_dt = config_container[val_iZone]->GetDelta_UnstTime(); Physical_t  = (ExtIter+1)*Physical_dt;
    if (Physical_t >=  config_container[val_iZone]->GetTotal_UnstTime()) integration_container[val_iZone][HEAT_SOL]->SetConvergence(true);
  }
}
void CHeatIteration::Monitor()     { }
void CHeatIteration::Output()      { }
void CHeatIteration::Postprocess() { }


CPoissonIteration::CPoissonIteration(CConfig *config) : CIteration(config) { }
CPoissonIteration::~CPoissonIteration(void) { }
void CPoissonIteration::Preprocess(COutput *output,
                                   CIntegration ***integration_container,
                                   CGeometry ***geometry_container,
                                   CSolver ****solver_container,
                                   CNumerics *****numerics_container,
                                   CConfig **config_container,
                                   CSurfaceMovement **surface_movement,
                                   CVolumetricMovement **grid_movement,
                                   CFreeFormDefBox*** FFDBox,
                                   unsigned short val_iZone) { }
void CPoissonIteration::Iterate(COutput *output,
                                CIntegration ***integration_container,
                                CGeometry ***geometry_container,
                                CSolver ****solver_container,
                                CNumerics *****numerics_container,
                                CConfig **config_container,
                                CSurfaceMovement **surface_movement,
                                CVolumetricMovement **grid_movement,
                                CFreeFormDefBox*** FFDBox,
                                unsigned short val_iZone) {
  
  unsigned long IntIter = 0; config_container[ZONE_0]->SetIntIter(IntIter);
  unsigned long ExtIter = config_container[ZONE_0]->GetExtIter();
  
  /*--- Set the value of the internal iteration ---*/
  IntIter = ExtIter;
  if ((config_container[val_iZone]->GetUnsteady_Simulation() == DT_STEPPING_1ST) ||
      (config_container[val_iZone]->GetUnsteady_Simulation() == DT_STEPPING_2ND)) IntIter = 0;
  
  /*--- Poisson equation ---*/
  config_container[val_iZone]->SetGlobalParam(POISSON_EQUATION, RUNTIME_POISSON_SYS, ExtIter);
  integration_container[val_iZone][POISSON_SOL]->SingleGrid_Iteration(geometry_container, solver_container, numerics_container,
                                                                      config_container, RUNTIME_POISSON_SYS, IntIter, val_iZone);
  
  
}
void CPoissonIteration::Update(COutput *output,
                               CIntegration ***integration_container,
                               CGeometry ***geometry_container,
                               CSolver ****solver_container,
                               CNumerics *****numerics_container,
                               CConfig **config_container,
                               CSurfaceMovement **surface_movement,
                               CVolumetricMovement **grid_movement,
                               CFreeFormDefBox*** FFDBox,
                               unsigned short val_iZone)      { }
void CPoissonIteration::Monitor()     { }
void CPoissonIteration::Output()      { }
void CPoissonIteration::Postprocess() { }


CFEM_StructuralAnalysis::CFEM_StructuralAnalysis(CConfig *config) : CIteration(config) { }
CFEM_StructuralAnalysis::~CFEM_StructuralAnalysis(void) { }
void CFEM_StructuralAnalysis::Preprocess() { }
void CFEM_StructuralAnalysis::Iterate(COutput *output,
                         	 	  CIntegration ***integration_container,
                         	 	  CGeometry ***geometry_container,
                         	 	  CSolver ****solver_container,
                         	 	  CNumerics *****numerics_container,
                         	 	  CConfig **config_container,
                         	 	  CSurfaceMovement **surface_movement,
                         	 	  CVolumetricMovement **grid_movement,
                         	 	  CFreeFormDefBox*** FFDBox,
                                  unsigned short val_iZone
                         	 	  ) {

	int rank = MASTER_NODE;
#ifdef HAVE_MPI
	MPI_Comm_rank(MPI_COMM_WORLD, &rank);
#endif

	su2double loadIncrement;
	unsigned long IntIter = 0; config_container[val_iZone]->SetIntIter(IntIter);
	unsigned long ExtIter = config_container[val_iZone]->GetExtIter();

	bool fsi = config_container[val_iZone]->GetFSI_Simulation();

	unsigned long iIncrement;
	unsigned long nIncrements = config_container[val_iZone]->GetNumberIncrements();

	bool nonlinear = (config_container[val_iZone]->GetGeometricConditions() == LARGE_DEFORMATIONS);	// Geometrically non-linear problems
	bool linear = (config_container[val_iZone]->GetGeometricConditions() == SMALL_DEFORMATIONS);	// Geometrically non-linear problems

	bool initial_calc = config_container[val_iZone]->GetExtIter() == 0;				// Checks if it is the first calculation.
	bool first_iter = config_container[val_iZone]->GetIntIter() == 0;				// Checks if it is the first iteration
	bool restart = config_container[val_iZone]->GetRestart();												// Restart analysis
	bool initial_calc_restart = (SU2_TYPE::Int(config_container[val_iZone]->GetExtIter()) == config_container[val_iZone]->GetDyn_RestartIter()); // Initial calculation for restart

	su2double CurrentTime = config_container[val_iZone]->GetCurrent_DynTime();
	su2double Static_Time = config_container[val_iZone]->GetStatic_Time();

	bool statTime = (CurrentTime <= Static_Time);

	bool incremental_load = config_container[val_iZone]->GetIncrementalLoad();							// If an incremental load is applied

	/*--- This is to prevent problems when running a linear solver ---*/
	if (!nonlinear) incremental_load = false;

	/*--- Set the convergence monitor to false, to prevent the solver to stop in intermediate FSI subiterations ---*/
	integration_container[val_iZone][FEA_SOL]->SetConvergence(false);

	if (linear){

		/*--- Set the value of the internal iteration ---*/

		IntIter = ExtIter;

		/*--- FEA equations ---*/

		config_container[val_iZone]->SetGlobalParam(FEM_ELASTICITY, RUNTIME_FEA_SYS, ExtIter);

		/*--- Run the iteration ---*/

		integration_container[val_iZone][FEA_SOL]->Structural_Iteration(geometry_container, solver_container, numerics_container,
				config_container, RUNTIME_FEA_SYS, IntIter, val_iZone);

	}
	/*--- If the structure is held static and the solver is nonlinear, we don't need to solve for static time, but we need to compute Mass Matrix and Integration constants ---*/
	else if ((nonlinear) && ((!statTime) || (!fsi))){

		/*--- THIS IS THE DIRECT APPROACH (NO INCREMENTAL LOAD APPLIED) ---*/

		if (!incremental_load){

			/*--- Set the value of the internal iteration ---*/

			IntIter = 0;

			/*--- FEA equations ---*/

			config_container[val_iZone]->SetGlobalParam(FEM_ELASTICITY, RUNTIME_FEA_SYS, ExtIter);

			/*--- Run the iteration ---*/

			integration_container[val_iZone][FEA_SOL]->Structural_Iteration(geometry_container, solver_container, numerics_container,
					config_container, RUNTIME_FEA_SYS, IntIter, val_iZone);


			/*----------------- If the solver is non-linear, we need to subiterate using a Newton-Raphson approach ----------------------*/

			for (IntIter = 1; IntIter < config_container[val_iZone]->GetDyn_nIntIter(); IntIter++){

				/*--- Write the convergence history (only screen output) ---*/

				output->SetConvHistory_Body(NULL, geometry_container, solver_container, config_container, integration_container, true, 0.0, val_iZone);

				config_container[val_iZone]->SetIntIter(IntIter);

				integration_container[val_iZone][FEA_SOL]->Structural_Iteration(geometry_container, solver_container, numerics_container,
						config_container, RUNTIME_FEA_SYS, IntIter, val_iZone);

				if (integration_container[val_iZone][FEA_SOL]->GetConvergence()) break;

			}

		}
		/*--- The incremental load is only used in nonlinear cases ---*/
		else if (incremental_load){

			/*--- Set the initial condition: store the current solution as Solution_Old ---*/

			solver_container[val_iZone][MESH_0][FEA_SOL]->SetInitialCondition(geometry_container[val_iZone], solver_container[val_iZone], config_container[val_iZone], ExtIter);

			/*--- The load increment is 1.0 ---*/
			loadIncrement = 1.0;
			solver_container[val_iZone][MESH_0][FEA_SOL]->SetLoad_Increment(loadIncrement);

			/*--- Set the value of the internal iteration ---*/

			IntIter = 0;

			/*--- FEA equations ---*/

			config_container[val_iZone]->SetGlobalParam(FEM_ELASTICITY, RUNTIME_FEA_SYS, ExtIter);

			/*--- Run the first iteration ---*/

			integration_container[val_iZone][FEA_SOL]->Structural_Iteration(geometry_container, solver_container, numerics_container,
					config_container, RUNTIME_FEA_SYS, IntIter, val_iZone);


			/*--- Write the convergence history (only screen output) ---*/

			output->SetConvHistory_Body(NULL, geometry_container, solver_container, config_container, integration_container, true, 0.0, val_iZone);

			/*--- Run the second iteration ---*/

			IntIter = 1;

			config_container[val_iZone]->SetIntIter(IntIter);

			integration_container[val_iZone][FEA_SOL]->Structural_Iteration(geometry_container, solver_container, numerics_container,
					config_container, RUNTIME_FEA_SYS, IntIter, val_iZone);


			bool meetCriteria;
			su2double Residual_UTOL, Residual_RTOL, Residual_ETOL;
			su2double Criteria_UTOL, Criteria_RTOL, Criteria_ETOL;

			Criteria_UTOL = config_container[val_iZone]->GetIncLoad_Criteria(0);
			Criteria_RTOL = config_container[val_iZone]->GetIncLoad_Criteria(1);
			Criteria_ETOL = config_container[val_iZone]->GetIncLoad_Criteria(2);

			Residual_UTOL = log10(solver_container[val_iZone][MESH_0][FEA_SOL]->GetRes_FEM(0));
			Residual_RTOL = log10(solver_container[val_iZone][MESH_0][FEA_SOL]->GetRes_FEM(1));
			Residual_ETOL = log10(solver_container[val_iZone][MESH_0][FEA_SOL]->GetRes_FEM(2));

			meetCriteria = ( ( Residual_UTOL <  Criteria_UTOL ) &&
					( Residual_RTOL <  Criteria_RTOL ) &&
					( Residual_ETOL <  Criteria_ETOL ) );

			/*--- If the criteria is met and the load is not "too big", do the regular calculation ---*/
			if (meetCriteria){

				for (IntIter = 2; IntIter < config_container[val_iZone]->GetDyn_nIntIter(); IntIter++){

					/*--- Write the convergence history (only screen output) ---*/

					output->SetConvHistory_Body(NULL, geometry_container, solver_container, config_container, integration_container, true, 0.0, val_iZone);

					config_container[val_iZone]->SetIntIter(IntIter);

					integration_container[val_iZone][FEA_SOL]->Structural_Iteration(geometry_container, solver_container, numerics_container,
							config_container, RUNTIME_FEA_SYS, IntIter, val_iZone);

					if (integration_container[val_iZone][FEA_SOL]->GetConvergence()) break;

				}

			}

			/*--- If the criteria is not met, a whole set of subiterations for the different loads must be done ---*/

			else {

				/*--- Here we have to restart the solution to the original one of the iteration ---*/
				/*--- Retrieve the Solution_Old as the current solution before subiterating ---*/

				solver_container[val_iZone][MESH_0][FEA_SOL]->ResetInitialCondition(geometry_container[val_iZone], solver_container[val_iZone], config_container[val_iZone], ExtIter);

				/*--- For the number of increments ---*/
				for (iIncrement = 0; iIncrement < nIncrements; iIncrement++){

					loadIncrement = (iIncrement + 1.0) * (1.0 / nIncrements);

					/*--- Set the load increment and the initial condition, and output the parameters of UTOL, RTOL, ETOL for the previous iteration ---*/

					/*--- Set the convergence monitor to false, to force se solver to converge every subiteration ---*/
					integration_container[val_iZone][FEA_SOL]->SetConvergence(false);

					output->SetConvHistory_Body(NULL, geometry_container, solver_container, config_container, integration_container, true, 0.0, val_iZone);

					/*--- FEA equations ---*/

					config_container[val_iZone]->SetGlobalParam(FEM_ELASTICITY, RUNTIME_FEA_SYS, ExtIter);


					solver_container[val_iZone][MESH_0][FEA_SOL]->SetLoad_Increment(loadIncrement);

					if (rank == MASTER_NODE){
						cout << endl;
						cout << "-- Incremental load: increment " << iIncrement + 1 << " ------------------------------------------" << endl;
					}

					/*--- Set the value of the internal iteration ---*/
					IntIter = 0;
					config_container[val_iZone]->SetIntIter(IntIter);

					/*--- FEA equations ---*/

					config_container[val_iZone]->SetGlobalParam(FEM_ELASTICITY, RUNTIME_FEA_SYS, ExtIter);

					/*--- Run the iteration ---*/

					integration_container[val_iZone][FEA_SOL]->Structural_Iteration(geometry_container, solver_container, numerics_container,
							config_container, RUNTIME_FEA_SYS, IntIter, val_iZone);


					/*----------------- If the solver is non-linear, we need to subiterate using a Newton-Raphson approach ----------------------*/

					for (IntIter = 1; IntIter < config_container[val_iZone]->GetDyn_nIntIter(); IntIter++){

						/*--- Write the convergence history (only screen output) ---*/

						output->SetConvHistory_Body(NULL, geometry_container, solver_container, config_container, integration_container, true, 0.0, val_iZone);

						config_container[val_iZone]->SetIntIter(IntIter);

						integration_container[val_iZone][FEA_SOL]->Structural_Iteration(geometry_container, solver_container, numerics_container,
								config_container, RUNTIME_FEA_SYS, IntIter, val_iZone);

						if (integration_container[val_iZone][FEA_SOL]->GetConvergence()) break;

					}

				}

			}

		}


	}
	else if (
			(nonlinear && statTime) &&
			((first_iter && initial_calc) || (restart && initial_calc_restart))
	){

		/*--- We need to do the preprocessing to compute the Mass Matrix and integration constants ---*/
		solver_container[val_iZone][MESH_0][FEA_SOL]->Preprocessing(geometry_container[val_iZone][MESH_0], solver_container[val_iZone][MESH_0],
				config_container[val_iZone], numerics_container[val_iZone][MESH_0][FEA_SOL], MESH_0, 0, RUNTIME_FEA_SYS, false);

	}

}

void CFEM_StructuralAnalysis::Update(COutput *output,
	 	  CIntegration ***integration_container,
	 	  CGeometry ***geometry_container,
	 	  CSolver ****solver_container,
	 	  CNumerics *****numerics_container,
	 	  CConfig **config_container,
	 	  CSurfaceMovement **surface_movement,
	 	  CVolumetricMovement **grid_movement,
	 	  CFreeFormDefBox*** FFDBox,
	 	  unsigned short val_iZone){

	su2double Physical_dt, Physical_t;
  	unsigned long ExtIter = config_container[val_iZone]->GetExtIter();
	bool dynamic = (config_container[val_iZone]->GetDynamic_Analysis() == DYNAMIC);					// Dynamic problems

	/*----------------- Compute averaged nodal stress and reactions ------------------------*/

	solver_container[val_iZone][MESH_0][FEA_SOL]->Compute_NodalStress(geometry_container[val_iZone][MESH_0], solver_container[val_iZone][MESH_0], numerics_container[val_iZone][MESH_0][FEA_SOL], config_container[val_iZone]);

	/*----------------- Update structural solver ----------------------*/

	if (dynamic){
		integration_container[val_iZone][FEA_SOL]->SetFEM_StructuralSolver(geometry_container[val_iZone][MESH_0], solver_container[val_iZone][MESH_0], config_container[val_iZone], MESH_0);
		integration_container[val_iZone][FEA_SOL]->SetConvergence(false);

	    /*--- Verify convergence criteria (based on total time) ---*/

		Physical_dt = config_container[val_iZone]->GetDelta_DynTime();
		Physical_t  = (ExtIter+1)*Physical_dt;
		if (Physical_t >=  config_container[val_iZone]->GetTotal_DynTime())
			integration_container[val_iZone][FEA_SOL]->SetConvergence(true);
	}

}
void CFEM_StructuralAnalysis::Monitor()     { }
void CFEM_StructuralAnalysis::Output()      { }
void CFEM_StructuralAnalysis::Postprocess() { }


CAdjMeanFlowIteration::CAdjMeanFlowIteration(CConfig *config) : CIteration(config) { }
CAdjMeanFlowIteration::~CAdjMeanFlowIteration(void) { }
void CAdjMeanFlowIteration::Preprocess(COutput *output,
                                       CIntegration ***integration_container,
                                       CGeometry ***geometry_container,
                                       CSolver ****solver_container,
                                       CNumerics *****numerics_container,
                                       CConfig **config_container,
                                       CSurfaceMovement **surface_movement,
                                       CVolumetricMovement **grid_movement,
                                       CFreeFormDefBox*** FFDBox,
                                       unsigned short val_iZone) {
  
  unsigned short iMesh;
  bool time_spectral = (config_container[ZONE_0]->GetUnsteady_Simulation() == TIME_SPECTRAL);
  bool dynamic_mesh = config_container[ZONE_0]->GetGrid_Movement();
  unsigned long IntIter = 0; config_container[ZONE_0]->SetIntIter(IntIter);
  unsigned long ExtIter = config_container[ZONE_0]->GetExtIter();
  bool set_intboundjump = false; /* flag for whether to call Set_IntBoundaryJump */
  
  int rank = MASTER_NODE;
#ifdef HAVE_MPI
  MPI_Comm_rank(MPI_COMM_WORLD, &rank);
#endif
  
  /*--- For the unsteady adjoint, load a new direct solution from a restart file. ---*/
  
  if (((dynamic_mesh && ExtIter == 0) || config_container[val_iZone]->GetUnsteady_Simulation()) && !time_spectral) {
    int Direct_Iter = SU2_TYPE::Int(config_container[val_iZone]->GetUnst_AdjointIter()) - SU2_TYPE::Int(ExtIter) - 1;
    if (rank == MASTER_NODE && val_iZone == ZONE_0 && config_container[val_iZone]->GetUnsteady_Simulation())
      cout << endl << " Loading flow solution from direct iteration " << Direct_Iter << "." << endl;
    solver_container[val_iZone][MESH_0][FLOW_SOL]->LoadRestart(geometry_container[val_iZone], solver_container[val_iZone], config_container[val_iZone], Direct_Iter);
  }
  
  /*--- Continuous adjoint Euler, Navier-Stokes or Reynolds-averaged Navier-Stokes (RANS) equations ---*/
  
  if ((ExtIter == 0) || config_container[val_iZone]->GetUnsteady_Simulation()) {
    
    if (config_container[val_iZone]->GetKind_Solver() == ADJ_EULER)
      config_container[val_iZone]->SetGlobalParam(ADJ_EULER, RUNTIME_FLOW_SYS, ExtIter);
    if (config_container[val_iZone]->GetKind_Solver() == ADJ_NAVIER_STOKES)
      config_container[val_iZone]->SetGlobalParam(ADJ_NAVIER_STOKES, RUNTIME_FLOW_SYS, ExtIter);
    if (config_container[val_iZone]->GetKind_Solver() == ADJ_RANS)
      config_container[val_iZone]->SetGlobalParam(ADJ_RANS, RUNTIME_FLOW_SYS, ExtIter);
    
    /*--- Solve the Euler, Navier-Stokes or Reynolds-averaged Navier-Stokes (RANS) equations (one iteration) ---*/
    
    if (rank == MASTER_NODE && val_iZone == ZONE_0)
      cout << "Begin direct solver to store flow data (single iteration)." << endl;
    
    if (rank == MASTER_NODE && val_iZone == ZONE_0)
      cout << "Compute residuals to check the convergence of the direct problem." << endl;
    
    integration_container[val_iZone][FLOW_SOL]->MultiGrid_Iteration(geometry_container, solver_container, numerics_container,
                                                                    config_container, RUNTIME_FLOW_SYS, 0, val_iZone);
    
    if (config_container[val_iZone]->GetKind_Solver() == ADJ_RANS) {
      
      /*--- Solve the turbulence model ---*/
      
      config_container[val_iZone]->SetGlobalParam(ADJ_RANS, RUNTIME_TURB_SYS, ExtIter);
      integration_container[val_iZone][TURB_SOL]->SingleGrid_Iteration(geometry_container, solver_container, numerics_container,
                                                                       config_container, RUNTIME_TURB_SYS, IntIter, val_iZone);
      
      /*--- Solve transition model ---*/
      
      if (config_container[val_iZone]->GetKind_Trans_Model() == LM) {
        config_container[val_iZone]->SetGlobalParam(RANS, RUNTIME_TRANS_SYS, ExtIter);
        integration_container[val_iZone][TRANS_SOL]->SingleGrid_Iteration(geometry_container, solver_container, numerics_container,
                                                                          config_container, RUNTIME_TRANS_SYS, IntIter, val_iZone);
      }
      
    }
    
    /*--- Output the residual (visualization purpouses to identify if
     the direct solution is converged)---*/
    if (rank == MASTER_NODE && val_iZone == ZONE_0)
      cout << "log10[Maximum residual]: " << log10(solver_container[val_iZone][MESH_0][FLOW_SOL]->GetRes_Max(0))
      <<", located at point "<< solver_container[val_iZone][MESH_0][FLOW_SOL]->GetPoint_Max(0) << "." << endl;
    
    /*--- Compute gradients of the flow variables, this is necessary for sensitivity computation,
     note that in the direct Euler problem we are not computing the gradients of the primitive variables ---*/
    
    if (config_container[val_iZone]->GetKind_Gradient_Method() == GREEN_GAUSS)
      solver_container[val_iZone][MESH_0][FLOW_SOL]->SetPrimitive_Gradient_GG(geometry_container[val_iZone][MESH_0], config_container[val_iZone]);
    if (config_container[val_iZone]->GetKind_Gradient_Method() == WEIGHTED_LEAST_SQUARES)
      solver_container[val_iZone][MESH_0][FLOW_SOL]->SetPrimitive_Gradient_LS(geometry_container[val_iZone][MESH_0], config_container[val_iZone]);
    
    /*--- Set contribution from cost function for boundary conditions ---*/
    
    for (iMesh = 0; iMesh <= config_container[val_iZone]->GetnMGLevels(); iMesh++) {
      
      /*--- Set the value of the non-dimensional coefficients in the coarse levels, using the fine level solution ---*/
      
      solver_container[val_iZone][iMesh][FLOW_SOL]->SetTotal_CDrag(solver_container[val_iZone][MESH_0][FLOW_SOL]->GetTotal_CDrag());
      solver_container[val_iZone][iMesh][FLOW_SOL]->SetTotal_CLift(solver_container[val_iZone][MESH_0][FLOW_SOL]->GetTotal_CLift());
      solver_container[val_iZone][iMesh][FLOW_SOL]->SetTotal_CT(solver_container[val_iZone][MESH_0][FLOW_SOL]->GetTotal_CT());
      solver_container[val_iZone][iMesh][FLOW_SOL]->SetTotal_CQ(solver_container[val_iZone][MESH_0][FLOW_SOL]->GetTotal_CQ());
      
      /*--- Compute the adjoint boundary condition on Euler walls ---*/
      
      solver_container[val_iZone][iMesh][ADJFLOW_SOL]->SetForceProj_Vector(geometry_container[val_iZone][iMesh], solver_container[val_iZone][iMesh], config_container[val_iZone]);
      
      /*--- Set the internal boundary condition on nearfield surfaces ---*/
      for (unsigned short iMarker=0; iMarker < config_container[val_iZone]->GetnMarker_Monitoring(); iMarker++){
        if ((config_container[val_iZone]->GetKind_ObjFunc(iMarker) == EQUIVALENT_AREA) ||
                  (config_container[val_iZone]->GetKind_ObjFunc(iMarker) == NEARFIELD_PRESSURE))
          set_intboundjump=true;
      }
      if (set_intboundjump)
        solver_container[val_iZone][iMesh][ADJFLOW_SOL]->SetIntBoundary_Jump(geometry_container[val_iZone][iMesh], solver_container[val_iZone][iMesh], config_container[val_iZone]);
      
    }
    
    if (rank == MASTER_NODE && val_iZone == ZONE_0)
      cout << "End direct solver, begin adjoint problem." << endl;
    
  }
  
}
void CAdjMeanFlowIteration::Iterate(COutput *output,
                                    CIntegration ***integration_container,
                                    CGeometry ***geometry_container,
                                    CSolver ****solver_container,
                                    CNumerics *****numerics_container,
                                    CConfig **config_container,
                                    CSurfaceMovement **surface_movement,
                                    CVolumetricMovement **grid_movement,
                                    CFreeFormDefBox*** FFDBox,
                                    unsigned short val_iZone) {
  
  unsigned long IntIter = 0; config_container[ZONE_0]->SetIntIter(IntIter);
  unsigned long ExtIter = config_container[ZONE_0]->GetExtIter();
  
  /*--- Set the value of the internal iteration ---*/
  
  IntIter = ExtIter;
  if ((config_container[val_iZone]->GetUnsteady_Simulation() == DT_STEPPING_1ST) ||
      (config_container[val_iZone]->GetUnsteady_Simulation() == DT_STEPPING_2ND)) {
    IntIter = 0;
  }
  
  if (config_container[val_iZone]->GetKind_Solver() == ADJ_EULER)
    config_container[val_iZone]->SetGlobalParam(ADJ_EULER, RUNTIME_ADJFLOW_SYS, ExtIter);
  if (config_container[val_iZone]->GetKind_Solver() == ADJ_NAVIER_STOKES)
    config_container[val_iZone]->SetGlobalParam(ADJ_NAVIER_STOKES, RUNTIME_ADJFLOW_SYS, ExtIter);
  if (config_container[val_iZone]->GetKind_Solver() == ADJ_RANS)
    config_container[val_iZone]->SetGlobalParam(ADJ_RANS, RUNTIME_ADJFLOW_SYS, ExtIter);
  
  /*--- Iteration of the flow adjoint problem ---*/
  
  integration_container[val_iZone][ADJFLOW_SOL]->MultiGrid_Iteration(geometry_container, solver_container, numerics_container,
                                                                     config_container, RUNTIME_ADJFLOW_SYS, IntIter, val_iZone);
  
  /*--- Iteration of the turbulence model adjoint ---*/
  
  if ((config_container[val_iZone]->GetKind_Solver() == ADJ_RANS) && (!config_container[val_iZone]->GetFrozen_Visc())) {
    
    /*--- Adjoint turbulence model solution ---*/
    
    config_container[val_iZone]->SetGlobalParam(ADJ_RANS, RUNTIME_ADJTURB_SYS, ExtIter);
    integration_container[val_iZone][ADJTURB_SOL]->SingleGrid_Iteration(geometry_container, solver_container, numerics_container,
                                                                        config_container, RUNTIME_ADJTURB_SYS, IntIter, val_iZone);
    
  }
  
  /*--- Dual time stepping strategy ---*/
  
  if ((config_container[val_iZone]->GetUnsteady_Simulation() == DT_STEPPING_1ST) ||
      (config_container[val_iZone]->GetUnsteady_Simulation() == DT_STEPPING_2ND)) {
    
    for (IntIter = 1; IntIter < config_container[val_iZone]->GetUnst_nIntIter(); IntIter++) {
      
      /*--- Write the convergence history (only screen output) ---*/
      
      output->SetConvHistory_Body(NULL, geometry_container, solver_container, config_container, integration_container, true, 0.0, val_iZone);
      
      /*--- Set the value of the internal iteration ---*/
      
      config_container[val_iZone]->SetIntIter(IntIter);
      
      /*--- All zones must be advanced and coupled with each pseudo timestep ---*/
      
      integration_container[val_iZone][ADJFLOW_SOL]->MultiGrid_Iteration(geometry_container, solver_container, numerics_container,
                                                                         config_container, RUNTIME_ADJFLOW_SYS, IntIter, val_iZone);
      
      /*--- Check to see if the convergence criteria has been met ---*/
      
      if (integration_container[val_iZone][ADJFLOW_SOL]->GetConvergence()) break;
    }
    
  }
  
}
void CAdjMeanFlowIteration::Update(COutput *output,
                                   CIntegration ***integration_container,
                                   CGeometry ***geometry_container,
                                   CSolver ****solver_container,
                                   CNumerics *****numerics_container,
                                   CConfig **config_container,
                                   CSurfaceMovement **surface_movement,
                                   CVolumetricMovement **grid_movement,
                                   CFreeFormDefBox*** FFDBox,
                                   unsigned short val_iZone)      {
  
  su2double Physical_dt, Physical_t;
  unsigned short iMesh;
  unsigned long ExtIter = config_container[ZONE_0]->GetExtIter();
  
  /*--- Dual time stepping strategy ---*/
  
  if ((config_container[val_iZone]->GetUnsteady_Simulation() == DT_STEPPING_1ST) ||
      (config_container[val_iZone]->GetUnsteady_Simulation() == DT_STEPPING_2ND)) {
    
    /*--- Update dual time solver ---*/
    
    for (iMesh = 0; iMesh <= config_container[val_iZone]->GetnMGLevels(); iMesh++) {
      integration_container[val_iZone][ADJFLOW_SOL]->SetDualTime_Solver(geometry_container[val_iZone][iMesh], solver_container[val_iZone][iMesh][ADJFLOW_SOL], config_container[val_iZone], iMesh);
      integration_container[val_iZone][ADJFLOW_SOL]->SetConvergence(false);
    }
    
    Physical_dt = config_container[val_iZone]->GetDelta_UnstTime(); Physical_t  = (ExtIter+1)*Physical_dt;
    if (Physical_t >=  config_container[val_iZone]->GetTotal_UnstTime()) integration_container[val_iZone][ADJFLOW_SOL]->SetConvergence(true);
    
  }
}

void CAdjMeanFlowIteration::Monitor()     { }
void CAdjMeanFlowIteration::Output()      { }
void CAdjMeanFlowIteration::Postprocess() { }

CDiscAdjMeanFlowIteration::CDiscAdjMeanFlowIteration(CConfig *config) : CIteration(config), CurrentRecording(NONE){
  
  meanflow_iteration = new CMeanFlowIteration(config);
  
  turbulent = config->GetKind_Solver() == DISC_ADJ_RANS;
  
}

CDiscAdjMeanFlowIteration::~CDiscAdjMeanFlowIteration(void) { }
void CDiscAdjMeanFlowIteration::Preprocess(COutput *output,
                                           CIntegration ***integration_container,
                                           CGeometry ***geometry_container,
                                           CSolver ****solver_container,
                                           CNumerics *****numerics_container,
                                           CConfig **config_container,
                                           CSurfaceMovement **surface_movement,
                                           CVolumetricMovement **grid_movement,
                                           CFreeFormDefBox*** FFDBox,
                                           unsigned short val_iZone) {
  
  unsigned long IntIter = 0; config_container[ZONE_0]->SetIntIter(IntIter);
  unsigned short ExtIter = config_container[val_iZone]->GetExtIter();
  
  int rank = MASTER_NODE;
#ifdef HAVE_MPI
  MPI_Comm_rank(MPI_COMM_WORLD, &rank);
#endif
  if (ExtIter == 0){
    if (config_container[val_iZone]->GetGrid_Movement()) {
      SetGrid_Movement(geometry_container[val_iZone], surface_movement[val_iZone], grid_movement[val_iZone], FFDBox[val_iZone], solver_container[val_iZone], config_container[val_iZone], val_iZone, IntIter, ExtIter);
    }
  }
  if (CurrentRecording != FLOW_VARIABLES){
    
<<<<<<< HEAD
    if ((rank == MASTER_NODE) && (ExtIter == 0)){
=======
    if (rank == MASTER_NODE){
>>>>>>> 576f69e2
      cout << "Direct iteration to store computational graph." << endl;
    }
    
    /*--- Record one mean flow iteration with flow variables as input ---*/
    
    SetRecording(output, integration_container, geometry_container, solver_container, numerics_container,
                 config_container, surface_movement, grid_movement, FFDBox, val_iZone, FLOW_VARIABLES);
    
    /*--- Print residuals in the first iteration ---*/
    
    if (rank == MASTER_NODE && ExtIter == 0){
      cout << "log10[RMS Density]: "<< log10(solver_container[val_iZone][MESH_0][FLOW_SOL]->GetRes_RMS(0))
      <<", Drag: " <<solver_container[val_iZone][MESH_0][FLOW_SOL]->GetTotal_CDrag()
      <<", Lift: " << solver_container[val_iZone][MESH_0][FLOW_SOL]->GetTotal_CLift() << "." << endl;
      
      if (turbulent){
        cout << "log10[RMS k]: " << log10(solver_container[val_iZone][MESH_0][TURB_SOL]->GetRes_RMS(0)) << endl;
      }
    }
  }
}
void CDiscAdjMeanFlowIteration::Iterate(COutput *output,
                                        CIntegration ***integration_container,
                                        CGeometry ***geometry_container,
                                        CSolver ****solver_container,
                                        CNumerics *****numerics_container,
                                        CConfig **config_container,
                                        CSurfaceMovement **surface_movement,
                                        CVolumetricMovement **volume_grid_movement,
                                        CFreeFormDefBox*** FFDBox,
                                        unsigned short val_iZone) {
  
  unsigned long ExtIter = config_container[ZONE_0]->GetExtIter();
  
  /*--- Set the adjoint values of the flow and objective function ---*/
  
  InitializeAdjoint(solver_container, geometry_container, config_container, val_iZone);
  
  /*--- Run the adjoint computation ---*/
  
  AD::ComputeAdjoint();
  
  /*--- Extract the adjoints of the conservative input variables and store them for the next iteration ---*/
  
  solver_container[val_iZone][MESH_0][ADJFLOW_SOL]->ExtractAdjoint_Solution(geometry_container[val_iZone][MESH_0],
                                                                            config_container[val_iZone]);
  
  solver_container[val_iZone][MESH_0][ADJFLOW_SOL]->ExtractAdjoint_Variables(geometry_container[val_iZone][MESH_0],
                                                                             config_container[val_iZone]);
  
  if (config_container[ZONE_0]->GetKind_Solver() == DISC_ADJ_RANS) {
    solver_container[val_iZone][MESH_0][ADJTURB_SOL]->ExtractAdjoint_Solution(geometry_container[val_iZone][MESH_0],
                                                                              config_container[val_iZone]);
  }
  
  /*--- Clear all adjoints to re-use the stored computational graph in the next iteration ---*/
  
  AD::ClearAdjoints();
  
  /*--- Set the convergence criteria (only residual possible) ---*/
  
  integration_container[val_iZone][ADJFLOW_SOL]->Convergence_Monitoring(geometry_container[val_iZone][MESH_0],config_container[val_iZone],
                                                                        ExtIter,log10(solver_container[val_iZone][MESH_0][ADJFLOW_SOL]->GetRes_RMS(0)), MESH_0);
  
  if ((ExtIter+1 >= config_container[val_iZone]->GetnExtIter()) || (integration_container[val_iZone][ADJFLOW_SOL]->GetConvergence()) ||
      ((ExtIter % config_container[val_iZone]->GetWrt_Sol_Freq() == 0))){
    
    /*--- Record one mean flow iteration with geometry variables as input ---*/
    
    SetRecording(output, integration_container, geometry_container, solver_container, numerics_container,
                 config_container, surface_movement, volume_grid_movement, FFDBox, val_iZone, GEOMETRY_VARIABLES);
    
    /*--- Set the adjoint values of the flow and objective function ---*/
    
    InitializeAdjoint(solver_container, geometry_container, config_container, val_iZone);
    
    /*--- Run the adjoint computation ---*/
    
    AD::ComputeAdjoint();
    
    /*--- Extract the sensitivities (adjoint of node coordinates) ---*/
    
    solver_container[val_iZone][MESH_0][ADJFLOW_SOL]->SetSensitivity(geometry_container[val_iZone][MESH_0],config_container[val_iZone]);
    
  }
  
}

void CDiscAdjMeanFlowIteration::SetRecording(COutput *output,
                                             CIntegration ***integration_container,
                                             CGeometry ***geometry_container,
                                             CSolver ****solver_container,
                                             CNumerics *****numerics_container,
                                             CConfig **config_container,
                                             CSurfaceMovement **surface_movement,
                                             CVolumetricMovement **grid_movement,
                                             CFreeFormDefBox*** FFDBox,
                                             unsigned short val_iZone,
                                             unsigned short kind_recording)      {
  
  unsigned long IntIter = 0; config_container[ZONE_0]->SetIntIter(IntIter);
  unsigned short iMesh;
  
  /*--- Reset the tape ---*/
  
  AD::Reset();
  
  for (iMesh = 0; iMesh <= config_container[val_iZone]->GetnMGLevels(); iMesh++){
  
    solver_container[val_iZone][iMesh][ADJFLOW_SOL]->SetRecording(geometry_container[val_iZone][MESH_0], config_container[val_iZone], kind_recording);

  }

  if (turbulent){
    solver_container[val_iZone][MESH_0][ADJTURB_SOL]->SetRecording(geometry_container[val_iZone][MESH_0], config_container[val_iZone], kind_recording);
  }

  /*--- Clear indices of coupling variables ---*/

  SetDependencies(solver_container, geometry_container, config_container, val_iZone, ALL_VARIABLES);
  
  /*--- Run one iteration while tape is passive - this clears all indices ---*/
  
  meanflow_iteration->Iterate(output,integration_container,geometry_container,solver_container,numerics_container,
                              config_container,surface_movement,grid_movement,FFDBox,val_iZone);
  
  /*--- Prepare for recording ---*/
  
  for (iMesh = 0; iMesh <= config_container[val_iZone]->GetnMGLevels(); iMesh++){
    
    solver_container[val_iZone][iMesh][ADJFLOW_SOL]->SetRecording(geometry_container[val_iZone][MESH_0], config_container[val_iZone], kind_recording);
    
  }

  if (turbulent){
    solver_container[val_iZone][MESH_0][ADJTURB_SOL]->SetRecording(geometry_container[val_iZone][MESH_0], config_container[val_iZone], kind_recording);
  }

  /*--- Start the recording of all operations ---*/
  
  AD::StartRecording();
  
  /*--- Register flow variables ---*/
  
  RegisterInput(solver_container, geometry_container, config_container, val_iZone, kind_recording);
  
  /*--- Compute coupling or update the geometry ---*/

  SetDependencies(solver_container, geometry_container, config_container, val_iZone, kind_recording);
  
  /*--- Run the direct iteration ---*/
  
  meanflow_iteration->Iterate(output,integration_container,geometry_container,solver_container,numerics_container,
                              config_container,surface_movement,grid_movement,FFDBox, val_iZone);
  
  /*--- Register flow variables and objective function as output ---*/
  
  /*--- For flux-avg or area-avg objective functions the 1D values must be calculated first ---*/
  if (config_container[val_iZone]->GetKind_ObjFunc()==AVG_OUTLET_PRESSURE ||
      config_container[val_iZone]->GetKind_ObjFunc()==AVG_TOTAL_PRESSURE ||
      config_container[val_iZone]->GetKind_ObjFunc()==MASS_FLOW_RATE  )
    output->OneDimensionalOutput(solver_container[val_iZone][MESH_0][FLOW_SOL],
                                 geometry_container[val_iZone][MESH_0], config_container[val_iZone]);
  
  RegisterOutput(solver_container, geometry_container, config_container, val_iZone);
  
  /*--- Stop the recording ---*/
  
  AD::StopRecording();
  
  /*--- Set the recording status ---*/
  
  CurrentRecording = kind_recording;
}


void CDiscAdjMeanFlowIteration::RegisterInput(CSolver ****solver_container, CGeometry ***geometry_container, CConfig **config_container, unsigned short iZone, unsigned short kind_recording){
  
  
  if (kind_recording == FLOW_VARIABLES || kind_recording == ALL_VARIABLES){
    
    /*--- Register flow and turbulent variables as input ---*/
    
    solver_container[iZone][MESH_0][ADJFLOW_SOL]->RegisterSolution(geometry_container[iZone][MESH_0], config_container[iZone]);
    
    solver_container[iZone][MESH_0][ADJFLOW_SOL]->RegisterVariables(geometry_container[iZone][MESH_0], config_container[iZone]);
    
    if (turbulent){
      solver_container[iZone][MESH_0][ADJTURB_SOL]->RegisterSolution(geometry_container[iZone][MESH_0], config_container[iZone]);
    }
  }
  else if (kind_recording == GEOMETRY_VARIABLES){
    
    /*--- Register node coordinates as input ---*/
    
    geometry_container[iZone][MESH_0]->RegisterCoordinates(config_container[iZone]);
    
  }

}

void CDiscAdjMeanFlowIteration::SetDependencies(CSolver ****solver_container, CGeometry ***geometry_container, CConfig **config_container, unsigned short iZone, unsigned short kind_recording){


  if ((kind_recording == GEOMETRY_VARIABLES) || (kind_recording == ALL_VARIABLES)){

     if (config_container[iZone]->GetKind_GridMovement(iZone) == ROTATING_FRAME){
       geometry_container[iZone][MESH_0]->SetRotationalVelocity(config_container[iZone],iZone);
     }
    /*--- Update geometry to get the influence on other geometry variables (normals, volume etc) ---*/
    
    geometry_container[iZone][MESH_0]->UpdateGeometry(geometry_container[iZone], config_container[iZone]);
    
  }

  /*--- Compute coupling between flow and turbulent equations ---*/

  if (turbulent){
    solver_container[iZone][MESH_0][FLOW_SOL]->Preprocessing(geometry_container[iZone][MESH_0],solver_container[iZone][MESH_0], config_container[iZone], MESH_0, NO_RK_ITER, RUNTIME_FLOW_SYS, true);
    solver_container[iZone][MESH_0][TURB_SOL]->Postprocessing(geometry_container[iZone][MESH_0],solver_container[iZone][MESH_0], config_container[iZone], MESH_0);
  }

}

void CDiscAdjMeanFlowIteration::RegisterOutput(CSolver ****solver_container, CGeometry ***geometry_container, CConfig **config_container, unsigned short iZone){
  
  /*--- Register objective function as output of the iteration ---*/
  
  solver_container[iZone][MESH_0][ADJFLOW_SOL]->RegisterObj_Func(config_container[iZone]);
  
  /*--- Register conservative variables as output of the iteration ---*/
  
  solver_container[iZone][MESH_0][ADJFLOW_SOL]->RegisterOutput(geometry_container[iZone][MESH_0],config_container[iZone]);
  
  if (turbulent){
    solver_container[iZone][MESH_0][ADJTURB_SOL]->RegisterOutput(geometry_container[iZone][MESH_0],
                                                                 config_container[iZone]);
  }
}

void CDiscAdjMeanFlowIteration::InitializeAdjoint(CSolver ****solver_container, CGeometry ***geometry_container, CConfig **config_container, unsigned short iZone){
  
  /*--- Initialize the adjoint of the objective function (typically with 1.0) ---*/
  
  solver_container[iZone][MESH_0][ADJFLOW_SOL]->SetAdj_ObjFunc(geometry_container[iZone][MESH_0], config_container[iZone]);
  
  /*--- Initialize the adjoints the conservative variables ---*/
  
  solver_container[iZone][MESH_0][ADJFLOW_SOL]->SetAdjoint_Output(geometry_container[iZone][MESH_0],
                                                                  config_container[iZone]);
  
  if (turbulent){
    solver_container[iZone][MESH_0][ADJTURB_SOL]->SetAdjoint_Output(geometry_container[iZone][MESH_0],
                                                                    config_container[iZone]);
  }
}
void CDiscAdjMeanFlowIteration::Update(COutput *output,
                                       CIntegration ***integration_container,
                                       CGeometry ***geometry_container,
                                       CSolver ****solver_container,
                                       CNumerics *****numerics_container,
                                       CConfig **config_container,
                                       CSurfaceMovement **surface_movement,
                                       CVolumetricMovement **grid_movement,
                                       CFreeFormDefBox*** FFDBox,
                                       unsigned short val_iZone)      { }
void CDiscAdjMeanFlowIteration::Monitor()     { }
void CDiscAdjMeanFlowIteration::Output()      { }
void CDiscAdjMeanFlowIteration::Postprocess() { }

void FEM_StructuralIteration(COutput *output, CIntegration ***integration_container, CGeometry ***geometry_container,
                  	  	  	  	 CSolver ****solver_container, CNumerics *****numerics_container, CConfig **config_container,
                  	  	  	  	 CSurfaceMovement **surface_movement, CVolumetricMovement **grid_movement, CFreeFormDefBox*** FFDBox) {

	su2double Physical_dt, Physical_t;
	su2double loadIncrement;
	unsigned short iZone;
	unsigned short nZone = geometry_container[ZONE_0][MESH_0]->GetnZone();
	unsigned long IntIter = 0; config_container[ZONE_0]->SetIntIter(IntIter);
  	unsigned long ExtIter = config_container[ZONE_0]->GetExtIter();

  	unsigned long iIncrement;
  	unsigned long nIncrements = config_container[ZONE_0]->GetNumberIncrements();

	bool dynamic = (config_container[ZONE_0]->GetDynamic_Analysis() == DYNAMIC);					// Dynamic problems
	bool nonlinear = (config_container[ZONE_0]->GetGeometricConditions() == LARGE_DEFORMATIONS);	// Geometrically non-linear problems

	bool incremental_load = config_container[ZONE_0]->GetIncrementalLoad();							// If an incremental load is applied

	/*--- This is to prevent problems when running a linear solver ---*/
	if (!nonlinear) incremental_load = false;

	int rank = MASTER_NODE;
#ifdef HAVE_MPI
	MPI_Comm_rank(MPI_COMM_WORLD, &rank);
#endif


	/*--- THIS IS THE DIRECT APPROACH (NO INCREMENTAL LOAD APPLIED) ---*/

	if (!incremental_load){

		/*--- Set the initial condition ---*/

//		for (iZone = 0; iZone < nZone; iZone++)
//			solver_container[iZone][MESH_0][FEA_SOL]->SetInitialCondition(geometry_container[iZone], solver_container[iZone], config_container[iZone], ExtIter);

		for (iZone = 0; iZone < nZone; iZone++) {

			/*--- Set the value of the internal iteration ---*/

			IntIter = ExtIter;
			if (nonlinear) IntIter = 0;

			/*--- FEA equations ---*/

			config_container[iZone]->SetGlobalParam(FEM_ELASTICITY, RUNTIME_FEA_SYS, ExtIter);

			/*--- Run the iteration ---*/

			integration_container[iZone][FEA_SOL]->Structural_Iteration(geometry_container, solver_container, numerics_container,
	                                                                		config_container, RUNTIME_FEA_SYS, IntIter, iZone);



		}

		/*----------------- If the solver is non-linear, we need to subiterate using a Newton-Raphson approach ----------------------*/

		if (nonlinear){
			for (IntIter = 1; IntIter < config_container[ZONE_0]->GetDyn_nIntIter(); IntIter++){

				for (iZone = 0; iZone < nZone; iZone++) {

					/*--- Write the convergence history (only screen output) ---*/

					output->SetConvHistory_Body(NULL, geometry_container, solver_container, config_container, integration_container, true, 0.0, ZONE_0);

					config_container[iZone]->SetIntIter(IntIter);

					integration_container[iZone][FEA_SOL]->Structural_Iteration(geometry_container, solver_container, numerics_container,
			                                                                		config_container, RUNTIME_FEA_SYS, IntIter, iZone);

				}

				if (integration_container[ZONE_0][FEA_SOL]->GetConvergence()) break;

			}

		}

	}
	/*--- The incremental load is only used in nonlinear cases ---*/
	else if (incremental_load){

		/*--- Set the initial condition: store the current solution as Solution_Old ---*/

		for (iZone = 0; iZone < nZone; iZone++)
			solver_container[iZone][MESH_0][FEA_SOL]->SetInitialCondition(geometry_container[iZone], solver_container[iZone], config_container[iZone], ExtIter);

		for (iZone = 0; iZone < nZone; iZone++) {

				/*--- The load increment is 1.0 ---*/
				loadIncrement = 1.0;
				solver_container[iZone][MESH_0][FEA_SOL]->SetLoad_Increment(loadIncrement);

				/*--- Set the value of the internal iteration ---*/

				IntIter = 0;

				/*--- FEA equations ---*/

				config_container[iZone]->SetGlobalParam(FEM_ELASTICITY, RUNTIME_FEA_SYS, ExtIter);

				/*--- Run the first iteration ---*/

				integration_container[iZone][FEA_SOL]->Structural_Iteration(geometry_container, solver_container, numerics_container,
		                                                                		config_container, RUNTIME_FEA_SYS, IntIter, iZone);


				/*--- Write the convergence history (only screen output) ---*/

				output->SetConvHistory_Body(NULL, geometry_container, solver_container, config_container, integration_container, true, 0.0, ZONE_0);

				/*--- Run the second iteration ---*/

				IntIter = 1;

				config_container[iZone]->SetIntIter(IntIter);

				integration_container[iZone][FEA_SOL]->Structural_Iteration(geometry_container, solver_container, numerics_container,
		                                                                		config_container, RUNTIME_FEA_SYS, IntIter, iZone);

		}

		bool meetCriteria;
		su2double Residual_UTOL, Residual_RTOL, Residual_ETOL;
		su2double Criteria_UTOL, Criteria_RTOL, Criteria_ETOL;

		Criteria_UTOL = config_container[ZONE_0]->GetIncLoad_Criteria(0);
		Criteria_RTOL = config_container[ZONE_0]->GetIncLoad_Criteria(1);
		Criteria_ETOL = config_container[ZONE_0]->GetIncLoad_Criteria(2);

		Residual_UTOL = log10(solver_container[ZONE_0][MESH_0][FEA_SOL]->GetRes_FEM(0));
		Residual_RTOL = log10(solver_container[ZONE_0][MESH_0][FEA_SOL]->GetRes_FEM(1));
		Residual_ETOL = log10(solver_container[ZONE_0][MESH_0][FEA_SOL]->GetRes_FEM(2));

		meetCriteria = ( ( Residual_UTOL <  Criteria_UTOL ) &&
				 	 	 ( Residual_RTOL <  Criteria_RTOL ) &&
						 ( Residual_ETOL <  Criteria_ETOL ) );

		/*--- If the criteria is met and the load is not "too big", do the regular calculation ---*/
		if (meetCriteria){

			for (IntIter = 2; IntIter < config_container[ZONE_0]->GetDyn_nIntIter(); IntIter++){

				for (iZone = 0; iZone < nZone; iZone++) {

				/*--- Write the convergence history (only screen output) ---*/

				output->SetConvHistory_Body(NULL, geometry_container, solver_container, config_container, integration_container, true, 0.0, ZONE_0);

				config_container[iZone]->SetIntIter(IntIter);

				integration_container[iZone][FEA_SOL]->Structural_Iteration(geometry_container, solver_container, numerics_container,
																				config_container, RUNTIME_FEA_SYS, IntIter, iZone);

				}

				if (integration_container[ZONE_0][FEA_SOL]->GetConvergence()) break;

			}

		}

		/*--- If the criteria is not met, a whole set of subiterations for the different loads must be done ---*/

		else {

			/*--- Here we have to restart the solution to the original one of the iteration ---*/
			/*--- Retrieve the Solution_Old as the current solution before subiterating ---*/

			for (iZone = 0; iZone < nZone; iZone++)
				solver_container[iZone][MESH_0][FEA_SOL]->ResetInitialCondition(geometry_container[iZone], solver_container[iZone], config_container[iZone], ExtIter);

			/*--- For the number of increments ---*/
			for (iIncrement = 0; iIncrement < nIncrements; iIncrement++){

				loadIncrement = (iIncrement + 1.0) * (1.0 / nIncrements);

				/*--- Set the load increment and the initial condition, and output the parameters of UTOL, RTOL, ETOL for the previous iteration ---*/

				for (iZone = 0; iZone < nZone; iZone++){

					/*--- Set the convergence monitor to false, to force se solver to converge every subiteration ---*/
					integration_container[iZone][FEA_SOL]->SetConvergence(false);

					output->SetConvHistory_Body(NULL, geometry_container, solver_container, config_container, integration_container, true, 0.0, ZONE_0);

					/*--- FEA equations ---*/

					config_container[iZone]->SetGlobalParam(FEM_ELASTICITY, RUNTIME_FEA_SYS, ExtIter);


					solver_container[iZone][MESH_0][FEA_SOL]->SetLoad_Increment(loadIncrement);
				}

				if (rank == MASTER_NODE){
					cout << endl;
					cout << "-- Incremental load: increment " << iIncrement + 1 << " ------------------------------------------" << endl;
				}

				for (iZone = 0; iZone < nZone; iZone++) {

					/*--- Set the value of the internal iteration ---*/
					IntIter = 0;
					config_container[iZone]->SetIntIter(IntIter);

					/*--- FEA equations ---*/

					config_container[iZone]->SetGlobalParam(FEM_ELASTICITY, RUNTIME_FEA_SYS, ExtIter);

					/*--- Run the iteration ---*/

					integration_container[iZone][FEA_SOL]->Structural_Iteration(geometry_container, solver_container, numerics_container,
			                                                                		config_container, RUNTIME_FEA_SYS, IntIter, iZone);



				}

				/*----------------- If the solver is non-linear, we need to subiterate using a Newton-Raphson approach ----------------------*/

				for (IntIter = 1; IntIter < config_container[ZONE_0]->GetDyn_nIntIter(); IntIter++){

					for (iZone = 0; iZone < nZone; iZone++) {

						/*--- Write the convergence history (only screen output) ---*/

						output->SetConvHistory_Body(NULL, geometry_container, solver_container, config_container, integration_container, true, 0.0, ZONE_0);

						config_container[iZone]->SetIntIter(IntIter);

						integration_container[iZone][FEA_SOL]->Structural_Iteration(geometry_container, solver_container, numerics_container,
					                                                                		config_container, RUNTIME_FEA_SYS, IntIter, iZone);

					}

					if (integration_container[ZONE_0][FEA_SOL]->GetConvergence()) break;

				}

			}

		}

	}



	/*----------------- Compute averaged nodal stress and reactions ------------------------*/

	for (iZone = 0; iZone < nZone; iZone++)
		solver_container[iZone][MESH_0][FEA_SOL]->Compute_NodalStress(geometry_container[iZone][MESH_0], solver_container[iZone][MESH_0], numerics_container[iZone][MESH_0][FEA_SOL], config_container[iZone]);

	/*----------------- Update structural solver ----------------------*/

	if (dynamic){
		for (iZone = 0; iZone < nZone; iZone++) {
			integration_container[iZone][FEA_SOL]->SetFEM_StructuralSolver(geometry_container[iZone][MESH_0], solver_container[iZone][MESH_0], config_container[iZone], MESH_0);
			integration_container[iZone][FEA_SOL]->SetConvergence(false);
		}

	    /*--- Verify convergence criteria (based on total time) ---*/

		Physical_dt = config_container[ZONE_0]->GetDelta_DynTime();
		Physical_t  = (ExtIter+1)*Physical_dt;
		if (Physical_t >=  config_container[ZONE_0]->GetTotal_DynTime())
			integration_container[ZONE_0][FEA_SOL]->SetConvergence(true);
	}


}

void SetGrid_Movement(CGeometry **geometry_container, CSurfaceMovement *surface_movement,
                      CVolumetricMovement *grid_movement, CFreeFormDefBox **FFDBox,
                      CSolver ***solver_container, CConfig *config_container,
                      unsigned short iZone, unsigned long IntIter, unsigned long ExtIter)   {
  
  unsigned short iDim, iMGlevel, nMGlevels = config_container->GetnMGLevels();
  unsigned short Kind_Grid_Movement = config_container->GetKind_GridMovement(iZone);
  unsigned long nIterMesh;
  unsigned long iPoint;
  bool stat_mesh = true;
  bool adjoint = config_container->GetContinuous_Adjoint();
  bool time_spectral = (config_container->GetUnsteady_Simulation() == TIME_SPECTRAL);
  
  /*--- For a time-spectral case, set "iteration number" to the zone number,
   so that the meshes are positioned correctly for each instance. ---*/
  if (time_spectral) {
    ExtIter = iZone;
    Kind_Grid_Movement = config_container->GetKind_GridMovement(ZONE_0);
  }
  
  int rank = MASTER_NODE;
#ifdef HAVE_MPI
  MPI_Comm_rank(MPI_COMM_WORLD, &rank);
#endif
  
  /*--- Perform mesh movement depending on specified type ---*/
  switch (Kind_Grid_Movement) {
      
    case MOVING_WALL:
      
      /*--- Fixed wall velocities: set the grid velocities only one time
       before the first iteration flow solver. ---*/
      
      if (ExtIter == 0) {
        
        if (rank == MASTER_NODE)
          cout << endl << " Setting the moving wall velocities." << endl;
        
        surface_movement->Moving_Walls(geometry_container[MESH_0],
                                       config_container, iZone, ExtIter);
        
        /*--- Update the grid velocities on the coarser multigrid levels after
         setting the moving wall velocities for the finest mesh. ---*/
        
        grid_movement->UpdateMultiGrid(geometry_container, config_container);
        
      }
      
      break;
      
      
    case ROTATING_FRAME:
      
      /*--- Steadily rotating frame: set the grid velocities just once
       before the first iteration flow solver. ---*/
      
      if (ExtIter == 0) {
        
        if (rank == MASTER_NODE) {
          cout << endl << " Setting rotating frame grid velocities";
          cout << " for zone " << iZone << "." << endl;
        }
        
        /*--- Set the grid velocities on all multigrid levels for a steadily
         rotating reference frame. ---*/
        
        for (iMGlevel = 0; iMGlevel <= nMGlevels; iMGlevel++)
          geometry_container[iMGlevel]->SetRotationalVelocity(config_container, iZone);
        
      }
      
      break;
      
    case STEADY_TRANSLATION:
      
      /*--- Set the translational velocity and hold the grid fixed during
       the calculation (similar to rotating frame, but there is no extra
       source term for translation). ---*/
      
      if (ExtIter == 0) {
        
        if (rank == MASTER_NODE)
          cout << endl << " Setting translational grid velocities." << endl;
        
        /*--- Set the translational velocity on all grid levels. ---*/
        
        for (iMGlevel = 0; iMGlevel <= nMGlevels; iMGlevel++)
          geometry_container[iMGlevel]->SetTranslationalVelocity(config_container);
        
      }
      
      break;
      
    case RIGID_MOTION:
      
      if (rank == MASTER_NODE) {
        cout << endl << " Performing rigid mesh transformation." << endl;
      }
      
      /*--- Move each node in the volume mesh using the specified type
       of rigid mesh motion. These routines also compute analytic grid
       velocities for the fine mesh. ---*/
      
      grid_movement->Rigid_Translation(geometry_container[MESH_0],
                                       config_container, iZone, ExtIter);
      grid_movement->Rigid_Plunging(geometry_container[MESH_0],
                                    config_container, iZone, ExtIter);
      grid_movement->Rigid_Pitching(geometry_container[MESH_0],
                                    config_container, iZone, ExtIter);
      grid_movement->Rigid_Rotation(geometry_container[MESH_0],
                                    config_container, iZone, ExtIter);
      
      /*--- Update the multigrid structure after moving the finest grid,
       including computing the grid velocities on the coarser levels. ---*/
      
      grid_movement->UpdateMultiGrid(geometry_container, config_container);
      
      break;
      
    case DEFORMING:
      
      if (rank == MASTER_NODE)
        cout << endl << " Updating surface positions." << endl;
      
      /*--- Translating ---*/
      
      /*--- Compute the new node locations for moving markers ---*/
      
      surface_movement->Surface_Translating(geometry_container[MESH_0],
                                            config_container, ExtIter, iZone);
      /*--- Deform the volume grid around the new boundary locations ---*/
      
      if (rank == MASTER_NODE)
        cout << " Deforming the volume grid." << endl;
      grid_movement->SetVolume_Deformation(geometry_container[MESH_0],
                                           config_container, true);
      
      /*--- Plunging ---*/
      
      /*--- Compute the new node locations for moving markers ---*/
      
      surface_movement->Surface_Plunging(geometry_container[MESH_0],
                                         config_container, ExtIter, iZone);
      /*--- Deform the volume grid around the new boundary locations ---*/
      
      if (rank == MASTER_NODE)
        cout << " Deforming the volume grid." << endl;
      grid_movement->SetVolume_Deformation(geometry_container[MESH_0],
                                           config_container, true);
      
      /*--- Pitching ---*/
      
      /*--- Compute the new node locations for moving markers ---*/
      
      surface_movement->Surface_Pitching(geometry_container[MESH_0],
                                         config_container, ExtIter, iZone);
      /*--- Deform the volume grid around the new boundary locations ---*/
      
      if (rank == MASTER_NODE)
        cout << " Deforming the volume grid." << endl;
      grid_movement->SetVolume_Deformation(geometry_container[MESH_0],
                                           config_container, true);
      
      /*--- Rotating ---*/
      
      /*--- Compute the new node locations for moving markers ---*/
      
      surface_movement->Surface_Rotating(geometry_container[MESH_0],
                                         config_container, ExtIter, iZone);
      /*--- Deform the volume grid around the new boundary locations ---*/
      
      if (rank == MASTER_NODE)
        cout << " Deforming the volume grid." << endl;
      grid_movement->SetVolume_Deformation(geometry_container[MESH_0],
                                           config_container, true);
      
      /*--- Update the grid velocities on the fine mesh using finite
       differencing based on node coordinates at previous times. ---*/
      
      if (!adjoint) {
        if (rank == MASTER_NODE)
          cout << " Computing grid velocities by finite differencing." << endl;
        geometry_container[MESH_0]->SetGridVelocity(config_container, ExtIter);
      }
      
      /*--- Update the multigrid structure after moving the finest grid,
       including computing the grid velocities on the coarser levels. ---*/
      
      grid_movement->UpdateMultiGrid(geometry_container, config_container);
      
      break;
      
    case EXTERNAL: case EXTERNAL_ROTATION:
      
      /*--- Apply rigid rotation to entire grid first, if necessary ---*/
      
      if (Kind_Grid_Movement == EXTERNAL_ROTATION) {
        if (rank == MASTER_NODE)
          cout << " Updating node locations by rigid rotation." << endl;
        grid_movement->Rigid_Rotation(geometry_container[MESH_0],
                                      config_container, iZone, ExtIter);
      }
      
      /*--- Load new surface node locations from external files ---*/
      
      if (rank == MASTER_NODE)
        cout << " Updating surface locations from file." << endl;
      surface_movement->SetExternal_Deformation(geometry_container[MESH_0],
                                                config_container, iZone, ExtIter);
      
      /*--- Deform the volume grid around the new boundary locations ---*/
      
      if (rank == MASTER_NODE)
        cout << " Deforming the volume grid." << endl;
      grid_movement->SetVolume_Deformation(geometry_container[MESH_0],
                                           config_container, true);
      
      /*--- Update the grid velocities on the fine mesh using finite
       differencing based on node coordinates at previous times. ---*/
      
      if (!adjoint) {
        if (rank == MASTER_NODE)
          cout << " Computing grid velocities by finite differencing." << endl;
        geometry_container[MESH_0]->SetGridVelocity(config_container, ExtIter);
      }
      
      /*--- Update the multigrid structure after moving the finest grid,
       including computing the grid velocities on the coarser levels. ---*/
      
      grid_movement->UpdateMultiGrid(geometry_container, config_container);
      
      break;
      
    case AEROELASTIC: case AEROELASTIC_RIGID_MOTION:
      
      /*--- Apply rigid mesh transformation to entire grid first, if necessary ---*/
      if (IntIter == 0) {
        if (Kind_Grid_Movement == AEROELASTIC_RIGID_MOTION) {
          
          if (rank == MASTER_NODE) {
            cout << endl << " Performing rigid mesh transformation." << endl;
          }
          
          /*--- Move each node in the volume mesh using the specified type
           of rigid mesh motion. These routines also compute analytic grid
           velocities for the fine mesh. ---*/
          
          grid_movement->Rigid_Translation(geometry_container[MESH_0],
                                           config_container, iZone, ExtIter);
          grid_movement->Rigid_Plunging(geometry_container[MESH_0],
                                        config_container, iZone, ExtIter);
          grid_movement->Rigid_Pitching(geometry_container[MESH_0],
                                        config_container, iZone, ExtIter);
          grid_movement->Rigid_Rotation(geometry_container[MESH_0],
                                        config_container, iZone, ExtIter);
          
          /*--- Update the multigrid structure after moving the finest grid,
           including computing the grid velocities on the coarser levels. ---*/
          
          grid_movement->UpdateMultiGrid(geometry_container, config_container);
        }
        
      }
      
      /*--- Use the if statement to move the grid only at selected dual time step iterations. ---*/
      else if (IntIter % config_container->GetAeroelasticIter() ==0) {
        
        if (rank == MASTER_NODE)
          cout << endl << " Solving aeroelastic equations and updating surface positions." << endl;
        
        /*--- Solve the aeroelastic equations for the new node locations of the moving markers(surfaces) ---*/
        
        solver_container[MESH_0][FLOW_SOL]->Aeroelastic(surface_movement, geometry_container[MESH_0], config_container, ExtIter);
        
        /*--- Deform the volume grid around the new boundary locations ---*/
        
        if (rank == MASTER_NODE)
          cout << " Deforming the volume grid due to the aeroelastic movement." << endl;
        grid_movement->SetVolume_Deformation(geometry_container[MESH_0],
                                             config_container, true);
        
        /*--- Update the grid velocities on the fine mesh using finite
         differencing based on node coordinates at previous times. ---*/
        
        if (rank == MASTER_NODE)
          cout << " Computing grid velocities by finite differencing." << endl;
        geometry_container[MESH_0]->SetGridVelocity(config_container, ExtIter);
        
        /*--- Update the multigrid structure after moving the finest grid,
         including computing the grid velocities on the coarser levels. ---*/
        
        grid_movement->UpdateMultiGrid(geometry_container, config_container);
      }
      
      break;
      
    case ELASTICITY:
      
      if (ExtIter != 0) {
        
        if (rank == MASTER_NODE)
          cout << " Deforming the grid using the Linear Elasticity solution." << endl;
        
        /*--- Update the coordinates of the grid using the linear elasticity solution. ---*/
        for (iPoint = 0; iPoint < geometry_container[MESH_0]->GetnPoint(); iPoint++) {
          
          su2double *U_time_nM1 = solver_container[MESH_0][FEA_SOL]->node[iPoint]->GetSolution_time_n1();
          su2double *U_time_n   = solver_container[MESH_0][FEA_SOL]->node[iPoint]->GetSolution_time_n();
          
          for (iDim = 0; iDim < geometry_container[MESH_0]->GetnDim(); iDim++)
            geometry_container[MESH_0]->node[iPoint]->AddCoord(iDim, U_time_n[iDim] - U_time_nM1[iDim]);
          
        }
        
      }
      
      break;
      
    case FLUID_STRUCTURE:

      if (rank == MASTER_NODE)
        cout << endl << "Deforming the grid for Fluid-Structure Interaction applications." << endl;

      /*--- Deform the volume grid around the new boundary locations ---*/

      if (rank == MASTER_NODE)
        cout << "Deforming the volume grid." << endl;
      grid_movement->SetVolume_Deformation(geometry_container[MESH_0],
                                           config_container, true);

      nIterMesh = grid_movement->Get_nIterMesh();
      stat_mesh = (nIterMesh == 0);

      if (!adjoint && !stat_mesh) {
        if (rank == MASTER_NODE)
          cout << "Computing grid velocities by finite differencing." << endl;
        geometry_container[MESH_0]->SetGridVelocity(config_container, ExtIter);
      }
      else if (stat_mesh){
          if (rank == MASTER_NODE)
            cout << "The mesh is up-to-date. Using previously stored grid velocities." << endl;
      }

      /*--- Update the multigrid structure after moving the finest grid,
       including computing the grid velocities on the coarser levels. ---*/

      grid_movement->UpdateMultiGrid(geometry_container, config_container);

      break;

    case NO_MOVEMENT: case GUST: default:
      
      /*--- There is no mesh motion specified for this zone. ---*/
      if (rank == MASTER_NODE)
        cout << "No mesh motion specified." << endl;
      
      break;
  }
  
}<|MERGE_RESOLUTION|>--- conflicted
+++ resolved
@@ -1396,11 +1396,7 @@
   }
   if (CurrentRecording != FLOW_VARIABLES){
     
-<<<<<<< HEAD
-    if ((rank == MASTER_NODE) && (ExtIter == 0)){
-=======
     if (rank == MASTER_NODE){
->>>>>>> 576f69e2
       cout << "Direct iteration to store computational graph." << endl;
     }
     
