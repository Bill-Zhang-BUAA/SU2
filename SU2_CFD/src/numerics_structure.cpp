/*!
 * \file numerics_structure.cpp
 * \brief This file contains all the numerical methods.
 * \author F. Palacios, T. Economon
 * \version 6.1.0 "Falcon"
 *
 * The current SU2 release has been coordinated by the
 * SU2 International Developers Society <www.su2devsociety.org>
 * with selected contributions from the open-source community.
 *
 * The main research teams contributing to the current release are:
 *  - Prof. Juan J. Alonso's group at Stanford University.
 *  - Prof. Piero Colonna's group at Delft University of Technology.
 *  - Prof. Nicolas R. Gauger's group at Kaiserslautern University of Technology.
 *  - Prof. Alberto Guardone's group at Polytechnic University of Milan.
 *  - Prof. Rafael Palacios' group at Imperial College London.
 *  - Prof. Vincent Terrapon's group at the University of Liege.
 *  - Prof. Edwin van der Weide's group at the University of Twente.
 *  - Lab. of New Concepts in Aeronautics at Tech. Institute of Aeronautics.
 *
 * Copyright 2012-2018, Francisco D. Palacios, Thomas D. Economon,
 *                      Tim Albring, and the SU2 contributors.
 *
 * SU2 is free software; you can redistribute it and/or
 * modify it under the terms of the GNU Lesser General Public
 * License as published by the Free Software Foundation; either
 * version 2.1 of the License, or (at your option) any later version.
 *
 * SU2 is distributed in the hope that it will be useful,
 * but WITHOUT ANY WARRANTY; without even the implied warranty of
 * MERCHANTABILITY or FITNESS FOR A PARTICULAR PURPOSE. See the GNU
 * Lesser General Public License for more details.
 *
 * You should have received a copy of the GNU Lesser General Public
 * License along with SU2. If not, see <http://www.gnu.org/licenses/>.
 */

#include "../include/numerics_structure.hpp"

CNumerics::CNumerics(void) {

  Normal      = NULL;
  UnitNormal  = NULL;
  UnitNormald = NULL;

  U_n   = NULL;
  U_nM1 = NULL;
  U_nP1 = NULL;

  Proj_Flux_Tensor  = NULL;
  Flux_Tensor       = NULL;

  tau    = NULL;
  delta  = NULL;

  Diffusion_Coeff_i = NULL;
  Diffusion_Coeff_j = NULL;

  Enthalpy_formation = NULL;
  Theta_v = NULL;

  l = NULL;
  m = NULL;

}

CNumerics::CNumerics(unsigned short val_nDim, unsigned short val_nVar,
                     CConfig *config) {

  unsigned short iVar, iDim, jDim;

  Normal      = NULL;
  UnitNormal  = NULL;
  UnitNormald = NULL;

  U_n   = NULL;
  U_nM1 = NULL;
  U_nP1 = NULL;

  Proj_Flux_Tensor  = NULL;
  Flux_Tensor       = NULL;

  tau    = NULL;
  delta  = NULL;

  Diffusion_Coeff_i = NULL;
  Diffusion_Coeff_j = NULL;

  Enthalpy_formation = NULL;
  Theta_v = NULL;

  l = NULL;
  m = NULL;

  nDim = val_nDim;
  nVar = val_nVar;
  Gamma = config->GetGamma();
  Gamma_Minus_One = Gamma - 1.0;
  Prandtl_Lam = config->GetPrandtl_Lam();
  Prandtl_Turb = config->GetPrandtl_Turb();
  Gas_Constant = config->GetGas_ConstantND();

  UnitNormal = new su2double [nDim];
  UnitNormald = new su2double [nDim];

  Flux_Tensor = new su2double* [nVar];
  for (iVar = 0; iVar < (nVar); iVar++)
    Flux_Tensor[iVar] = new su2double [nDim];

  tau = new su2double* [nDim];
  for (iDim = 0; iDim < nDim; iDim++) {
    tau[iDim] = new su2double [nDim];
  }

  delta = new su2double* [nDim];
  for (iDim = 0; iDim < nDim; iDim++) {
    delta[iDim] = new su2double [nDim];
  }

  for (iDim = 0; iDim < nDim; iDim++) {
    for (jDim = 0; jDim < nDim; jDim++) {
      if (iDim == jDim) delta[iDim][jDim] = 1.0;
      else delta[iDim][jDim]=0.0;
    }
  }

  U_n   = new su2double [nVar];
  U_nM1 = new su2double [nVar];
  U_nP1 = new su2double [nVar];

  Proj_Flux_Tensor = new su2double [nVar];

  turb_ke_i = 0.0;
  turb_ke_j = 0.0;

  Vector = new su2double[nDim];

  l = new su2double [nDim];
  m = new su2double [nDim];
<<<<<<< HEAD

=======
  
  Dissipation_ij = 1.0;
  
>>>>>>> 7dcdfe40
}

CNumerics::~CNumerics(void) {

  if (UnitNormal!= NULL) delete [] UnitNormal;
  if (UnitNormald!= NULL) delete [] UnitNormald;

  if (U_n!= NULL) delete [] U_n;
  if (U_nM1!= NULL) delete [] U_nM1;
  if (U_nP1!= NULL) delete [] U_nP1;

  // visc
  if (Proj_Flux_Tensor!= NULL) delete [] Proj_Flux_Tensor;

  if (Flux_Tensor!= NULL) {
    for (unsigned short iVar = 0; iVar < nVar; iVar++) {
      delete [] Flux_Tensor[iVar];
    }
    delete [] Flux_Tensor;
  }

  if (tau != NULL) {
    for (unsigned short iDim = 0; iDim < nDim; iDim++) {
      delete [] tau[iDim];
    }
    delete [] tau;
  }

  if (delta != NULL) {
    for (unsigned short iDim = 0; iDim < nDim; iDim++) {
      delete [] delta[iDim];
    }
    delete [] delta;
  }

  if (Diffusion_Coeff_i != NULL) delete [] Diffusion_Coeff_i;
  if (Diffusion_Coeff_j != NULL) delete [] Diffusion_Coeff_j;
  if (Vector != NULL) delete [] Vector;

  if(Enthalpy_formation != NULL) delete [] Enthalpy_formation;
  if(Theta_v != NULL) delete [] Theta_v;

  if (l != NULL) delete [] l;
  if (m != NULL) delete [] m;

}

void CNumerics::GetInviscidFlux(su2double val_density, su2double *val_velocity,
    su2double val_pressure, su2double val_enthalpy) {
  if (nDim == 3) {
    Flux_Tensor[0][0] = val_density*val_velocity[0];
    Flux_Tensor[1][0] = Flux_Tensor[0][0]*val_velocity[0]+val_pressure;
    Flux_Tensor[2][0] = Flux_Tensor[0][0]*val_velocity[1];
    Flux_Tensor[3][0] = Flux_Tensor[0][0]*val_velocity[2];
    Flux_Tensor[4][0] = Flux_Tensor[0][0]*val_enthalpy;

    Flux_Tensor[0][1] = val_density*val_velocity[1];
    Flux_Tensor[1][1] = Flux_Tensor[0][1]*val_velocity[0];
    Flux_Tensor[2][1] = Flux_Tensor[0][1]*val_velocity[1]+val_pressure;
    Flux_Tensor[3][1] = Flux_Tensor[0][1]*val_velocity[2];
    Flux_Tensor[4][1] = Flux_Tensor[0][1]*val_enthalpy;

    Flux_Tensor[0][2] = val_density*val_velocity[2];
    Flux_Tensor[1][2] = Flux_Tensor[0][2]*val_velocity[0];
    Flux_Tensor[2][2] = Flux_Tensor[0][2]*val_velocity[1];
    Flux_Tensor[3][2] = Flux_Tensor[0][2]*val_velocity[2]+val_pressure;
    Flux_Tensor[4][2] = Flux_Tensor[0][2]*val_enthalpy;

  }
  if (nDim == 2) {
    Flux_Tensor[0][0] = val_density*val_velocity[0];
    Flux_Tensor[1][0] = Flux_Tensor[0][0]*val_velocity[0]+val_pressure;
    Flux_Tensor[2][0] = Flux_Tensor[0][0]*val_velocity[1];
    Flux_Tensor[3][0] = Flux_Tensor[0][0]*val_enthalpy;

    Flux_Tensor[0][1] = val_density*val_velocity[1];
    Flux_Tensor[1][1] = Flux_Tensor[0][1]*val_velocity[0];
    Flux_Tensor[2][1] = Flux_Tensor[0][1]*val_velocity[1]+val_pressure;
    Flux_Tensor[3][1] = Flux_Tensor[0][1]*val_enthalpy;
  }
}

void CNumerics::GetInviscidProjFlux(su2double *val_density,
                                    su2double *val_velocity,
                                    su2double *val_pressure,
                                    su2double *val_enthalpy,
                                    su2double *val_normal,
                                    su2double *val_Proj_Flux) {

    su2double rhou, rhov, rhow;

  if (nDim == 2) {

    rhou = (*val_density)*val_velocity[0];
    rhov = (*val_density)*val_velocity[1];

    val_Proj_Flux[0] = rhou*val_normal[0];
    val_Proj_Flux[1] = (rhou*val_velocity[0]+(*val_pressure))*val_normal[0];
    val_Proj_Flux[2] = rhou*val_velocity[1]*val_normal[0];
    val_Proj_Flux[3] = rhou*(*val_enthalpy)*val_normal[0];

    val_Proj_Flux[0] += rhov*val_normal[1];
    val_Proj_Flux[1] += rhov*val_velocity[0]*val_normal[1];
    val_Proj_Flux[2] += (rhov*val_velocity[1]+(*val_pressure))*val_normal[1];
    val_Proj_Flux[3] += rhov*(*val_enthalpy)*val_normal[1];

  }
  else {

    rhou = (*val_density)*val_velocity[0];
    rhov = (*val_density)*val_velocity[1];
    rhow = (*val_density)*val_velocity[2];

    val_Proj_Flux[0] = rhou*val_normal[0];
    val_Proj_Flux[1] = (rhou*val_velocity[0]+(*val_pressure))*val_normal[0];
    val_Proj_Flux[2] = rhou*val_velocity[1]*val_normal[0];
    val_Proj_Flux[3] = rhou*val_velocity[2]*val_normal[0];
    val_Proj_Flux[4] = rhou*(*val_enthalpy)*val_normal[0];

    val_Proj_Flux[0] += rhov*val_normal[1];
    val_Proj_Flux[1] += rhov*val_velocity[0]*val_normal[1];
    val_Proj_Flux[2] += (rhov*val_velocity[1]+(*val_pressure))*val_normal[1];
    val_Proj_Flux[3] += rhov*val_velocity[2]*val_normal[1];
    val_Proj_Flux[4] += rhov*(*val_enthalpy)*val_normal[1];

    val_Proj_Flux[0] += rhow*val_normal[2];
    val_Proj_Flux[1] += rhow*val_velocity[0]*val_normal[2];
    val_Proj_Flux[2] += rhow*val_velocity[1]*val_normal[2];
    val_Proj_Flux[3] += (rhow*val_velocity[2]+(*val_pressure))*val_normal[2];
    val_Proj_Flux[4] += rhow*(*val_enthalpy)*val_normal[2];

  }

}

void CNumerics::GetInviscidIncProjFlux(su2double *val_density,
                                           su2double *val_velocity,
                                           su2double *val_pressure,
                                           su2double *val_betainc2,
                                           su2double *val_enthalpy,
                                           su2double *val_normal,
                                           su2double *val_Proj_Flux) {
<<<<<<< HEAD
    su2double rhou, rhov, rhow;

     if (nDim == 2) {
      rhou = (*val_density)*val_velocity[0];
      rhov = (*val_density)*val_velocity[1];

      val_Proj_Flux[0] = (*val_betainc2)*(val_velocity[0]*val_normal[0] + val_velocity[1]*val_normal[1]);
      val_Proj_Flux[1] = (rhou*val_velocity[0]+(*val_pressure))*val_normal[0] + rhou*val_velocity[1]*val_normal[1];
      val_Proj_Flux[2] = rhov*val_velocity[0]*val_normal[0] + (rhov*val_velocity[1]+(*val_pressure))*val_normal[1];
=======
  su2double rhou, rhov, rhow;
    
  if (nDim == 2) {
    rhou = (*val_density)*val_velocity[0];
    rhov = (*val_density)*val_velocity[1];

    val_Proj_Flux[0] = rhou*val_normal[0] + rhov*val_normal[1];
    val_Proj_Flux[1] = (rhou*val_velocity[0]+(*val_pressure))*val_normal[0] + rhou*val_velocity[1]*val_normal[1];
    val_Proj_Flux[2] = rhov*val_velocity[0]*val_normal[0] + (rhov*val_velocity[1]+(*val_pressure))*val_normal[1];
    val_Proj_Flux[3] = (rhou*val_normal[0] + rhov*val_normal[1])*(*val_enthalpy);
>>>>>>> 7dcdfe40
  }
  else {
    rhou = (*val_density)*val_velocity[0];
    rhov = (*val_density)*val_velocity[1];
    rhow = (*val_density)*val_velocity[2];
<<<<<<< HEAD

    val_Proj_Flux[0] = (*val_betainc2)*(val_velocity[0]*val_normal[0] + val_velocity[1]*val_normal[1] + val_velocity[2]*val_normal[2]);
=======
    
    val_Proj_Flux[0] = rhou*val_normal[0] + rhov*val_normal[1] + rhow*val_normal[2];
>>>>>>> 7dcdfe40
    val_Proj_Flux[1] = (rhou*val_velocity[0]+(*val_pressure))*val_normal[0] + rhou*val_velocity[1]*val_normal[1] + rhou*val_velocity[2]*val_normal[2];
    val_Proj_Flux[2] = rhov*val_velocity[0]*val_normal[0] + (rhov*val_velocity[1]+(*val_pressure))*val_normal[1] + rhov*val_velocity[2]*val_normal[2];
    val_Proj_Flux[3] = rhow*val_velocity[0]*val_normal[0] + rhow*val_velocity[1]*val_normal[1] + (rhow*val_velocity[2]+(*val_pressure))*val_normal[2];
    val_Proj_Flux[4] = (rhou*val_normal[0] + rhov*val_normal[1] + rhow*val_normal[2])*(*val_enthalpy);
  }

}

void CNumerics::GetInviscidProjJac(su2double *val_velocity, su2double *val_energy,
                                   su2double *val_normal, su2double val_scale,
                                   su2double **val_Proj_Jac_Tensor) {
  AD_BEGIN_PASSIVE
  unsigned short iDim, jDim;
  su2double sqvel, proj_vel, phi, a1, a2;
<<<<<<< HEAD

  sqvel = 0.0, proj_vel = 0.0;
=======
  
  sqvel = 0.0; proj_vel = 0.0;
>>>>>>> 7dcdfe40
  for (iDim = 0; iDim < nDim; iDim++) {
    sqvel    += val_velocity[iDim]*val_velocity[iDim];
    proj_vel += val_velocity[iDim]*val_normal[iDim];
  }

  phi = 0.5*Gamma_Minus_One*sqvel;
  a1 = Gamma*(*val_energy)-phi;
  a2 = Gamma-1.0;

  val_Proj_Jac_Tensor[0][0] = 0.0;
  for (iDim = 0; iDim < nDim; iDim++)
    val_Proj_Jac_Tensor[0][iDim+1] = val_scale*val_normal[iDim];
  val_Proj_Jac_Tensor[0][nDim+1] = 0.0;

  for (iDim = 0; iDim < nDim; iDim++) {
    val_Proj_Jac_Tensor[iDim+1][0] = val_scale*(val_normal[iDim]*phi - val_velocity[iDim]*proj_vel);
    for (jDim = 0; jDim < nDim; jDim++)
      val_Proj_Jac_Tensor[iDim+1][jDim+1] = val_scale*(val_normal[jDim]*val_velocity[iDim]-a2*val_normal[iDim]*val_velocity[jDim]);
    val_Proj_Jac_Tensor[iDim+1][iDim+1] += val_scale*proj_vel;
    val_Proj_Jac_Tensor[iDim+1][nDim+1] = val_scale*a2*val_normal[iDim];
  }

  val_Proj_Jac_Tensor[nDim+1][0] = val_scale*proj_vel*(phi-a1);
  for (iDim = 0; iDim < nDim; iDim++)
    val_Proj_Jac_Tensor[nDim+1][iDim+1] = val_scale*(val_normal[iDim]*a1-a2*val_velocity[iDim]*proj_vel);
  val_Proj_Jac_Tensor[nDim+1][nDim+1] = val_scale*Gamma*proj_vel;
  AD_END_PASSIVE
}


void CNumerics::GetInviscidProjJac(su2double *val_velocity, su2double *val_enthalpy,
    su2double *val_chi, su2double *val_kappa,
    su2double *val_normal, su2double val_scale,
    su2double **val_Proj_Jac_Tensor) {
  AD_BEGIN_PASSIVE
  unsigned short iDim, jDim;
  su2double sqvel, proj_vel, phi, a1, a2;

  sqvel = 0.0; proj_vel = 0.0;
  for (iDim = 0; iDim < nDim; iDim++) {
    sqvel += val_velocity[iDim]*val_velocity[iDim];
    proj_vel += val_velocity[iDim]*val_normal[iDim];
  }

  phi = *val_chi + 0.5*sqvel*(*val_kappa);
  a1 = *val_enthalpy;
  a2 = *val_kappa;

  val_Proj_Jac_Tensor[0][0] = 0.0;
  for (iDim = 0; iDim < nDim; iDim++)
    val_Proj_Jac_Tensor[0][iDim+1] = val_scale*val_normal[iDim];
  val_Proj_Jac_Tensor[0][nDim+1] = 0.0;

  for (iDim = 0; iDim < nDim; iDim++) {
    val_Proj_Jac_Tensor[iDim+1][0] = val_scale*(val_normal[iDim]*phi - val_velocity[iDim]*proj_vel);
    for (jDim = 0; jDim < nDim; jDim++)
      val_Proj_Jac_Tensor[iDim+1][jDim+1] = val_scale*(val_normal[jDim]*val_velocity[iDim]-a2*val_normal[iDim]*val_velocity[jDim]);
    val_Proj_Jac_Tensor[iDim+1][iDim+1] += val_scale*proj_vel;
    val_Proj_Jac_Tensor[iDim+1][nDim+1] = val_scale*a2*val_normal[iDim];
  }

  val_Proj_Jac_Tensor[nDim+1][0] = val_scale*proj_vel*(phi-a1);
  for (iDim = 0; iDim < nDim; iDim++)
    val_Proj_Jac_Tensor[nDim+1][iDim+1] = val_scale*(val_normal[iDim]*a1-a2*val_velocity[iDim]*proj_vel);
  val_Proj_Jac_Tensor[nDim+1][nDim+1] = val_scale*(a2+1)*proj_vel;
  AD_END_PASSIVE
}

void CNumerics::GetInviscidIncProjJac(su2double *val_density, su2double *val_velocity, su2double *val_betainc2, su2double *val_cp, su2double *val_temperature, su2double *val_dRhodT, su2double *val_normal,
    su2double val_scale, su2double **val_Proj_Jac_Tensor) {
  AD_BEGIN_PASSIVE
  unsigned short iDim;
  su2double proj_vel;

  proj_vel = 0.0;
  for (iDim = 0; iDim < nDim; iDim++)
    proj_vel += val_velocity[iDim]*val_normal[iDim];

  if (nDim == 2) {
<<<<<<< HEAD
    val_Proj_Jac_Tensor[0][0] = 0.0;
    val_Proj_Jac_Tensor[0][1] = val_scale*(*val_betainc2)*val_normal[0]/(*val_density);
    val_Proj_Jac_Tensor[0][2] = val_scale*(*val_betainc2)*val_normal[1]/(*val_density);

    val_Proj_Jac_Tensor[1][0] = val_scale*val_normal[0];
    val_Proj_Jac_Tensor[1][1] = val_scale*(val_velocity[0]*val_normal[0] + proj_vel);
    val_Proj_Jac_Tensor[1][2] = val_scale*val_velocity[0]*val_normal[1];

    val_Proj_Jac_Tensor[2][0] = val_scale*val_normal[1];
    val_Proj_Jac_Tensor[2][1] = val_scale*val_velocity[1]*val_normal[0];
    val_Proj_Jac_Tensor[2][2] = val_scale*(val_velocity[1]*val_normal[1] + proj_vel);
  }
  else {
    val_Proj_Jac_Tensor[0][0] = 0.0;
    val_Proj_Jac_Tensor[0][1] = val_scale*(*val_betainc2)*val_normal[0]/(*val_density);
    val_Proj_Jac_Tensor[0][2] = val_scale*(*val_betainc2)*val_normal[1]/(*val_density);
    val_Proj_Jac_Tensor[0][3] = val_scale*(*val_betainc2)*val_normal[2]/(*val_density);

    val_Proj_Jac_Tensor[1][0] = val_scale*val_normal[0];
    val_Proj_Jac_Tensor[1][1] = val_scale*(val_velocity[0]*val_normal[0] + proj_vel);
    val_Proj_Jac_Tensor[1][2] = val_scale*val_velocity[0]*val_normal[1];
    val_Proj_Jac_Tensor[1][3] = val_scale*val_velocity[0]*val_normal[2];

    val_Proj_Jac_Tensor[2][0] = val_scale*val_normal[1];
    val_Proj_Jac_Tensor[2][1] = val_scale*val_velocity[1]*val_normal[0];
    val_Proj_Jac_Tensor[2][2] = val_scale*(val_velocity[1]*val_normal[1] + proj_vel);
    val_Proj_Jac_Tensor[2][3] = val_scale*val_velocity[1]*val_normal[2];

    val_Proj_Jac_Tensor[3][0] = val_scale*val_normal[2];
    val_Proj_Jac_Tensor[3][1] = val_scale*val_velocity[2]*val_normal[0];
    val_Proj_Jac_Tensor[3][2] = val_scale*val_velocity[2]*val_normal[1];
    val_Proj_Jac_Tensor[3][3] = val_scale*(val_velocity[2]*val_normal[2] + proj_vel);
=======

    val_Proj_Jac_Tensor[0][0] = val_scale*(proj_vel/(*val_betainc2));
    val_Proj_Jac_Tensor[0][1] = val_scale*(val_normal[0]*(*val_density));
    val_Proj_Jac_Tensor[0][2] = val_scale*(val_normal[1]*(*val_density));
    val_Proj_Jac_Tensor[0][3] = val_scale*((*val_dRhodT)*proj_vel);

    val_Proj_Jac_Tensor[1][0] = val_scale*(val_normal[0] + val_velocity[0]*proj_vel/(*val_betainc2));
    val_Proj_Jac_Tensor[1][1] = val_scale*((*val_density)*(val_normal[0]*val_velocity[0] + proj_vel));
    val_Proj_Jac_Tensor[1][2] = val_scale*(val_normal[1]*(*val_density)*val_velocity[0]);
    val_Proj_Jac_Tensor[1][3] = val_scale*((*val_dRhodT)*val_velocity[0]*proj_vel);

    val_Proj_Jac_Tensor[2][0] = val_scale*(val_normal[1] + val_velocity[1]*proj_vel/(*val_betainc2));
    val_Proj_Jac_Tensor[2][1] = val_scale*(val_normal[0]*(*val_density)*val_velocity[1]);
    val_Proj_Jac_Tensor[2][2] = val_scale*((*val_density)*(proj_vel + val_normal[1]*val_velocity[1]));
    val_Proj_Jac_Tensor[2][3] = val_scale*((*val_dRhodT)*val_velocity[1]*proj_vel);

    val_Proj_Jac_Tensor[3][0] = val_scale*((*val_cp)*(*val_temperature)*proj_vel/(*val_betainc2));
    val_Proj_Jac_Tensor[3][1] = val_scale*((*val_cp)*(*val_temperature)*val_normal[0]*(*val_density));
    val_Proj_Jac_Tensor[3][2] = val_scale*((*val_cp)*(*val_temperature)*val_normal[1]*(*val_density));
    val_Proj_Jac_Tensor[3][3] = val_scale*((*val_cp)*((*val_temperature)*(*val_dRhodT) + (*val_density))*proj_vel);

  } else {

    val_Proj_Jac_Tensor[0][0] = val_scale*(proj_vel/(*val_betainc2));
    val_Proj_Jac_Tensor[0][1] = val_scale*(val_normal[0]*(*val_density));
    val_Proj_Jac_Tensor[0][2] = val_scale*(val_normal[1]*(*val_density));
    val_Proj_Jac_Tensor[0][3] = val_scale*(val_normal[2]*(*val_density));
    val_Proj_Jac_Tensor[0][4] = val_scale*((*val_dRhodT)*proj_vel);

    val_Proj_Jac_Tensor[1][0] = val_scale*(val_normal[0] + val_velocity[0]*proj_vel/(*val_betainc2));
    val_Proj_Jac_Tensor[1][1] = val_scale*((*val_density)*(val_normal[0]*val_velocity[0] + proj_vel));
    val_Proj_Jac_Tensor[1][2] = val_scale*(val_normal[1]*(*val_density)*val_velocity[0]);
    val_Proj_Jac_Tensor[1][3] = val_scale*(val_normal[2]*(*val_density)*val_velocity[0]);
    val_Proj_Jac_Tensor[1][4] = val_scale*((*val_dRhodT)*val_velocity[0]*proj_vel);

    val_Proj_Jac_Tensor[2][0] = val_scale*(val_normal[1] + val_velocity[1]*proj_vel/(*val_betainc2));
    val_Proj_Jac_Tensor[2][1] = val_scale*(val_normal[0]*(*val_density)*val_velocity[1]);
    val_Proj_Jac_Tensor[2][2] = val_scale*((*val_density)*(proj_vel + val_normal[1]*val_velocity[1]));
    val_Proj_Jac_Tensor[2][3] = val_scale*(val_normal[2]*(*val_density)*val_velocity[1]);
    val_Proj_Jac_Tensor[2][4] = val_scale*((*val_dRhodT)*val_velocity[1]*proj_vel);

    val_Proj_Jac_Tensor[3][0] = val_scale*(val_normal[2] + val_velocity[2]*proj_vel/(*val_betainc2));
    val_Proj_Jac_Tensor[3][1] = val_scale*(val_normal[0]*(*val_density)*val_velocity[2]);
    val_Proj_Jac_Tensor[3][2] = val_scale*(val_normal[1]*(*val_density)*val_velocity[2]);
    val_Proj_Jac_Tensor[3][3] = val_scale*((*val_density)*(proj_vel + val_normal[2]*val_velocity[2]));
    val_Proj_Jac_Tensor[3][4] = val_scale*((*val_dRhodT)*val_velocity[2]*proj_vel);

    val_Proj_Jac_Tensor[4][0] = val_scale*((*val_cp)*(*val_temperature)*proj_vel/(*val_betainc2));
    val_Proj_Jac_Tensor[4][1] = val_scale*((*val_cp)*(*val_temperature)*val_normal[0]*(*val_density));
    val_Proj_Jac_Tensor[4][2] = val_scale*((*val_cp)*(*val_temperature)*val_normal[1]*(*val_density));
    val_Proj_Jac_Tensor[4][3] = val_scale*((*val_cp)*(*val_temperature)*val_normal[2]*(*val_density));
    val_Proj_Jac_Tensor[4][4] = val_scale*((*val_cp)*((*val_temperature)*(*val_dRhodT) + (*val_density))*proj_vel);

>>>>>>> 7dcdfe40
  }
  AD_END_PASSIVE
}

void CNumerics::GetPreconditioner(su2double *val_density, su2double *val_velocity, su2double *val_betainc2, su2double *val_cp, su2double *val_temperature, su2double *val_drhodt, su2double **val_Precon) {
  unsigned short iDim, jDim;

  val_Precon[0][0] = 1.0/(*val_betainc2);
  for (iDim = 0; iDim < nDim; iDim++)
    val_Precon[iDim+1][0] = val_velocity[iDim]/(*val_betainc2);
  val_Precon[nDim+1][0] = (*val_cp)*(*val_temperature)/(*val_betainc2);

  for (jDim = 0; jDim < nDim; jDim++) {
    val_Precon[0][jDim+1] = 0.0;
    for (iDim = 0; iDim < nDim; iDim++) {
      if (iDim == jDim) val_Precon[iDim+1][jDim+1] = (*val_density);
      else val_Precon[iDim+1][jDim+1] = 0.0;
    }
    val_Precon[nDim+1][jDim+1] = 0.0;
  }

  val_Precon[0][nDim+1] = (*val_drhodt);
  for (iDim = 0; iDim < nDim; iDim++)
    val_Precon[iDim+1][nDim+1] = val_velocity[iDim]*(*val_drhodt);
  val_Precon[nDim+1][nDim+1] = (*val_cp)*((*val_drhodt)*(*val_temperature) + (*val_density));

}

void CNumerics::GetPreconditionedProjJac(su2double *val_density, su2double *val_lambda, su2double *val_betainc2, su2double *val_normal, su2double **val_invPrecon_A) {
  unsigned short iDim, jDim, kDim;

  val_invPrecon_A[0][0] = val_lambda[nDim]/2.0 + val_lambda[nDim+1]/2.0;
  for (iDim = 0; iDim < nDim; iDim++)
    val_invPrecon_A[iDim+1][0] = val_normal[iDim]*(-val_lambda[nDim] + val_lambda[nDim+1])/(2.0*sqrt((*val_betainc2))*(*val_density));
  val_invPrecon_A[nDim+1][0] = 0.0;

  for (jDim = 0; jDim < nDim; jDim++) {
    val_invPrecon_A[0][jDim+1] = sqrt((*val_betainc2))*val_normal[jDim]*(*val_density)*(-val_lambda[nDim] + val_lambda[nDim+1])/(2.0);
    for (iDim = 0; iDim < nDim; iDim++) {
      if (iDim == jDim) {
        val_invPrecon_A[iDim+1][jDim+1] = (val_lambda[nDim] + val_lambda[nDim+1])*val_normal[iDim]*val_normal[iDim]/2.0;
        for (kDim = 0; kDim < nDim; kDim++) {
          if (kDim != iDim) val_invPrecon_A[iDim+1][jDim+1] += 2.0*val_lambda[0]*val_normal[kDim]*val_normal[kDim];
        }
      }
      else {
        val_invPrecon_A[iDim+1][jDim+1] = val_normal[iDim]*val_normal[jDim]*(-2.0*val_lambda[0] + val_lambda[nDim] + val_lambda[nDim+1])/(2.0);
      }
    }
    val_invPrecon_A[nDim+1][jDim+1] = 0.0;
  }

  val_invPrecon_A[0][nDim+1] = 0.0;
  for (iDim = 0; iDim < nDim; iDim++)
    val_invPrecon_A[iDim+1][nDim+1] = 0.0;
  val_invPrecon_A[nDim+1][nDim+1] = val_lambda[nDim-1];
  
}

void CNumerics::SetPastSol (su2double *val_u_nM1, su2double *val_u_n, su2double *val_u_nP1) {
  unsigned short iVar;

  for (iVar = 0; iVar < nVar; iVar++) {
    U_nM1[iVar] = val_u_nM1[iVar];
    U_n[iVar] = val_u_n[iVar];
    U_nP1[iVar] = val_u_nP1[iVar];
  }

}
void CNumerics::SetPastVolume (su2double val_volume_nM1, su2double val_volume_n, su2double val_volume_nP1) {
  Volume_nM1 = val_volume_nM1;
  Volume_n = val_volume_n;
  Volume_nP1 = val_volume_nP1;
}


void CNumerics::GetPMatrix(su2double *val_density, su2double *val_velocity,
                           su2double *val_soundspeed, su2double *val_normal, su2double **val_p_tensor) {

  su2double sqvel, rhooc, rhoxc;
  //su2double c2;

  rhooc = *val_density / *val_soundspeed;
  rhoxc = *val_density * *val_soundspeed;
  //c2 = *val_soundspeed * *val_soundspeed;

  if (nDim == 2) {

    sqvel = val_velocity[0]*val_velocity[0]+val_velocity[1]*val_velocity[1];

    val_p_tensor[0][0] = 1.0;
    val_p_tensor[0][1]=0.0;
    val_p_tensor[0][2]=0.5*rhooc;
    val_p_tensor[0][3]=0.5*rhooc;

    val_p_tensor[1][0]=val_velocity[0];
    val_p_tensor[1][1]=*val_density*val_normal[1];
    val_p_tensor[1][2]=0.5*(val_velocity[0]*rhooc+val_normal[0]**val_density);
    val_p_tensor[1][3]=0.5*(val_velocity[0]*rhooc-val_normal[0]**val_density);

    val_p_tensor[2][0]=val_velocity[1];
    val_p_tensor[2][1]=-*val_density*val_normal[0];
    val_p_tensor[2][2]=0.5*(val_velocity[1]*rhooc+val_normal[1]**val_density);
    val_p_tensor[2][3]=0.5*(val_velocity[1]*rhooc-val_normal[1]**val_density);

    val_p_tensor[3][0]=0.5*sqvel;
    val_p_tensor[3][1]=*val_density*val_velocity[0]*val_normal[1]-*val_density*val_velocity[1]*val_normal[0];
    val_p_tensor[3][2]=0.5*(0.5*sqvel*rhooc+*val_density*val_velocity[0]*val_normal[0]+*val_density*val_velocity[1]*val_normal[1]+rhoxc/Gamma_Minus_One);
    val_p_tensor[3][3]=0.5*(0.5*sqvel*rhooc-*val_density*val_velocity[0]*val_normal[0]-*val_density*val_velocity[1]*val_normal[1]+rhoxc/Gamma_Minus_One);

  }
  else {

    sqvel = val_velocity[0]*val_velocity[0]+val_velocity[1]*val_velocity[1]+val_velocity[2]*val_velocity[2];

    val_p_tensor[0][0]=val_normal[0];
    val_p_tensor[0][1]=val_normal[1];
    val_p_tensor[0][2]=val_normal[2];
    val_p_tensor[0][3]=0.5*rhooc;
    val_p_tensor[0][4]=0.5*rhooc;

    val_p_tensor[1][0]=val_velocity[0]*val_normal[0];
    val_p_tensor[1][1]=val_velocity[0]*val_normal[1]-*val_density*val_normal[2];
    val_p_tensor[1][2]=val_velocity[0]*val_normal[2]+*val_density*val_normal[1];
    val_p_tensor[1][3]=0.5*(val_velocity[0]*rhooc+*val_density*val_normal[0]);
    val_p_tensor[1][4]=0.5*(val_velocity[0]*rhooc-*val_density*val_normal[0]);

    val_p_tensor[2][0]=val_velocity[1]*val_normal[0]+*val_density*val_normal[2];
    val_p_tensor[2][1]=val_velocity[1]*val_normal[1];
    val_p_tensor[2][2]=val_velocity[1]*val_normal[2]-*val_density*val_normal[0];
    val_p_tensor[2][3]=0.5*(val_velocity[1]*rhooc+*val_density*val_normal[1]);
    val_p_tensor[2][4]=0.5*(val_velocity[1]*rhooc-*val_density*val_normal[1]);

    val_p_tensor[3][0]=val_velocity[2]*val_normal[0]-*val_density*val_normal[1];
    val_p_tensor[3][1]=val_velocity[2]*val_normal[1]+*val_density*val_normal[0];
    val_p_tensor[3][2]=val_velocity[2]*val_normal[2];
    val_p_tensor[3][3]=0.5*(val_velocity[2]*rhooc+*val_density*val_normal[2]);
    val_p_tensor[3][4]=0.5*(val_velocity[2]*rhooc-*val_density*val_normal[2]);

    val_p_tensor[4][0]=0.5*sqvel*val_normal[0]+*val_density*val_velocity[1]*val_normal[2]-*val_density*val_velocity[2]*val_normal[1];
    val_p_tensor[4][1]=0.5*sqvel*val_normal[1]-*val_density*val_velocity[0]*val_normal[2]+*val_density*val_velocity[2]*val_normal[0];
    val_p_tensor[4][2]=0.5*sqvel*val_normal[2]+*val_density*val_velocity[0]*val_normal[1]-*val_density*val_velocity[1]*val_normal[0];
    val_p_tensor[4][3]=0.5*(0.5*sqvel*rhooc+*val_density*(val_velocity[0]*val_normal[0]+val_velocity[1]*val_normal[1]+val_velocity[2]*val_normal[2])+rhoxc/Gamma_Minus_One);
    val_p_tensor[4][4]=0.5*(0.5*sqvel*rhooc-*val_density*(val_velocity[0]*val_normal[0]+val_velocity[1]*val_normal[1]+val_velocity[2]*val_normal[2])+rhoxc/Gamma_Minus_One);

  }

}

void CNumerics::GetPMatrix(su2double *val_density, su2double *val_velocity,
    su2double *val_soundspeed, su2double *val_enthalpy, su2double *val_chi, su2double *val_kappa, su2double *val_normal, su2double **val_p_tensor) {

  su2double sqvel, rhooc, zeta;
  //su2double rhoxc, c2;

  rhooc = *val_density / *val_soundspeed;
  //rhoxc = *val_density * *val_soundspeed;
  //c2 = *val_soundspeed * *val_soundspeed;

  if (nDim == 2) {
    sqvel = val_velocity[0]*val_velocity[0]+val_velocity[1]*val_velocity[1];
    zeta = sqvel - (*val_kappa*0.5*sqvel + *val_chi)/(*val_kappa);

    val_p_tensor[0][0] = 1.0;
    val_p_tensor[0][1]=0.0;
    val_p_tensor[0][2]=0.5*rhooc;
    val_p_tensor[0][3]=0.5*rhooc;

    val_p_tensor[1][0]=val_velocity[0];
    val_p_tensor[1][1]=*val_density*val_normal[1];
    val_p_tensor[1][2]=0.5*(val_velocity[0]*rhooc+val_normal[0]**val_density);
    val_p_tensor[1][3]=0.5*(val_velocity[0]*rhooc-val_normal[0]**val_density);

    val_p_tensor[2][0]=val_velocity[1];
    val_p_tensor[2][1]=-*val_density*val_normal[0];
    val_p_tensor[2][2]=0.5*(val_velocity[1]*rhooc+val_normal[1]**val_density);
    val_p_tensor[2][3]=0.5*(val_velocity[1]*rhooc-val_normal[1]**val_density);

    val_p_tensor[3][0]= zeta;
    val_p_tensor[3][1]=*val_density*val_velocity[0]*val_normal[1]-*val_density*val_velocity[1]*val_normal[0];
    val_p_tensor[3][2]=0.5*(*val_enthalpy*rhooc+*val_density*val_velocity[0]*val_normal[0]+*val_density*val_velocity[1]*val_normal[1]);
    val_p_tensor[3][3]=0.5*(*val_enthalpy*rhooc-*val_density*val_velocity[0]*val_normal[0]-*val_density*val_velocity[1]*val_normal[1]);
  }
  else {
    sqvel = val_velocity[0]*val_velocity[0]+val_velocity[1]*val_velocity[1]+val_velocity[2]*val_velocity[2];
    zeta = sqvel - (*val_kappa*0.5*sqvel + *val_chi)/(*val_kappa);

    val_p_tensor[0][0]=val_normal[0];
    val_p_tensor[0][1]=val_normal[1];
    val_p_tensor[0][2]=val_normal[2];
    val_p_tensor[0][3]=0.5*rhooc;
    val_p_tensor[0][4]=0.5*rhooc;

    val_p_tensor[1][0]=val_velocity[0]*val_normal[0];
    val_p_tensor[1][1]=val_velocity[0]*val_normal[1]-*val_density*val_normal[2];
    val_p_tensor[1][2]=val_velocity[0]*val_normal[2]+*val_density*val_normal[1];
    val_p_tensor[1][3]=0.5*(val_velocity[0]*rhooc+*val_density*val_normal[0]);
    val_p_tensor[1][4]=0.5*(val_velocity[0]*rhooc-*val_density*val_normal[0]);

    val_p_tensor[2][0]=val_velocity[1]*val_normal[0]+*val_density*val_normal[2];
    val_p_tensor[2][1]=val_velocity[1]*val_normal[1];
    val_p_tensor[2][2]=val_velocity[1]*val_normal[2]-*val_density*val_normal[0];
    val_p_tensor[2][3]=0.5*(val_velocity[1]*rhooc+*val_density*val_normal[1]);
    val_p_tensor[2][4]=0.5*(val_velocity[1]*rhooc-*val_density*val_normal[1]);

    val_p_tensor[3][0]=val_velocity[2]*val_normal[0]-*val_density*val_normal[1];
    val_p_tensor[3][1]=val_velocity[2]*val_normal[1]+*val_density*val_normal[0];
    val_p_tensor[3][2]=val_velocity[2]*val_normal[2];
    val_p_tensor[3][3]=0.5*(val_velocity[2]*rhooc+*val_density*val_normal[2]);
    val_p_tensor[3][4]=0.5*(val_velocity[2]*rhooc-*val_density*val_normal[2]);

    val_p_tensor[4][0]=zeta*val_normal[0]+*val_density*val_velocity[1]*val_normal[2]-*val_density*val_velocity[2]*val_normal[1];
    val_p_tensor[4][1]=zeta*val_normal[1]-*val_density*val_velocity[0]*val_normal[2]+*val_density*val_velocity[2]*val_normal[0];
    val_p_tensor[4][2]=zeta*val_normal[2]+*val_density*val_velocity[0]*val_normal[1]-*val_density*val_velocity[1]*val_normal[0];
    val_p_tensor[4][3]=0.5*(*val_enthalpy*rhooc+*val_density*(val_velocity[0]*val_normal[0]+val_velocity[1]*val_normal[1]+val_velocity[2]*val_normal[2]));
    val_p_tensor[4][4]=0.5*(*val_enthalpy*rhooc-*val_density*(val_velocity[0]*val_normal[0]+val_velocity[1]*val_normal[1]+val_velocity[2]*val_normal[2]));
  }

}

void CNumerics::GetPMatrix_inv(su2double *val_density, su2double *val_velocity,
    su2double *val_soundspeed, su2double *val_normal, su2double **val_invp_tensor) {

  su2double rhoxc, c2, gm1, k0orho, k1orho, gm1_o_c2, gm1_o_rhoxc, sqvel;

  rhoxc = *val_density * *val_soundspeed;
  c2 = *val_soundspeed * *val_soundspeed;
  gm1 = Gamma_Minus_One;
  k0orho = val_normal[0] / *val_density;
  k1orho = val_normal[1] / *val_density;
  gm1_o_c2 = gm1/c2;
  gm1_o_rhoxc = gm1/rhoxc;

  if (nDim == 3) {

    sqvel = val_velocity[0]*val_velocity[0]+val_velocity[1]*val_velocity[1]+val_velocity[2]*val_velocity[2];

    val_invp_tensor[0][0]=val_normal[0]-val_normal[2]*val_velocity[1] / *val_density+val_normal[1]*val_velocity[2] / *val_density-val_normal[0]*0.5*gm1*sqvel/c2;
    val_invp_tensor[0][1]=val_normal[0]*gm1*val_velocity[0]/c2;
    val_invp_tensor[0][2]=val_normal[2] / *val_density+val_normal[0]*gm1*val_velocity[1]/c2;
    val_invp_tensor[0][3]=-val_normal[1] / *val_density+val_normal[0]*gm1*val_velocity[2]/c2;
    val_invp_tensor[0][4]=-val_normal[0]*gm1/c2;

    val_invp_tensor[1][0]=val_normal[1]+val_normal[2]*val_velocity[0] / *val_density-val_normal[0]*val_velocity[2] / *val_density-val_normal[1]*0.5*gm1*sqvel/c2;
    val_invp_tensor[1][1]=-val_normal[2] / *val_density+val_normal[1]*gm1*val_velocity[0]/c2;
    val_invp_tensor[1][2]=val_normal[1]*gm1*val_velocity[1]/c2;
    val_invp_tensor[1][3]=val_normal[0] / *val_density+val_normal[1]*gm1*val_velocity[2]/c2;
    val_invp_tensor[1][4]=-val_normal[1]*gm1/c2;

    val_invp_tensor[2][0]=val_normal[2]-val_normal[1]*val_velocity[0] / *val_density+val_normal[0]*val_velocity[1] / *val_density-val_normal[2]*0.5*gm1*sqvel/c2;
    val_invp_tensor[2][1]=val_normal[1] / *val_density+val_normal[2]*gm1*val_velocity[0]/c2;
    val_invp_tensor[2][2]=-val_normal[0] / *val_density+val_normal[2]*gm1*val_velocity[1]/c2;
    val_invp_tensor[2][3]=val_normal[2]*gm1*val_velocity[2]/c2;
    val_invp_tensor[2][4]=-val_normal[2]*gm1/c2;

    val_invp_tensor[3][0]=-(val_normal[0]*val_velocity[0]+val_normal[1]*val_velocity[1]+val_normal[2]*val_velocity[2]) / *val_density+0.5*gm1*sqvel/rhoxc;
    val_invp_tensor[3][1]=val_normal[0] / *val_density-gm1*val_velocity[0]/rhoxc;
    val_invp_tensor[3][2]=val_normal[1] / *val_density-gm1*val_velocity[1]/rhoxc;
    val_invp_tensor[3][3]=val_normal[2] / *val_density-gm1*val_velocity[2]/rhoxc;
    val_invp_tensor[3][4]=Gamma_Minus_One/rhoxc;

    val_invp_tensor[4][0]=(val_normal[0]*val_velocity[0]+val_normal[1]*val_velocity[1]+val_normal[2]*val_velocity[2]) / *val_density+0.5*gm1*sqvel/rhoxc;
    val_invp_tensor[4][1]=-val_normal[0] / *val_density-gm1*val_velocity[0]/rhoxc;
    val_invp_tensor[4][2]=-val_normal[1] / *val_density-gm1*val_velocity[1]/rhoxc;
    val_invp_tensor[4][3]=-val_normal[2] / *val_density-gm1*val_velocity[2]/rhoxc;
    val_invp_tensor[4][4]=Gamma_Minus_One/rhoxc;

  }
  if (nDim == 2) {

    sqvel = val_velocity[0]*val_velocity[0]+val_velocity[1]*val_velocity[1];

    val_invp_tensor[0][0] = 1.0-0.5*gm1_o_c2*sqvel;
    val_invp_tensor[0][1]=gm1_o_c2*val_velocity[0];
    val_invp_tensor[0][2]=gm1_o_c2*val_velocity[1];
    val_invp_tensor[0][3]=-gm1_o_c2;

    val_invp_tensor[1][0]=-k1orho*val_velocity[0]+k0orho*val_velocity[1];
    val_invp_tensor[1][1]=k1orho;
    val_invp_tensor[1][2]=-k0orho;
    val_invp_tensor[1][3]=0.0;

    val_invp_tensor[2][0]=-k0orho*val_velocity[0]-k1orho*val_velocity[1]+0.5*gm1_o_rhoxc*sqvel;
    val_invp_tensor[2][1]=k0orho-gm1_o_rhoxc*val_velocity[0];
    val_invp_tensor[2][2]=k1orho-gm1_o_rhoxc*val_velocity[1];
    val_invp_tensor[2][3]=gm1_o_rhoxc;

    val_invp_tensor[3][0]=k0orho*val_velocity[0]+k1orho*val_velocity[1]+0.5*gm1_o_rhoxc*sqvel;
    val_invp_tensor[3][1]=-k0orho-gm1_o_rhoxc*val_velocity[0];
    val_invp_tensor[3][2]=-k1orho-gm1_o_rhoxc*val_velocity[1];
    val_invp_tensor[3][3]=gm1_o_rhoxc;

  }
}

void CNumerics::GetPMatrix_inv(su2double **val_invp_tensor, su2double *val_density, su2double *val_velocity,
    su2double *val_soundspeed, su2double *val_chi, su2double *val_kappa, su2double *val_normal) {

  su2double rhoxc, c2, k0orho, k1orho, sqvel, k_o_c2, k_o_rhoxc, dp_drho;

  rhoxc = *val_density * *val_soundspeed;
  c2 = *val_soundspeed * *val_soundspeed;
  k0orho = val_normal[0] / *val_density;
  k1orho = val_normal[1] / *val_density;
  k_o_c2 = (*val_kappa)/c2;
  k_o_rhoxc = (*val_kappa)/rhoxc;


  if (nDim == 3) {
    sqvel = val_velocity[0]*val_velocity[0]+val_velocity[1]*val_velocity[1]+val_velocity[2]*val_velocity[2];
    dp_drho = *val_chi + 0.5*sqvel*(*val_kappa);

    val_invp_tensor[0][0]=val_normal[0]-val_normal[2]*val_velocity[1] / *val_density + val_normal[1]*val_velocity[2] / *val_density - val_normal[0]*dp_drho/c2;
    val_invp_tensor[0][1]=val_normal[0]*val_velocity[0]*k_o_c2;
    val_invp_tensor[0][2]=val_normal[2] / *val_density + val_normal[0]*val_velocity[1]*k_o_c2;
    val_invp_tensor[0][3]=-val_normal[1] / *val_density + val_normal[0]*val_velocity[2]*k_o_c2;
    val_invp_tensor[0][4]=-val_normal[0]*k_o_c2;

    val_invp_tensor[1][0]=val_normal[1]+val_normal[2]*val_velocity[0] / *val_density - val_normal[0]*val_velocity[2] / *val_density - val_normal[1]*dp_drho/c2;
    val_invp_tensor[1][1]=-val_normal[2] / *val_density + val_normal[1]*val_velocity[0]*k_o_c2;
    val_invp_tensor[1][2]=val_normal[1]*val_velocity[1]*k_o_c2;
    val_invp_tensor[1][3]=val_normal[0] / *val_density + val_normal[1]*val_velocity[2]*k_o_c2;
    val_invp_tensor[1][4]=-val_normal[1]*k_o_c2;

    val_invp_tensor[2][0]=val_normal[2]-val_normal[1]*val_velocity[0] / *val_density + val_normal[0]*val_velocity[1] / *val_density - val_normal[2]*dp_drho/c2;
    val_invp_tensor[2][1]=val_normal[1] / *val_density + val_normal[2]*val_velocity[0]*k_o_c2;
    val_invp_tensor[2][2]=-val_normal[0] / *val_density + val_normal[2]*val_velocity[1]*k_o_c2;
    val_invp_tensor[2][3]=val_normal[2]*val_velocity[2]*k_o_c2;
    val_invp_tensor[2][4]=-val_normal[2]*k_o_c2;

    val_invp_tensor[3][0]=-(val_normal[0]*val_velocity[0]+val_normal[1]*val_velocity[1]+val_normal[2]*val_velocity[2]) / *val_density+ dp_drho/rhoxc;
    val_invp_tensor[3][1]=val_normal[0] / *val_density - val_velocity[0]*k_o_rhoxc;
    val_invp_tensor[3][2]=val_normal[1] / *val_density- val_velocity[1]*k_o_rhoxc;
    val_invp_tensor[3][3]=val_normal[2] / *val_density- val_velocity[2]*k_o_rhoxc;
    val_invp_tensor[3][4]= k_o_rhoxc;

    val_invp_tensor[4][0]=(val_normal[0]*val_velocity[0]+val_normal[1]*val_velocity[1]+val_normal[2]*val_velocity[2]) / *val_density+ dp_drho/rhoxc;
    val_invp_tensor[4][1]=-val_normal[0] / *val_density- val_velocity[0]*k_o_rhoxc;
    val_invp_tensor[4][2]=-val_normal[1] / *val_density- val_velocity[1]*k_o_rhoxc;
    val_invp_tensor[4][3]=-val_normal[2] / *val_density- val_velocity[2]*k_o_rhoxc;
    val_invp_tensor[4][4]= k_o_rhoxc;
  }
  if (nDim == 2) {
    sqvel = val_velocity[0]*val_velocity[0]+val_velocity[1]*val_velocity[1];
    dp_drho = *val_chi + 0.5*sqvel*(*val_kappa);

    val_invp_tensor[0][0] = 1.0 - dp_drho/c2;
    val_invp_tensor[0][1]= k_o_c2*val_velocity[0];
    val_invp_tensor[0][2]= k_o_c2*val_velocity[1];
    val_invp_tensor[0][3]=-k_o_c2;

    val_invp_tensor[1][0]=-k1orho*val_velocity[0]+k0orho*val_velocity[1];
    val_invp_tensor[1][1]=k1orho;
    val_invp_tensor[1][2]=-k0orho;
    val_invp_tensor[1][3]=0.0;

    val_invp_tensor[2][0]=-k0orho*val_velocity[0]-k1orho*val_velocity[1] + dp_drho/rhoxc;
    val_invp_tensor[2][1]=k0orho - k_o_rhoxc*val_velocity[0];
    val_invp_tensor[2][2]=k1orho - k_o_rhoxc*val_velocity[1];
    val_invp_tensor[2][3]=k_o_rhoxc;

    val_invp_tensor[3][0]=k0orho*val_velocity[0]+k1orho*val_velocity[1] + dp_drho/rhoxc;
    val_invp_tensor[3][1]=-k0orho - k_o_rhoxc*val_velocity[0];
    val_invp_tensor[3][2]=-k1orho - k_o_rhoxc*val_velocity[1];
    val_invp_tensor[3][3]= k_o_rhoxc;
  }
}

void CNumerics::GetinvRinvPe(su2double Beta2, su2double val_enthalpy,
                             su2double val_soundspeed, su2double val_density,
                             su2double* val_velocity, su2double **invRinvPe) {

  su2double sqvel;
  su2double factor = 1.0/(val_soundspeed*val_soundspeed*Beta2);

  if (nDim == 2) {

    sqvel = val_velocity[0]*val_velocity[0]+val_velocity[1]*val_velocity[1];

    invRinvPe[0][0] = factor;
    invRinvPe[0][1] = 0.0;
    invRinvPe[0][2] = 0.0;
    invRinvPe[0][3] = -val_density/Gamma;

    invRinvPe[1][0] = val_velocity[0]*factor;
    invRinvPe[1][1] = val_density;
    invRinvPe[1][2] = 0.0;
    invRinvPe[1][3] = -val_density*val_velocity[0]/Gamma;

    invRinvPe[2][0] = val_velocity[1]*factor;
    invRinvPe[2][1] = 0;
    invRinvPe[2][2] = val_density;
    invRinvPe[2][3] = -val_density*val_velocity[1]/Gamma;

    invRinvPe[3][0] = val_enthalpy*factor;
    invRinvPe[3][1] = val_density*val_velocity[0];
    invRinvPe[3][2] = val_density*val_velocity[1];
    invRinvPe[3][3] = -val_density*sqvel/(2.0*Gamma);
  }
  else {

    sqvel = val_velocity[0]*val_velocity[0]+val_velocity[1]*val_velocity[1]+val_velocity[2]*val_velocity[2];

    invRinvPe[0][0] =  factor;
    invRinvPe[0][1] = 0.0;
    invRinvPe[0][2] = 0.0;
    invRinvPe[0][3] = 0.0;
    invRinvPe[0][4] = -val_density/Gamma;

    invRinvPe[1][0] = val_velocity[0]*factor;
    invRinvPe[1][1] = val_density;
    invRinvPe[1][2] = 0.0;
    invRinvPe[1][3] = 0.0;
    invRinvPe[1][4] = -val_density*val_velocity[0]/Gamma;

    invRinvPe[2][0] = val_velocity[1]*factor;
    invRinvPe[2][1] = 0;
    invRinvPe[2][2] = val_density;
    invRinvPe[2][3] = 0.0;
    invRinvPe[2][4] = -val_density*val_velocity[1]/Gamma;


    invRinvPe[3][0] = val_velocity[2]*factor;
    invRinvPe[3][1] = 0;
    invRinvPe[3][2] = 0;
    invRinvPe[3][3] = val_density;
    invRinvPe[3][4] = -val_density*val_velocity[2]/Gamma;

    invRinvPe[4][0] = val_enthalpy*factor;
    invRinvPe[4][1] = val_density*val_velocity[0];
    invRinvPe[4][2] = val_density*val_velocity[1];
    invRinvPe[4][3] = val_density*val_velocity[2];
    invRinvPe[4][4] = -val_density*sqvel/(2.0*Gamma);

  }

}

void CNumerics::GetRMatrix(su2double val_pressure, su2double val_soundspeed, su2double val_density, su2double* val_velocity, su2double **R_Matrix) {

  su2double sqvel;
  //su2double factor = 1.0/(val_soundspeed*val_soundspeed*1);
  su2double gm1 = Gamma - 1.0;

  if (nDim == 2) {

    sqvel = val_velocity[0]*val_velocity[0]+val_velocity[1]*val_velocity[1];

    R_Matrix[0][0] =  0.5*gm1*sqvel;
    R_Matrix[0][1] = -val_velocity[0]*gm1;
    R_Matrix[0][2] = -val_velocity[1]*gm1;
    R_Matrix[0][3] = gm1;

    R_Matrix[1][0] = -val_velocity[0]/val_density;
    R_Matrix[1][1] = 1.0/val_density;
    R_Matrix[1][2] = 0.0;
    R_Matrix[1][3] = 0.0;

    R_Matrix[2][0] = -val_velocity[1]/val_density;
    R_Matrix[2][1] = 0.0;
    R_Matrix[2][2] = 1.0/val_density;
    R_Matrix[2][3] = 0.0;

    R_Matrix[3][0] = 0.5*gm1*sqvel/val_pressure - Gamma/val_density;
    R_Matrix[3][1] = -gm1*val_velocity[0]/val_pressure;
    R_Matrix[3][2] = -gm1*val_velocity[1]/val_pressure;
    R_Matrix[3][3] = gm1/val_pressure;
  }
  else {

    sqvel = val_velocity[0]*val_velocity[0]+val_velocity[1]*val_velocity[1]+val_velocity[2]*val_velocity[2];

    R_Matrix[0][0] =  0.5*gm1*sqvel;
    R_Matrix[0][1] = -val_velocity[0]*gm1;
    R_Matrix[0][2] = -val_velocity[1]*gm1;
    R_Matrix[0][3] = -val_velocity[2]*gm1;
    R_Matrix[0][4] = gm1;

    R_Matrix[1][0] = -val_velocity[0]/val_density;
    R_Matrix[1][1] = 1.0/val_density;
    R_Matrix[1][2] = 0.0;
    R_Matrix[1][3] = 0.0;
    R_Matrix[1][4] = 0.0;

    R_Matrix[2][0] = -val_velocity[1]/val_density;
    R_Matrix[2][1] = 0.0;
    R_Matrix[2][2] = 1.0/val_density;
    R_Matrix[2][3] = 0.0;
    R_Matrix[2][4] = 0.0;

    R_Matrix[3][0] = -val_velocity[2]/val_density;
    R_Matrix[3][1] = 0.0;
    R_Matrix[3][2] = 0.0;
    R_Matrix[3][3] = 1.0/val_density;
    R_Matrix[3][4] = 0.0;

    R_Matrix[4][0] = 0.5*gm1*sqvel/val_pressure - Gamma/val_density;
    R_Matrix[4][1] = -gm1*val_velocity[0]/val_pressure;
    R_Matrix[4][2] = -gm1*val_velocity[1]/val_pressure;
    R_Matrix[4][3] = -gm1*val_velocity[2]/val_pressure;
    R_Matrix[4][4] = gm1/val_pressure;

  }

}



void CNumerics::GetRMatrix(su2double val_soundspeed, su2double val_density, su2double **R_Matrix) {

  su2double cc, rhoc;
  cc = val_soundspeed*val_soundspeed;
  rhoc = val_density*val_soundspeed;
  if (nDim == 2) {
    R_Matrix[0][0] = -1.0/cc;
    R_Matrix[0][1] = 0.0;
    R_Matrix[0][2] = 0.5/cc;
    R_Matrix[0][3] = 0.5/cc;

    R_Matrix[1][0] = 0.0;
    R_Matrix[1][1] = 0.0;
    R_Matrix[1][2] = 0.5/rhoc;
    R_Matrix[1][3] = -0.5/rhoc;

    R_Matrix[2][0] = 0.0;
    R_Matrix[2][1] = 1.0/rhoc;
    R_Matrix[2][2] = 0.0;
    R_Matrix[2][3] = 0.0;

    R_Matrix[3][0] = 0.0;
    R_Matrix[3][1] = 0.0;
    R_Matrix[3][2] = 0.5;
    R_Matrix[3][3] = 0.5;

  }
  else {

    R_Matrix[0][0] = -1.0/cc;
    R_Matrix[0][1] = 0.0;
    R_Matrix[0][2] = 0.0;
    R_Matrix[0][3] = 0.5/cc;
    R_Matrix[0][4] = 0.5/cc;

    R_Matrix[1][0] = 0.0;
    R_Matrix[1][1] = 0.0;
    R_Matrix[1][2] = 0.0;
    R_Matrix[1][3] = 0.5/rhoc;
    R_Matrix[1][4] = -0.5/rhoc;

    R_Matrix[2][0] = 0.0;
    R_Matrix[2][1] = 1.0/rhoc;
    R_Matrix[2][2] = 0.0;
    R_Matrix[2][3] = 0.0;
    R_Matrix[2][4] = 0.0;

    R_Matrix[3][0] = 0.0;
    R_Matrix[3][1] = 0.0;
    R_Matrix[3][2] = 1.0/rhoc;
    R_Matrix[3][3] = 0.0;
    R_Matrix[3][4] = 0.0;

    R_Matrix[4][0] = 0.0;
    R_Matrix[4][1] = 0.0;
    R_Matrix[4][2] = 0.0;
    R_Matrix[4][3] = 0.5;
    R_Matrix[4][4] = 0.5;

}

}

void CNumerics::GetLMatrix(su2double val_soundspeed, su2double val_density, su2double **L_Matrix) {

  su2double cc, rhoc;
  cc = val_soundspeed*val_soundspeed;
  rhoc = val_density*val_soundspeed;
  if (nDim == 2) {

    L_Matrix[0][0] = -cc;
    L_Matrix[0][1] = 0.0;
    L_Matrix[0][2] = 0.0;
    L_Matrix[0][3] = 1.0;

    L_Matrix[1][0] = 0.0;
    L_Matrix[1][1] = 0.0;
    L_Matrix[1][2] = rhoc;
    L_Matrix[1][3] = 0.0;

    L_Matrix[2][0] = 0.0;
    L_Matrix[2][1] = rhoc;
    L_Matrix[2][2] = 0.0;
    L_Matrix[2][3] = 1.0;

    L_Matrix[3][0] = 0.0;
    L_Matrix[3][1] = -rhoc;
    L_Matrix[3][2] = 0.0;
    L_Matrix[3][3] = 1.0;
  }
  else {

    L_Matrix[0][0] = -cc;
    L_Matrix[0][1] = 0.0;
    L_Matrix[0][2] = 0.0;
    L_Matrix[0][3] = 0.0;
    L_Matrix[0][4] = 1.0;

    L_Matrix[1][0] = 0.0;
    L_Matrix[1][1] = 0.0;
    L_Matrix[1][2] = rhoc;
    L_Matrix[1][3] = 0.0;
    L_Matrix[1][4] = 0.0;

    L_Matrix[2][0] = 0.0;
    L_Matrix[2][1] = 0.0;
    L_Matrix[2][2] = 0.0;
    L_Matrix[2][3] = rhoc;
    L_Matrix[2][4] = 0.0;

    L_Matrix[3][0] = 0.0;
    L_Matrix[3][1] = rhoc;
    L_Matrix[3][2] = 0.0;
    L_Matrix[3][3] = 0.0;
    L_Matrix[3][4] = 1.0;

    L_Matrix[4][0] = 0.0;
    L_Matrix[4][1] = -rhoc;
    L_Matrix[4][2] = 0.0;
    L_Matrix[4][3] = 0.0;
    L_Matrix[4][4] = 1.0;

  }

}

void CNumerics::ComputeResJacobianGiles(CFluidModel *FluidModel, su2double pressure, su2double density, su2double *turboVel, su2double alphaInBC, su2double gammaInBC,  su2double **R_c, su2double **R_c_inv){
  su2double rhoc, cc;
  su2double dhdrho_P, dhdP_rho, dsdrho_P,dsdP_rho;

  FluidModel->ComputeDerivativeNRBC_Prho(pressure, density);
  cc   = FluidModel->GetSoundSpeed2();
  rhoc = density*sqrt(cc);


  dhdrho_P  = FluidModel->Getdhdrho_P();
  dhdP_rho  = FluidModel->GetdhdP_rho();
  dsdrho_P  = FluidModel->Getdsdrho_P();
  dsdP_rho  = FluidModel->GetdsdP_rho();

  if (nDim == 2){

    R_c[0][0] = -1/cc*dsdrho_P;                   //a11
    R_c[0][1] = 0.0;                                //a12
    R_c[0][2] = 0.5/cc*dsdrho_P + 0.5*dsdP_rho;    //a13

    R_c[1][0] = 0.0;                                //a21
    R_c[1][1] = 1/rhoc;                           //a22
    R_c[1][2] = -0.5/rhoc*tan(alphaInBC);          //a23

    R_c[2][0] = -1/cc*dhdrho_P;                                //a31
    R_c[2][1] = turboVel[1]/rhoc;                                       //a32
    R_c[2][2] = 0.5/cc*dhdrho_P + 0.5*turboVel[0]/rhoc + 0.5*dhdP_rho;  //a33

    InvMatrix3D(R_c, R_c_inv);
  }
  else{
    R_c[0][0] = -1/cc*dsdrho_P;                     //a11
    R_c[0][1] = 0.0;                                //a12
    R_c[0][2] = 0.0;                                //a13
    R_c[0][3] = 0.5/cc*dsdrho_P + 0.5*dsdP_rho;     //a14

    R_c[1][0] = 0.0;                                //a21
    R_c[1][1] = 1/rhoc;                             //a22
    R_c[1][2] = 0.0;                                //a23
    R_c[1][3] = -0.5/rhoc*tan(alphaInBC);           //a24

    R_c[2][0] = 0.0;                                //a31
    R_c[2][1] = 0.0;                                //a32
    R_c[2][2] = 1/rhoc;                             //a33
    R_c[2][3] = -0.5/rhoc*tan(gammaInBC);           //a34

    R_c[3][0] = -1/cc*dhdrho_P;                                          //a41
    R_c[3][1] = turboVel[1]/rhoc;                                        //a42
    R_c[3][2] = turboVel[2]/rhoc;                                        //a43
    R_c[3][3] = 0.5/cc*dhdrho_P + 0.5*turboVel[0]/rhoc + 0.5*dhdP_rho;   //a44

    InvMatrix4D(R_c, R_c_inv);
  }
}

void CNumerics::InvMatrix3D(su2double **matrix, su2double **invMatrix){

  su2double invDet;

  invDet = 1 /
      (- matrix[0][2]*matrix[1][1]*matrix[2][0] + matrix[0][1]*matrix[1][2]*matrix[2][0] + matrix[0][2]*matrix[1][0]*matrix[2][1] -
         matrix[0][0]*matrix[1][2]*matrix[2][1] - matrix[0][1]*matrix[1][0]*matrix[2][2] + matrix[0][0]*matrix[1][1]*matrix[2][2]);

  invMatrix[0][0] = invDet*( - matrix[1][2]*matrix[2][1] + matrix[1][1]*matrix[2][2] );
  invMatrix[0][1] = invDet*( + matrix[0][2]*matrix[2][1] - matrix[0][1]*matrix[2][2] );
  invMatrix[0][2] = invDet*( - matrix[0][2]*matrix[1][1] + matrix[0][1]*matrix[1][2] );

  invMatrix[1][0] = invDet*( + matrix[1][2]*matrix[2][0] - matrix[1][0]*matrix[2][2] );
  invMatrix[1][1] = invDet*( - matrix[0][2]*matrix[2][0] + matrix[0][0]*matrix[2][2] );
  invMatrix[1][2] = invDet*( + matrix[0][2]*matrix[1][0] - matrix[0][0]*matrix[1][2] );

  invMatrix[2][0] = invDet*( - matrix[1][1]*matrix[2][0] + matrix[1][0]*matrix[2][1] );
  invMatrix[2][1] = invDet*( + matrix[0][1]*matrix[2][0] - matrix[0][0]*matrix[2][1] );
  invMatrix[2][2] = invDet*( - matrix[0][1]*matrix[1][0] + matrix[0][0]*matrix[1][1] );

}

void CNumerics::InvMatrix4D(su2double **matrix, su2double **invMatrix){
  su2double invDet;

  invDet = 1 /
      (matrix[0][3]*matrix[1][2]*matrix[2][1]*matrix[3][0] - matrix[0][2]*matrix[1][3]*matrix[2][1]*matrix[3][0] - matrix[0][3]*matrix[1][1]*matrix[2][2]*matrix[3][0] +
          matrix[0][1]*matrix[1][3]*matrix[2][2]*matrix[3][0] + matrix[0][2]*matrix[1][1]*matrix[2][3]*matrix[3][0] - matrix[0][1]*matrix[1][2]*matrix[2][3]*matrix[3][0] -
          matrix[0][3]*matrix[1][2]*matrix[2][0]*matrix[3][1] + matrix[0][2]*matrix[1][3]*matrix[2][0]*matrix[3][1] + matrix[0][3]*matrix[1][0]*matrix[2][2]*matrix[3][1] -
          matrix[0][0]*matrix[1][3]*matrix[2][2]*matrix[3][1] - matrix[0][2]*matrix[1][0]*matrix[2][3]*matrix[3][1] + matrix[0][0]*matrix[1][2]*matrix[2][3]*matrix[3][1] +
          matrix[0][3]*matrix[1][1]*matrix[2][0]*matrix[3][2] - matrix[0][1]*matrix[1][3]*matrix[2][0]*matrix[3][2] - matrix[0][3]*matrix[1][0]*matrix[2][1]*matrix[3][2] +
          matrix[0][0]*matrix[1][3]*matrix[2][1]*matrix[3][2] + matrix[0][1]*matrix[1][0]*matrix[2][3]*matrix[3][2] - matrix[0][0]*matrix[1][1]*matrix[2][3]*matrix[3][2] -
          matrix[0][2]*matrix[1][1]*matrix[2][0]*matrix[3][3] + matrix[0][1]*matrix[1][2]*matrix[2][0]*matrix[3][3] + matrix[0][2]*matrix[1][0]*matrix[2][1]*matrix[3][3] -
          matrix[0][0]*matrix[1][2]*matrix[2][1]*matrix[3][3] - matrix[0][1]*matrix[1][0]*matrix[2][2]*matrix[3][3] + matrix[0][0]*matrix[1][1]*matrix[2][2]*matrix[3][3]);

  invMatrix[0][0] = invDet*(- matrix[1][3]*matrix[2][2]*matrix[3][1] + matrix[1][2]*matrix[2][3]*matrix[3][1] + matrix[1][3]*matrix[2][1]*matrix[3][2] - matrix[1][1]*matrix[2][3]*matrix[3][2] - matrix[1][2]*matrix[2][1]*matrix[3][3] + matrix[1][1]*matrix[2][2]*matrix[3][3]) ;
  invMatrix[0][1] = invDet*(  matrix[0][3]*matrix[2][2]*matrix[3][1] - matrix[0][2]*matrix[2][3]*matrix[3][1] - matrix[0][3]*matrix[2][1]*matrix[3][2] + matrix[0][1]*matrix[2][3]*matrix[3][2] + matrix[0][2]*matrix[2][1]*matrix[3][3] - matrix[0][1]*matrix[2][2]*matrix[3][3]) ;
  invMatrix[0][2] = invDet*(- matrix[0][3]*matrix[1][2]*matrix[3][1] + matrix[0][2]*matrix[1][3]*matrix[3][1] + matrix[0][3]*matrix[1][1]*matrix[3][2] - matrix[0][1]*matrix[1][3]*matrix[3][2] - matrix[0][2]*matrix[1][1]*matrix[3][3] + matrix[0][1]*matrix[1][2]*matrix[3][3]) ;
  invMatrix[0][3] = invDet*(  matrix[0][3]*matrix[1][2]*matrix[2][1] - matrix[0][2]*matrix[1][3]*matrix[2][1] - matrix[0][3]*matrix[1][1]*matrix[2][2] + matrix[0][1]*matrix[1][3]*matrix[2][2] + matrix[0][2]*matrix[1][1]*matrix[2][3] - matrix[0][1]*matrix[1][2]*matrix[2][3]) ;

  invMatrix[1][0] = invDet*(  matrix[1][3]*matrix[2][2]*matrix[3][0] - matrix[1][2]*matrix[2][3]*matrix[3][0] - matrix[1][3]*matrix[2][0]*matrix[3][2] + matrix[1][0]*matrix[2][3]*matrix[3][2] + matrix[1][2]*matrix[2][0]*matrix[3][3] - matrix[1][0]*matrix[2][2]*matrix[3][3]) ;
  invMatrix[1][1] = invDet*(- matrix[0][3]*matrix[2][2]*matrix[3][0] + matrix[0][2]*matrix[2][3]*matrix[3][0] + matrix[0][3]*matrix[2][0]*matrix[3][2] - matrix[0][0]*matrix[2][3]*matrix[3][2] - matrix[0][2]*matrix[2][0]*matrix[3][3] + matrix[0][0]*matrix[2][2]*matrix[3][3]) ;
  invMatrix[1][2] = invDet*(  matrix[0][3]*matrix[1][2]*matrix[3][0] - matrix[0][2]*matrix[1][3]*matrix[3][0] - matrix[0][3]*matrix[1][0]*matrix[3][2] + matrix[0][0]*matrix[1][3]*matrix[3][2] + matrix[0][2]*matrix[1][0]*matrix[3][3] - matrix[0][0]*matrix[1][2]*matrix[3][3]) ;
  invMatrix[1][3] = invDet*(- matrix[0][3]*matrix[1][2]*matrix[2][0] + matrix[0][2]*matrix[1][3]*matrix[2][0] + matrix[0][3]*matrix[1][0]*matrix[2][2] - matrix[0][0]*matrix[1][3]*matrix[2][2] - matrix[0][2]*matrix[1][0]*matrix[2][3] + matrix[0][0]*matrix[1][2]*matrix[2][3]) ;

  invMatrix[2][0] = invDet*(- matrix[1][3]*matrix[2][1]*matrix[3][0] + matrix[1][1]*matrix[2][3]*matrix[3][0] + matrix[1][3]*matrix[2][0]*matrix[3][1] - matrix[1][0]*matrix[2][3]*matrix[3][1] - matrix[1][1]*matrix[2][0]*matrix[3][3] + matrix[1][0]*matrix[2][1]*matrix[3][3]) ;
  invMatrix[2][1] = invDet*(  matrix[0][3]*matrix[2][1]*matrix[3][0] - matrix[0][1]*matrix[2][3]*matrix[3][0] - matrix[0][3]*matrix[2][0]*matrix[3][1] + matrix[0][0]*matrix[2][3]*matrix[3][1] + matrix[0][1]*matrix[2][0]*matrix[3][3] - matrix[0][0]*matrix[2][1]*matrix[3][3]) ;
  invMatrix[2][2] = invDet*(- matrix[0][3]*matrix[1][1]*matrix[3][0] + matrix[0][1]*matrix[1][3]*matrix[3][0] + matrix[0][3]*matrix[1][0]*matrix[3][1] - matrix[0][0]*matrix[1][3]*matrix[3][1] - matrix[0][1]*matrix[1][0]*matrix[3][3] + matrix[0][0]*matrix[1][1]*matrix[3][3]) ;
  invMatrix[2][3] = invDet*(  matrix[0][3]*matrix[1][1]*matrix[2][0] - matrix[0][1]*matrix[1][3]*matrix[2][0] - matrix[0][3]*matrix[1][0]*matrix[2][1] + matrix[0][0]*matrix[1][3]*matrix[2][1] + matrix[0][1]*matrix[1][0]*matrix[2][3] - matrix[0][0]*matrix[1][1]*matrix[2][3]) ;

  invMatrix[3][0] = invDet*(  matrix[1][2]*matrix[2][1]*matrix[3][0] - matrix[1][1]*matrix[2][2]*matrix[3][0] - matrix[1][2]*matrix[2][0]*matrix[3][1] + matrix[1][0]*matrix[2][2]*matrix[3][1] + matrix[1][1]*matrix[2][0]*matrix[3][2] - matrix[1][0]*matrix[2][1]*matrix[3][2]) ;
  invMatrix[3][1] = invDet*(- matrix[0][2]*matrix[2][1]*matrix[3][0] + matrix[0][1]*matrix[2][2]*matrix[3][0] + matrix[0][2]*matrix[2][0]*matrix[3][1] - matrix[0][0]*matrix[2][2]*matrix[3][1] - matrix[0][1]*matrix[2][0]*matrix[3][2] + matrix[0][0]*matrix[2][1]*matrix[3][2]) ;
  invMatrix[3][2] = invDet*(  matrix[0][2]*matrix[1][1]*matrix[3][0] - matrix[0][1]*matrix[1][2]*matrix[3][0] - matrix[0][2]*matrix[1][0]*matrix[3][1] + matrix[0][0]*matrix[1][2]*matrix[3][1] + matrix[0][1]*matrix[1][0]*matrix[3][2] - matrix[0][0]*matrix[1][1]*matrix[3][2]) ;
  invMatrix[3][3] = invDet*(- matrix[0][2]*matrix[1][1]*matrix[2][0] + matrix[0][1]*matrix[1][2]*matrix[2][0] + matrix[0][2]*matrix[1][0]*matrix[2][1] - matrix[0][0]*matrix[1][2]*matrix[2][1] - matrix[0][1]*matrix[1][0]*matrix[2][2] + matrix[0][0]*matrix[1][1]*matrix[2][2]) ;


}

void CNumerics::GetCharJump(su2double val_soundspeed, su2double val_density, su2double *delta_prim, su2double *delta_char){

  su2double cc, rhoc;
  cc = val_soundspeed*val_soundspeed;
  rhoc = val_density*val_soundspeed;
  if (nDim == 2) {
    delta_char[0] = -cc*delta_prim[0] + delta_prim[3];
    delta_char[1] = rhoc*delta_prim[2];
    delta_char[2] = rhoc*delta_prim[1] + delta_prim[3];																	;
    delta_char[3] = -rhoc*delta_prim[1] + delta_prim[3];
  }else {
    delta_char[0] = -cc*delta_prim[0] + delta_prim[4];
    delta_char[1] = rhoc*delta_prim[2];
    delta_char[2] = rhoc*delta_prim[3];
    delta_char[3] = rhoc*delta_prim[1] + delta_prim[4];
    delta_char[4] = -rhoc*delta_prim[1] + delta_prim[4];
  }
}

void CNumerics::GetPrecondJacobian(su2double Beta2, su2double r_hat, su2double s_hat, su2double t_hat, su2double rB2a2, su2double* Lambda, su2double *val_normal,
    su2double **val_absPeJac) {

  su2double lam1, lam2, lam3, lam4;
  lam1 = Lambda[0]; lam2 = Lambda[1]; lam3 = Lambda[2]; lam4 = Lambda[3];

  if (nDim == 2) {

    val_absPeJac[0][0] =  lam3*s_hat/(2.0*t_hat) - lam4*r_hat/(2.0*t_hat);
    val_absPeJac[0][1] = -lam3*rB2a2*val_normal[0]/(2.0*t_hat) + lam4*rB2a2*val_normal[0]/(2.0*t_hat);
    val_absPeJac[0][2] = -lam3*rB2a2*val_normal[1]/(2.0*t_hat) + lam4*rB2a2*val_normal[1]/(2.0*t_hat);
    val_absPeJac[0][3] =  0.0;

    val_absPeJac[1][0] = r_hat*val_normal[0]*lam3*s_hat/(2.0*t_hat*rB2a2) + s_hat*val_normal[0]*lam4*(-r_hat)/(2.0*t_hat*rB2a2);
    val_absPeJac[1][1] = lam2*(val_normal[1]*val_normal[1]) - lam3*r_hat*val_normal[0]*val_normal[0]/(2.0*t_hat) + lam4*s_hat*val_normal[0]*val_normal[0]/(2.0*t_hat);
    val_absPeJac[1][2] = -lam2*val_normal[0]*val_normal[1] - lam3*r_hat*val_normal[0]*val_normal[1]/(2.0*t_hat) + lam4*s_hat*val_normal[0]*val_normal[1]/(2.0*t_hat);
    val_absPeJac[1][3] = 0.0;

    val_absPeJac[2][0] = lam3*r_hat*val_normal[1]*s_hat/(2.0*t_hat*rB2a2) - s_hat*val_normal[1]*lam4*r_hat/(2.0*t_hat*rB2a2);
    val_absPeJac[2][1] = -val_normal[0]*val_normal[1]*lam2 - r_hat*val_normal[1]*val_normal[0]*lam3/(2.0*t_hat) + s_hat*val_normal[0]*val_normal[1]*lam4/(2.0*t_hat);
    val_absPeJac[2][2] = val_normal[0]*val_normal[0]*lam2 -r_hat*val_normal[1]*val_normal[1]*lam3/(2.0*t_hat) + s_hat*val_normal[1]*val_normal[1]*lam4/(2.0*t_hat);
    val_absPeJac[2][3] = 0.0;

    val_absPeJac[3][0] = 0.0;
    val_absPeJac[3][1] = 0.0;
    val_absPeJac[3][2] = 0.0;
    val_absPeJac[3][3] = lam1;

  }
  else {

    su2double lam5 = Lambda[4];

    val_absPeJac[0][0] =  lam4*s_hat/(2.0*t_hat) - lam5*r_hat/(2.0*t_hat);
    val_absPeJac[0][1] = -lam4*rB2a2*val_normal[0]/(2.0*t_hat) + lam5*rB2a2*val_normal[0]/(2.0*t_hat);
    val_absPeJac[0][2] = -lam4*rB2a2*val_normal[1]/(2.0*t_hat) + lam5*rB2a2*val_normal[1]/(2.0*t_hat);
    val_absPeJac[0][3] = -lam4*rB2a2*val_normal[2]/(2.0*t_hat) + lam5*rB2a2*val_normal[2]/(2.0*t_hat);
    val_absPeJac[0][4] =  0.0;

    val_absPeJac[1][0] = r_hat*val_normal[0]*lam4*s_hat/(2.0*t_hat*rB2a2) + s_hat*val_normal[0]*lam5*(-r_hat)/(2.0*t_hat*rB2a2);
    val_absPeJac[1][1] = lam2*(val_normal[2]*val_normal[2] + val_normal[1]*val_normal[1]) - lam4*r_hat*val_normal[0]*val_normal[0]/(2.0*t_hat) + lam5*s_hat*val_normal[0]*val_normal[0]/(2.0*t_hat);
    val_absPeJac[1][2] = -lam2*val_normal[0]*val_normal[1] - lam4*r_hat*val_normal[0]*val_normal[1]/(2.0*t_hat) + lam5*s_hat*val_normal[0]*val_normal[1]/(2.0*t_hat);
    val_absPeJac[1][3] = -lam2*val_normal[0]*val_normal[2] - lam4*r_hat*val_normal[0]*val_normal[2]/(2.0*t_hat) + lam5*s_hat*val_normal[0]*val_normal[2]/(2.0*t_hat);
    val_absPeJac[1][4] = 0.0;

    val_absPeJac[2][0] = lam4*r_hat*val_normal[1]*s_hat/(2.0*t_hat*rB2a2) - s_hat*val_normal[1]*lam5*r_hat/(2.0*t_hat*rB2a2);
    val_absPeJac[2][1] = -val_normal[0]*val_normal[1]*lam2 - r_hat*val_normal[1]*val_normal[0]*lam4/(2.0*t_hat) + s_hat*val_normal[0]*val_normal[1]*lam5/(2.0*t_hat);
    val_absPeJac[2][2] = val_normal[0]*val_normal[0]*lam2 + val_normal[2]*val_normal[2]*lam3 -r_hat*val_normal[1]*val_normal[1]*lam4/(2.0*t_hat) + s_hat*val_normal[1]*val_normal[1]*lam5/(2.0*t_hat);
    val_absPeJac[2][3] = -val_normal[2]*val_normal[1]*lam2 - r_hat*val_normal[2]*val_normal[1]*lam4/(2.0*t_hat) + s_hat*lam5*val_normal[1]*val_normal[2]/(2.0*t_hat);
    val_absPeJac[2][4] = 0.0;

    val_absPeJac[3][0] = r_hat*s_hat*val_normal[2]*lam4/(2.0*t_hat*rB2a2) - r_hat*s_hat*val_normal[2]*lam5/(2.0*t_hat*rB2a2);
    val_absPeJac[3][1] = -val_normal[0]*val_normal[2]*lam3 - lam4*val_normal[0]*val_normal[2]*r_hat/(2.0*t_hat) + lam5*val_normal[0]*val_normal[2]*s_hat/(2.0*t_hat);
    val_absPeJac[3][2] = -val_normal[1]*val_normal[2]*lam3 - lam4*val_normal[1]*val_normal[2]*r_hat/(2.0*t_hat) + lam5*val_normal[1]*val_normal[2]*s_hat/(2.0*t_hat);
    val_absPeJac[3][3] = (val_normal[1]*val_normal[1] + val_normal[0]*val_normal[0])*lam3 - lam4*val_normal[2]*val_normal[2]*r_hat/(2.0*t_hat) + lam5*val_normal[2]*val_normal[2]*s_hat/(2.0*t_hat);
    val_absPeJac[3][4] = 0.0;

    val_absPeJac[4][0] = 0.0;
    val_absPeJac[4][1] = 0.0;
    val_absPeJac[4][2] = 0.0;
    val_absPeJac[4][3] = 0.0;
    val_absPeJac[4][4] = lam1;

  }

}

<<<<<<< HEAD
void CNumerics::GetPArtCompMatrix(su2double *val_density, su2double *val_velocity, su2double *val_betainc2,
    su2double *val_normal, su2double **val_p_tensor) {
  su2double a, a2, Projvel, area2, sx, sy, sz = 0.0, u, v, w = 0.0, factor = 0.0;

  sx = val_normal[0]; sy = val_normal[1]; u = val_velocity[0]; v = val_velocity[1];
    if (nDim == 3) { sz = val_normal[2]; w = val_velocity[2]; }
  Projvel = u*sx + v*sy; area2 = sx*sx + sy*sy;
    if (nDim == 3) { Projvel += w*sz; area2 += sz*sz; }
  a2 = Projvel*Projvel + ((*val_betainc2)/(*val_density))*area2; a = sqrt(a2);
  factor = 1/(2.0*((*val_betainc2)/(*val_density))*a2);

    if (nDim == 2) {
    val_p_tensor[0][0] = 0.0;
    val_p_tensor[0][1] = factor*((*val_betainc2)/(*val_density))*a;
    val_p_tensor[0][2] = -factor*((*val_betainc2)/(*val_density))*a;

    val_p_tensor[1][0] = -factor*2.0*sy*((*val_betainc2)/(*val_density));
    val_p_tensor[1][1] = factor*(u*(a+Projvel) + sx*((*val_betainc2)/(*val_density)));
    val_p_tensor[1][2] = factor*(u*(Projvel-a) + sx*((*val_betainc2)/(*val_density)));

    val_p_tensor[2][0] = factor*2.0*sx*((*val_betainc2)/(*val_density));
    val_p_tensor[2][1] = factor*(v*(a+Projvel) + sy*((*val_betainc2)/(*val_density)));
    val_p_tensor[2][2] = factor*(v*(Projvel-a) + sy*((*val_betainc2)/(*val_density)));
  }
  else {
    val_p_tensor[0][0] = 0.0;
    val_p_tensor[0][1] = 0.0;
    val_p_tensor[0][2] = ((*val_betainc2)/(*val_density))*a;
    val_p_tensor[0][3] = -((*val_betainc2)/(*val_density))*a;

    val_p_tensor[1][0] = -sz;
    val_p_tensor[1][1] = -sy;
    val_p_tensor[1][2] = u*(Projvel+a) + sx*((*val_betainc2)/(*val_density));
    val_p_tensor[1][3] = u*(Projvel-a) + sx*((*val_betainc2)/(*val_density));

    val_p_tensor[2][0] = 0.0;
    val_p_tensor[2][1] = sx;
    val_p_tensor[2][2] = v*(Projvel+a) + sy*((*val_betainc2)/(*val_density));
    val_p_tensor[2][3] = v*(Projvel-a) + sy*((*val_betainc2)/(*val_density));

    val_p_tensor[3][0] = sx;
    val_p_tensor[3][1] = 0.0;
    val_p_tensor[3][2] = w*(Projvel+a) + sz*((*val_betainc2)/(*val_density));
    val_p_tensor[3][3] = w*(Projvel-a) + sz*((*val_betainc2)/(*val_density));
  }

}

void CNumerics::GetPArtCompMatrix_inv(su2double *val_density, su2double *val_velocity, su2double *val_betainc2,
    su2double *val_normal, su2double **val_invp_tensor) {
  su2double a, a2, Projvel, area2, sx, sy, sz = 0.0, u, v, w = 0.0;

  sx = val_normal[0]; sy = val_normal[1]; u = val_velocity[0]; v = val_velocity[1];
    if (nDim == 3) { sz = val_normal[2]; w = val_velocity[2];}
  Projvel = u*sx + v*sy; area2 = sx*sx + sy*sy;
    if (nDim == 3) { Projvel += w*sz; area2 += sz*sz; }
  a2 = Projvel*Projvel + ((*val_betainc2)/(*val_density))*area2; a = sqrt(a2);

    if (nDim == 2) {
    val_invp_tensor[0][0] = (sy*u-sx*v);
    val_invp_tensor[0][1] = -v*Projvel-sy*((*val_betainc2)/(*val_density));
    val_invp_tensor[0][2] = u*Projvel+sx*((*val_betainc2)/(*val_density));

    val_invp_tensor[1][0] = (a-Projvel);
    val_invp_tensor[1][1] = ((*val_betainc2)/(*val_density))*sx;
    val_invp_tensor[1][2] = ((*val_betainc2)/(*val_density))*sy;

    val_invp_tensor[2][0] = (-a-Projvel);
    val_invp_tensor[2][1] = ((*val_betainc2)/(*val_density))*sx;
    val_invp_tensor[2][2] = ((*val_betainc2)/(*val_density))*sy;
  }
  else {
    val_invp_tensor[0][0] = (sz*Projvel-area2*w)/(sx*a2);
    val_invp_tensor[0][1] = -(w*Projvel+sz*((*val_betainc2)/(*val_density)))/a2;
    val_invp_tensor[0][2] = -sy*(w*Projvel+sz*((*val_betainc2)/(*val_density)))/(sx*a2);
    val_invp_tensor[0][3] = ((sx*u+sy*v)*Projvel+(sx*sx+sy*sy)*((*val_betainc2)/(*val_density)))/(sx*a2);

    val_invp_tensor[1][0] = (sy*Projvel-area2*v)/(sx*a2);
    val_invp_tensor[1][1] = -(v*Projvel+sy*((*val_betainc2)/(*val_density)))/a2;
    val_invp_tensor[1][2] = ((sx*u+sz*w)*Projvel+(sx*sx+sz*sz)*((*val_betainc2)/(*val_density)))/(sx*a2);
    val_invp_tensor[1][3] = -sz*(v*Projvel+sy*((*val_betainc2)/(*val_density)))/(sx*a2);

    val_invp_tensor[2][0] = -(Projvel-a)/(2.0*a2*((*val_betainc2)/(*val_density)));
    val_invp_tensor[2][1] = sx/(2.0*a2);
    val_invp_tensor[2][2] = sy/(2.0*a2);
    val_invp_tensor[2][3] = sz/(2.0*a2);

    val_invp_tensor[3][0] = -(Projvel+a)/(2.0*a2*((*val_betainc2)/(*val_density)));
    val_invp_tensor[3][1] = sx/(2.0*a2);
    val_invp_tensor[3][2] = sy/(2.0*a2);
    val_invp_tensor[3][3] = sz/(2.0*a2);
  }

}

=======
>>>>>>> 7dcdfe40
void CNumerics::GetJacInviscidLambda_fabs(su2double *val_velocity, su2double val_soundspeed,
    su2double *val_normal, su2double *val_Lambda_Vector) {
  su2double ProjVelocity = 0;

  for (unsigned short iDim = 0; iDim < nDim; iDim++)
    ProjVelocity += val_velocity[iDim]*val_normal[iDim];

  if (nDim == 3) {
    val_Lambda_Vector[0] = fabs(ProjVelocity);
    val_Lambda_Vector[1] = fabs(ProjVelocity);
    val_Lambda_Vector[2] = fabs(ProjVelocity);
    val_Lambda_Vector[3] = fabs(ProjVelocity + val_soundspeed);
    val_Lambda_Vector[4] = fabs(ProjVelocity - val_soundspeed);
  }

  if (nDim == 2) {
    val_Lambda_Vector[0] = fabs(ProjVelocity);
    val_Lambda_Vector[1] = fabs(ProjVelocity);
    val_Lambda_Vector[2] = fabs(ProjVelocity + val_soundspeed);
    val_Lambda_Vector[3] = fabs(ProjVelocity - val_soundspeed);
  }
}

void CNumerics::GetAdjViscousFlux_Jac(su2double Pressure_i, su2double Pressure_j, su2double Density_i, su2double Density_j,
                                      su2double ViscDens_i, su2double ViscDens_j, su2double *Velocity_i, su2double *Velocity_j,
                                      su2double sq_vel_i, su2double sq_vel_j,
                                      su2double XiDens_i, su2double XiDens_j, su2double **Mean_GradPhi, su2double *Mean_GradPsiE,
                                      su2double dPhiE_dn, su2double *Normal, su2double *Edge_Vector, su2double dist_ij_2, su2double *val_residual_i, su2double *val_residual_j,
                                      su2double **val_Jacobian_ii, su2double **val_Jacobian_ij, su2double **val_Jacobian_ji,
                                      su2double **val_Jacobian_jj, bool implicit) {

  su2double Sigma_xx, Sigma_yy, Sigma_zz, Sigma_xy, Sigma_xz, Sigma_yz,
  Sigma_xx5, Sigma_yy5, Sigma_zz5, Sigma_xy5, Sigma_xz5,
  Sigma_yz5, Sigma_5, eta_xx, eta_yy, eta_zz, eta_xy, eta_xz, eta_yz;
  su2double dSigmaxx_phi1, dSigmayy_phi1, dSigmazz_phi1, dSigmaxy_phi1, dSigmaxz_phi1, dSigmayz_phi1;
  su2double dSigmaxx_phi2, dSigmayy_phi2, dSigmazz_phi2, dSigmaxy_phi2, dSigmaxz_phi2, dSigmayz_phi2;
  su2double dSigmaxx_phi3, dSigmayy_phi3, dSigmazz_phi3, dSigmaxy_phi3, dSigmaxz_phi3, dSigmayz_phi3;
  su2double dSigma5_psi5;
  unsigned short iVar, jVar;

  if (nDim == 3) {

    /*--- Residual at iPoint ---*/

    Sigma_xx = ViscDens_i * (FOUR3 * Mean_GradPhi[0][0] -  TWO3 * Mean_GradPhi[1][1] - TWO3  * Mean_GradPhi[2][2]);
    Sigma_yy = ViscDens_i * (-TWO3 * Mean_GradPhi[0][0] + FOUR3 * Mean_GradPhi[1][1] - TWO3  * Mean_GradPhi[2][2]);
    Sigma_zz = ViscDens_i * (-TWO3 * Mean_GradPhi[0][0] -  TWO3 * Mean_GradPhi[1][1] + FOUR3 * Mean_GradPhi[2][2]);
    Sigma_xy = ViscDens_i * (Mean_GradPhi[1][0] + Mean_GradPhi[0][1]);
    Sigma_xz = ViscDens_i * (Mean_GradPhi[2][0] + Mean_GradPhi[0][2]);
    Sigma_yz = ViscDens_i * (Mean_GradPhi[2][1] + Mean_GradPhi[1][2]);
    Sigma_xx5 = ViscDens_i * ( FOUR3 * Velocity_i[0] * Mean_GradPsiE[0] -  TWO3 * Velocity_i[1] * Mean_GradPsiE[1] -  TWO3 * Velocity_i[2] * Mean_GradPsiE[2]);
    Sigma_yy5 = ViscDens_i * (- TWO3 * Velocity_i[0] * Mean_GradPsiE[0] + FOUR3 * Velocity_i[1] * Mean_GradPsiE[1] -  TWO3 * Velocity_i[2] * Mean_GradPsiE[2]);
    Sigma_zz5 = ViscDens_i * (- TWO3 * Velocity_i[0] * Mean_GradPsiE[0] -  TWO3 * Velocity_i[1] * Mean_GradPsiE[1] + FOUR3 * Velocity_i[2] * Mean_GradPsiE[2]);
    Sigma_xy5 = ViscDens_i * (Velocity_i[0] * Mean_GradPsiE[1] + Velocity_i[1] * Mean_GradPsiE[0]);
    Sigma_xz5 = ViscDens_i * (Velocity_i[0] * Mean_GradPsiE[2] + Velocity_i[2] * Mean_GradPsiE[0]);
    Sigma_yz5 = ViscDens_i * (Velocity_i[1] * Mean_GradPsiE[2] + Velocity_i[2] * Mean_GradPsiE[1]);
    Sigma_5   = XiDens_i * dPhiE_dn;
    eta_xx = Sigma_xx + Sigma_xx5; eta_yy = Sigma_yy + Sigma_yy5; eta_zz = Sigma_zz + Sigma_zz5;
    eta_xy = Sigma_xy + Sigma_xy5; eta_xz = Sigma_xz + Sigma_xz5; eta_yz = Sigma_yz + Sigma_yz5;

    val_residual_i[0] = - (Velocity_i[0] * Normal[0] * eta_xx  + Velocity_i[1] * Normal[1] * eta_yy + Velocity_i[2] * Normal[2] * eta_zz
                           + (Velocity_i[0] * Normal[1] + Velocity_i[1] * Normal[0]) * eta_xy
                           + (Velocity_i[0] * Normal[2] + Velocity_i[2] * Normal[0]) * eta_xz
                           + (Velocity_i[2] * Normal[1] + Velocity_i[1] * Normal[2]) * eta_yz
                           - (sq_vel_i - Pressure_i/(Density_i*Gamma_Minus_One)) * Sigma_5);

    val_residual_i[1] = (eta_xx * Normal[0] + eta_xy * Normal[1] + eta_xz * Normal[2] - Velocity_i[0] * Sigma_5);
    val_residual_i[2] = (eta_xy * Normal[0] + eta_yy * Normal[1] + eta_yz * Normal[2] - Velocity_i[1] * Sigma_5);
    val_residual_i[3] = (eta_xz * Normal[0] + eta_yz * Normal[1] + eta_zz * Normal[2] - Velocity_i[2] * Sigma_5);
    val_residual_i[4] = (Sigma_5);

    /*--- Computation of the Jacobians at Point i---*/

    if (implicit) {

      dSigmaxx_phi1 = -FOUR3 * ViscDens_i * Edge_Vector[0]/dist_ij_2;
      dSigmaxx_phi2 =   TWO3 * ViscDens_i * Edge_Vector[1]/dist_ij_2;
      dSigmaxx_phi3 =   TWO3 * ViscDens_i * Edge_Vector[2]/dist_ij_2;
      dSigmayy_phi1 =   TWO3 * ViscDens_i * Edge_Vector[0]/dist_ij_2;
      dSigmayy_phi2 = -FOUR3 * ViscDens_i * Edge_Vector[1]/dist_ij_2;
      dSigmayy_phi3 =   TWO3 * ViscDens_i * Edge_Vector[2]/dist_ij_2;
      dSigmazz_phi1 =   TWO3 * ViscDens_i * Edge_Vector[0]/dist_ij_2;
      dSigmazz_phi2 =   TWO3 * ViscDens_i * Edge_Vector[1]/dist_ij_2;
      dSigmazz_phi3 = -FOUR3 * ViscDens_i * Edge_Vector[2]/dist_ij_2;
      dSigmaxy_phi1 = -ViscDens_i * Edge_Vector[1]/dist_ij_2;
      dSigmaxy_phi2 = -ViscDens_i * Edge_Vector[0]/dist_ij_2;
      dSigmaxy_phi3 = 0;
      dSigmaxz_phi1 = -ViscDens_i * Edge_Vector[2]/dist_ij_2;
      dSigmaxz_phi2 = 0;
      dSigmaxz_phi3 = -ViscDens_i * Edge_Vector[0]/dist_ij_2;
      dSigmayz_phi1 = 0;
      dSigmayz_phi2 = -ViscDens_i * Edge_Vector[2]/dist_ij_2;
      dSigmayz_phi3 = -ViscDens_i * Edge_Vector[1]/dist_ij_2;

      //      dSigmaxx5_psi5 = -ViscDens_i * ( FOUR3*Velocity_i[0]*Edge_Vector[0] -  TWO3*Velocity_i[1]*Edge_Vector[1] -  TWO3*Velocity_i[2]*Edge_Vector[2])/dist_ij_2;
      //      dSigmayy5_psi5 = -ViscDens_i * (- TWO3*Velocity_i[0]*Edge_Vector[0] + FOUR3*Velocity_i[1]*Edge_Vector[1] -  TWO3*Velocity_i[2]*Edge_Vector[2])/dist_ij_2;
      //      dSigmazz5_psi5 = -ViscDens_i * (- TWO3*Velocity_i[0]*Edge_Vector[0] -  TWO3*Velocity_i[1]*Edge_Vector[1] + FOUR3*Velocity_i[2]*Edge_Vector[2])/dist_ij_2;
      //      dSigmaxy5_psi5 = -ViscDens_i * ( Velocity_i[0]*Edge_Vector[1] + Velocity_i[1]*Edge_Vector[0] )/dist_ij_2;
      //      dSigmaxz5_psi5 = -ViscDens_i * ( Velocity_i[0]*Edge_Vector[2] + Velocity_i[2]*Edge_Vector[0] )/dist_ij_2;
      //      dSigmayz5_psi5 = -ViscDens_i * ( Velocity_i[1]*Edge_Vector[2] + Velocity_i[2]*Edge_Vector[1] )/dist_ij_2;
      dSigma5_psi5   = -XiDens_i * ( Edge_Vector[0]*Normal[0] + Edge_Vector[1]*Normal[1] + Edge_Vector[2]*Normal[2] )/dist_ij_2;

      val_Jacobian_ii[0][0] = 0;
      val_Jacobian_ii[0][1] = -( Velocity_i[0]*Normal[0]*dSigmaxx_phi1 + Velocity_i[1]*Normal[1]*dSigmayy_phi1 + Velocity_i[2]*Normal[2]*dSigmazz_phi1
                                + (Velocity_i[0]*Normal[1] + Velocity_i[1]*Normal[0])*dSigmaxy_phi1
                                + (Velocity_i[0]*Normal[2] + Velocity_i[2]*Normal[0])*dSigmaxz_phi1
                                + (Velocity_i[2]*Normal[1] + Velocity_i[1]*Normal[2])*dSigmayz_phi1 );
      val_Jacobian_ii[0][2] = -( Velocity_i[0]*Normal[0]*dSigmaxx_phi2 + Velocity_i[1]*Normal[1]*dSigmayy_phi2 + Velocity_i[2]*Normal[2]*dSigmazz_phi2
                                + (Velocity_i[0]*Normal[1] + Velocity_i[1]*Normal[0])*dSigmaxy_phi2
                                + (Velocity_i[0]*Normal[2] + Velocity_i[2]*Normal[0])*dSigmaxz_phi2
                                + (Velocity_i[2]*Normal[1] + Velocity_i[1]*Normal[2])*dSigmayz_phi2 );
      val_Jacobian_ii[0][3] = -( Velocity_i[0]*Normal[0]*dSigmaxx_phi3 + Velocity_i[1]*Normal[1]*dSigmayy_phi3 + Velocity_i[2]*Normal[2]*dSigmazz_phi3
                                + (Velocity_i[0]*Normal[1] + Velocity_i[1]*Normal[0])*dSigmaxy_phi3
                                + (Velocity_i[0]*Normal[2] + Velocity_i[2]*Normal[0])*dSigmaxz_phi3
                                + (Velocity_i[2]*Normal[1] + Velocity_i[1]*Normal[2])*dSigmayz_phi3 );
      val_Jacobian_ii[0][4] = (sq_vel_i - Pressure_i/(Density_i*Gamma_Minus_One)) * dSigma5_psi5;

      val_Jacobian_ii[1][0] = 0;
      val_Jacobian_ii[1][1] = Normal[0]*dSigmaxx_phi1 + Normal[1]*dSigmaxy_phi1 + Normal[2]*dSigmaxz_phi1;
      val_Jacobian_ii[1][2] = Normal[0]*dSigmaxx_phi2 + Normal[1]*dSigmaxy_phi2 + Normal[2]*dSigmaxz_phi2;
      val_Jacobian_ii[1][3] = Normal[0]*dSigmaxx_phi3 + Normal[1]*dSigmaxy_phi3 + Normal[2]*dSigmaxz_phi3;
      val_Jacobian_ii[1][4] = -Velocity_i[0]*dSigma5_psi5;

      val_Jacobian_ii[2][0] = 0;
      val_Jacobian_ii[2][1] = Normal[0]*dSigmaxy_phi1 + Normal[1]*dSigmayy_phi1 + Normal[2]*dSigmayz_phi1;
      val_Jacobian_ii[2][2] = Normal[0]*dSigmaxy_phi2 + Normal[1]*dSigmayy_phi2 + Normal[2]*dSigmayz_phi2;
      val_Jacobian_ii[2][3] = Normal[0]*dSigmaxy_phi3 + Normal[1]*dSigmayy_phi3 + Normal[2]*dSigmayz_phi3;
      val_Jacobian_ii[2][4] = -Velocity_i[1]*dSigma5_psi5;

      val_Jacobian_ii[3][0] = 0;
      val_Jacobian_ii[3][1] = Normal[0]*dSigmaxz_phi1 + Normal[1]*dSigmayz_phi1 + Normal[2]*dSigmazz_phi1;
      val_Jacobian_ii[3][2] = Normal[0]*dSigmaxz_phi2 + Normal[1]*dSigmayz_phi2 + Normal[2]*dSigmazz_phi2;
      val_Jacobian_ii[3][3] = Normal[0]*dSigmaxz_phi3 + Normal[1]*dSigmayz_phi3 + Normal[2]*dSigmazz_phi3;
      val_Jacobian_ii[3][4] = -Velocity_i[2]*dSigma5_psi5;

      val_Jacobian_ii[4][0] = 0;
      val_Jacobian_ii[4][1] = 0;
      val_Jacobian_ii[4][2] = 0;
      val_Jacobian_ii[4][3] = 0;
      val_Jacobian_ii[4][4] = dSigma5_psi5;

      for (iVar = 0; iVar < nVar; iVar++)
        for (jVar = 0; jVar < nVar; jVar++)
          val_Jacobian_ij[iVar][jVar] = -val_Jacobian_ii[iVar][jVar];
    }

    /*--- Residual at jPoint ---*/

    Sigma_xx = ViscDens_j * (FOUR3 * Mean_GradPhi[0][0] -  TWO3 * Mean_GradPhi[1][1] - TWO3  * Mean_GradPhi[2][2]);
    Sigma_yy = ViscDens_j * (-TWO3 * Mean_GradPhi[0][0] + FOUR3 * Mean_GradPhi[1][1] - TWO3  * Mean_GradPhi[2][2]);
    Sigma_zz = ViscDens_j * (-TWO3 * Mean_GradPhi[0][0] -  TWO3 * Mean_GradPhi[1][1] + FOUR3 * Mean_GradPhi[2][2]);
    Sigma_xy = ViscDens_j * (Mean_GradPhi[1][0] + Mean_GradPhi[0][1]);
    Sigma_xz = ViscDens_j * (Mean_GradPhi[2][0] + Mean_GradPhi[0][2]);
    Sigma_yz = ViscDens_j * (Mean_GradPhi[2][1] + Mean_GradPhi[1][2]);
    Sigma_xx5 = ViscDens_j * ( FOUR3 * Velocity_j[0] * Mean_GradPsiE[0] -  TWO3 * Velocity_j[1] * Mean_GradPsiE[1] -  TWO3 * Velocity_j[2] * Mean_GradPsiE[2]);
    Sigma_yy5 = ViscDens_j * (- TWO3 * Velocity_j[0] * Mean_GradPsiE[0] + FOUR3 * Velocity_j[1] * Mean_GradPsiE[1] -  TWO3 * Velocity_j[2] * Mean_GradPsiE[2]);
    Sigma_zz5 = ViscDens_j * (- TWO3 * Velocity_j[0] * Mean_GradPsiE[0] -  TWO3 * Velocity_j[1] * Mean_GradPsiE[1] + FOUR3 * Velocity_j[2] * Mean_GradPsiE[2]);
    Sigma_xy5 = ViscDens_j * (Velocity_j[0] * Mean_GradPsiE[1] + Velocity_j[1] * Mean_GradPsiE[0]);
    Sigma_xz5 = ViscDens_j * (Velocity_j[0] * Mean_GradPsiE[2] + Velocity_j[2] * Mean_GradPsiE[0]);
    Sigma_yz5 = ViscDens_j * (Velocity_j[1] * Mean_GradPsiE[2] + Velocity_j[2] * Mean_GradPsiE[1]);
    Sigma_5   = XiDens_j * dPhiE_dn;
    eta_xx = Sigma_xx + Sigma_xx5; eta_yy = Sigma_yy + Sigma_yy5; eta_zz = Sigma_zz + Sigma_zz5;
    eta_xy = Sigma_xy + Sigma_xy5; eta_xz = Sigma_xz + Sigma_xz5; eta_yz = Sigma_yz + Sigma_yz5;

    val_residual_j[0] = - (Velocity_j[0] * Normal[0] * eta_xx  + Velocity_j[1] * Normal[1] * eta_yy + Velocity_j[2] * Normal[2] * eta_zz
                           + (Velocity_j[0] * Normal[1] + Velocity_j[1] * Normal[0]) * eta_xy
                           + (Velocity_j[0] * Normal[2] + Velocity_j[2] * Normal[0]) * eta_xz
                           + (Velocity_j[2] * Normal[1] + Velocity_j[1] * Normal[2]) * eta_yz
                           - (sq_vel_j - Pressure_j/(Density_j*Gamma_Minus_One)) * Sigma_5);
    val_residual_j[1] = (eta_xx * Normal[0] + eta_xy * Normal[1] + eta_xz * Normal[2] - Velocity_j[0] * Sigma_5);
    val_residual_j[2] = (eta_xy * Normal[0] + eta_yy * Normal[1] + eta_yz * Normal[2] - Velocity_j[1] * Sigma_5);
    val_residual_j[3] = (eta_xz * Normal[0] + eta_yz * Normal[1] + eta_zz * Normal[2] - Velocity_j[2] * Sigma_5);
    val_residual_j[4] = (Sigma_5);

    /*--- Computation of the Jacobians at Point j---*/

    if (implicit) {

      dSigmaxx_phi1 = FOUR3 * ViscDens_j * Edge_Vector[0]/dist_ij_2;
      dSigmaxx_phi2 = -TWO3 * ViscDens_j * Edge_Vector[1]/dist_ij_2;
      dSigmaxx_phi3 = -TWO3 * ViscDens_j * Edge_Vector[2]/dist_ij_2;
      dSigmayy_phi1 = -TWO3 * ViscDens_j * Edge_Vector[0]/dist_ij_2;
      dSigmayy_phi2 = FOUR3 * ViscDens_j * Edge_Vector[1]/dist_ij_2;
      dSigmayy_phi3 = -TWO3 * ViscDens_j * Edge_Vector[2]/dist_ij_2;
      dSigmazz_phi1 = -TWO3 * ViscDens_j * Edge_Vector[0]/dist_ij_2;
      dSigmazz_phi2 = -TWO3 * ViscDens_j * Edge_Vector[1]/dist_ij_2;
      dSigmazz_phi3 = FOUR3 * ViscDens_j * Edge_Vector[2]/dist_ij_2;
      dSigmaxy_phi1 = ViscDens_j * Edge_Vector[1]/dist_ij_2;
      dSigmaxy_phi2 = ViscDens_j * Edge_Vector[0]/dist_ij_2;
      dSigmaxy_phi3 = 0;
      dSigmaxz_phi1 = ViscDens_j * Edge_Vector[2]/dist_ij_2;
      dSigmaxz_phi2 = 0;
      dSigmaxz_phi3 = ViscDens_j * Edge_Vector[0]/dist_ij_2;
      dSigmayz_phi1 = 0;
      dSigmayz_phi2 = ViscDens_j * Edge_Vector[2]/dist_ij_2;
      dSigmayz_phi3 = ViscDens_j * Edge_Vector[1]/dist_ij_2;

      //      dSigmaxx5_psi5 = ViscDens_j * ( FOUR3*Velocity_j[0]*Edge_Vector[0] -  TWO3*Velocity_j[1]*Edge_Vector[1] -  TWO3*Velocity_j[2]*Edge_Vector[2])/dist_ij_2;
      //      dSigmayy5_psi5 = ViscDens_j * (- TWO3*Velocity_j[0]*Edge_Vector[0] + FOUR3*Velocity_j[1]*Edge_Vector[1] -  TWO3*Velocity_j[2]*Edge_Vector[2])/dist_ij_2;
      //      dSigmazz5_psi5 = ViscDens_j * (- TWO3*Velocity_j[0]*Edge_Vector[0] -  TWO3*Velocity_j[1]*Edge_Vector[1] + FOUR3*Velocity_j[2]*Edge_Vector[2])/dist_ij_2;
      //      dSigmaxy5_psi5 = ViscDens_j * ( Velocity_j[0]*Edge_Vector[1] + Velocity_j[1]*Edge_Vector[0] )/dist_ij_2;
      //      dSigmaxz5_psi5 = ViscDens_j * ( Velocity_j[0]*Edge_Vector[2] + Velocity_j[2]*Edge_Vector[0] )/dist_ij_2;
      //      dSigmayz5_psi5 = ViscDens_j * ( Velocity_j[1]*Edge_Vector[2] + Velocity_j[2]*Edge_Vector[1] )/dist_ij_2;
      dSigma5_psi5   = XiDens_j * ( Edge_Vector[0]*Normal[0] + Edge_Vector[1]*Normal[1] + Edge_Vector[2]*Normal[2] )/dist_ij_2;

      val_Jacobian_jj[0][0] = 0;
      val_Jacobian_jj[0][1] = -( Velocity_j[0]*Normal[0]*dSigmaxx_phi1 + Velocity_j[1]*Normal[1]*dSigmayy_phi1 + Velocity_j[2]*Normal[2]*dSigmazz_phi1
                                + (Velocity_j[0]*Normal[1] + Velocity_j[1]*Normal[0])*dSigmaxy_phi1
                                + (Velocity_j[0]*Normal[2] + Velocity_j[2]*Normal[0])*dSigmaxz_phi1
                                + (Velocity_j[2]*Normal[1] + Velocity_j[1]*Normal[2])*dSigmayz_phi1 );
      val_Jacobian_jj[0][2] = -( Velocity_j[0]*Normal[0]*dSigmaxx_phi2 + Velocity_j[1]*Normal[1]*dSigmayy_phi2 + Velocity_j[2]*Normal[2]*dSigmazz_phi2
                                + (Velocity_j[0]*Normal[1] + Velocity_j[1]*Normal[0])*dSigmaxy_phi2
                                + (Velocity_j[0]*Normal[2] + Velocity_j[2]*Normal[0])*dSigmaxz_phi2
                                + (Velocity_j[2]*Normal[1] + Velocity_j[1]*Normal[2])*dSigmayz_phi2 );
      val_Jacobian_jj[0][3] = -( Velocity_j[0]*Normal[0]*dSigmaxx_phi3 + Velocity_j[1]*Normal[1]*dSigmayy_phi3 + Velocity_j[2]*Normal[2]*dSigmazz_phi3
                                + (Velocity_j[0]*Normal[1] + Velocity_j[1]*Normal[0])*dSigmaxy_phi3
                                + (Velocity_j[0]*Normal[2] + Velocity_j[2]*Normal[0])*dSigmaxz_phi3
                                + (Velocity_j[2]*Normal[1] + Velocity_j[1]*Normal[2])*dSigmayz_phi3 );
      val_Jacobian_jj[0][4] = (sq_vel_j - Pressure_j/(Density_j*Gamma_Minus_One)) * dSigma5_psi5;

      val_Jacobian_jj[1][0] = 0;
      val_Jacobian_jj[1][1] = Normal[0]*dSigmaxx_phi1 + Normal[1]*dSigmaxy_phi1 + Normal[2]*dSigmaxz_phi1;
      val_Jacobian_jj[1][2] = Normal[0]*dSigmaxx_phi2 + Normal[1]*dSigmaxy_phi2 + Normal[2]*dSigmaxz_phi2;
      val_Jacobian_jj[1][3] = Normal[0]*dSigmaxx_phi3 + Normal[1]*dSigmaxy_phi3 + Normal[2]*dSigmaxz_phi3;
      val_Jacobian_jj[1][4] = -Velocity_j[0]*dSigma5_psi5;

      val_Jacobian_jj[2][0] = 0;
      val_Jacobian_jj[2][1] = Normal[0]*dSigmaxy_phi1 + Normal[1]*dSigmayy_phi1 + Normal[2]*dSigmayz_phi1;
      val_Jacobian_jj[2][2] = Normal[0]*dSigmaxy_phi2 + Normal[1]*dSigmayy_phi2 + Normal[2]*dSigmayz_phi2;
      val_Jacobian_jj[2][3] = Normal[0]*dSigmaxy_phi3 + Normal[1]*dSigmayy_phi3 + Normal[2]*dSigmayz_phi3;
      val_Jacobian_jj[2][4] = -Velocity_j[1]*dSigma5_psi5;

      val_Jacobian_jj[3][0] = 0;
      val_Jacobian_jj[3][1] = Normal[0]*dSigmaxz_phi1 + Normal[1]*dSigmayz_phi1 + Normal[2]*dSigmazz_phi1;
      val_Jacobian_jj[3][2] = Normal[0]*dSigmaxz_phi2 + Normal[1]*dSigmayz_phi2 + Normal[2]*dSigmazz_phi2;
      val_Jacobian_jj[3][3] = Normal[0]*dSigmaxz_phi3 + Normal[1]*dSigmayz_phi3 + Normal[2]*dSigmazz_phi3;
      val_Jacobian_jj[3][4] = -Velocity_j[2]*dSigma5_psi5;

      val_Jacobian_jj[4][0] = 0;
      val_Jacobian_jj[4][1] = 0;
      val_Jacobian_jj[4][2] = 0;
      val_Jacobian_jj[4][3] = 0;
      val_Jacobian_jj[4][4] = dSigma5_psi5;

      for (iVar = 0; iVar < nVar; iVar++)
        for (jVar = 0; jVar < nVar; jVar++)
          val_Jacobian_ji[iVar][jVar] = -val_Jacobian_jj[iVar][jVar];
    }

  }
  else if (nDim == 2) {

    /*--- Residual at iPoint ---*/

    Sigma_xx = ViscDens_i * (FOUR3 * Mean_GradPhi[0][0] -  TWO3 * Mean_GradPhi[1][1]);
    Sigma_yy = ViscDens_i * (-TWO3 * Mean_GradPhi[0][0] + FOUR3 * Mean_GradPhi[1][1]);
    Sigma_xy = ViscDens_i * (Mean_GradPhi[1][0] + Mean_GradPhi[0][1]);
    Sigma_xx5 = ViscDens_i * ( FOUR3 * Velocity_i[0] * Mean_GradPsiE[0] -  TWO3 * Velocity_i[1] * Mean_GradPsiE[1]);
    Sigma_yy5 = ViscDens_i * (- TWO3 * Velocity_i[0] * Mean_GradPsiE[0] + FOUR3 * Velocity_i[1] * Mean_GradPsiE[1]);
    Sigma_xy5 = ViscDens_i * (Velocity_i[0] * Mean_GradPsiE[1] + Velocity_i[1] * Mean_GradPsiE[0]);
    Sigma_5   = XiDens_i * dPhiE_dn;
    eta_xx = Sigma_xx + Sigma_xx5; eta_yy = Sigma_yy + Sigma_yy5; eta_xy = Sigma_xy + Sigma_xy5;

    val_residual_i[0] = - (Velocity_i[0] * Normal[0] * eta_xx  + Velocity_i[1] * Normal[1] * eta_yy
                           + (Velocity_i[0] * Normal[1] + Velocity_i[1] * Normal[0]) * eta_xy
                           - (sq_vel_i - Pressure_i/(Density_i*Gamma_Minus_One)) * Sigma_5);
    val_residual_i[1] = (eta_xx * Normal[0] + eta_xy * Normal[1] - Velocity_i[0] * Sigma_5);
    val_residual_i[2] = (eta_xy * Normal[0] + eta_yy * Normal[1] - Velocity_i[1] * Sigma_5);
    val_residual_i[3] = (Sigma_5);

    /*--- Computation of the Jacobians at Point i---*/

    if (implicit) {

      dSigmaxx_phi1 = -FOUR3 * ViscDens_i * Edge_Vector[0]/dist_ij_2;
      dSigmaxx_phi2 =   TWO3 * ViscDens_i * Edge_Vector[1]/dist_ij_2;
      dSigmayy_phi1 =   TWO3 * ViscDens_i * Edge_Vector[0]/dist_ij_2;
      dSigmayy_phi2 = -FOUR3 * ViscDens_i * Edge_Vector[1]/dist_ij_2;
      dSigmaxy_phi1 = -ViscDens_i * Edge_Vector[1]/dist_ij_2;
      dSigmaxy_phi2 = -ViscDens_i * Edge_Vector[0]/dist_ij_2;

      //      dSigmaxx5_psi5 = -ViscDens_i * ( FOUR3*Velocity_i[0]*Edge_Vector[0] -  TWO3*Velocity_i[1]*Edge_Vector[1] )/dist_ij_2;
      //      dSigmayy5_psi5 = -ViscDens_i * (- TWO3*Velocity_i[0]*Edge_Vector[0] + FOUR3*Velocity_i[1]*Edge_Vector[1] )/dist_ij_2;
      //      dSigmaxy5_psi5 = -ViscDens_i * ( Velocity_i[0]*Edge_Vector[1] + Velocity_i[1]*Edge_Vector[0] )/dist_ij_2;
      dSigma5_psi5   = -XiDens_i * ( Edge_Vector[0]*Normal[0] + Edge_Vector[1]*Normal[1] )/dist_ij_2;

      val_Jacobian_ii[0][0] = 0;

      val_Jacobian_ii[0][1] = -( Velocity_i[0]*Normal[0]*dSigmaxx_phi1 + Velocity_i[1]*Normal[1]*dSigmayy_phi1
                                + (Velocity_i[0]*Normal[1] + Velocity_i[1]*Normal[0])*dSigmaxy_phi1 );
      val_Jacobian_ii[0][2] = -( Velocity_i[0]*Normal[0]*dSigmaxx_phi2 + Velocity_i[1]*Normal[1]*dSigmayy_phi2
                                + (Velocity_i[0]*Normal[1] + Velocity_i[1]*Normal[0])*dSigmaxy_phi2 );
      val_Jacobian_ii[0][3] = (sq_vel_i - Pressure_i/(Density_i*Gamma_Minus_One)) * dSigma5_psi5;

      val_Jacobian_ii[1][0] = 0;
      val_Jacobian_ii[1][1] = Normal[0]*dSigmaxx_phi1 + Normal[1]*dSigmaxy_phi1;
      val_Jacobian_ii[1][2] = Normal[0]*dSigmaxx_phi2 + Normal[1]*dSigmaxy_phi2;
      val_Jacobian_ii[1][3] = -Velocity_i[0]*dSigma5_psi5;

      val_Jacobian_ii[2][0] = 0;
      val_Jacobian_ii[2][1] = Normal[0]*dSigmaxy_phi1 + Normal[1]*dSigmayy_phi1;
      val_Jacobian_ii[2][2] = Normal[0]*dSigmaxy_phi2 + Normal[1]*dSigmayy_phi2;
      val_Jacobian_ii[2][3] = -Velocity_i[1]*dSigma5_psi5;

      val_Jacobian_ii[3][0] = 0;
      val_Jacobian_ii[3][1] = 0;
      val_Jacobian_ii[3][2] = 0;
      val_Jacobian_ii[3][3] = dSigma5_psi5;

      for (iVar = 0; iVar < nVar; iVar++)
        for (jVar = 0; jVar < nVar; jVar++)
          val_Jacobian_ij[iVar][jVar] = -val_Jacobian_ii[iVar][jVar];
    }

    /*--- Residual at jPoint ---*/
    Sigma_xx = ViscDens_j * (FOUR3 * Mean_GradPhi[0][0] -  TWO3 * Mean_GradPhi[1][1]);
    Sigma_yy = ViscDens_j * (-TWO3 * Mean_GradPhi[0][0] + FOUR3 * Mean_GradPhi[1][1]);
    Sigma_xy = ViscDens_j * (Mean_GradPhi[1][0] + Mean_GradPhi[0][1]);
    Sigma_xx5 = ViscDens_j * ( FOUR3 * Velocity_j[0] * Mean_GradPsiE[0] -  TWO3 * Velocity_j[1] * Mean_GradPsiE[1]);
    Sigma_yy5 = ViscDens_j * (- TWO3 * Velocity_j[0] * Mean_GradPsiE[0] + FOUR3 * Velocity_j[1] * Mean_GradPsiE[1]);
    Sigma_xy5 = ViscDens_j * (Velocity_j[0] * Mean_GradPsiE[1] + Velocity_j[1] * Mean_GradPsiE[0]);
    Sigma_5   = XiDens_j * dPhiE_dn;
    eta_xx = Sigma_xx + Sigma_xx5; eta_yy = Sigma_yy + Sigma_yy5; eta_xy = Sigma_xy + Sigma_xy5;

    val_residual_j[0] = - (Velocity_j[0] * Normal[0] * eta_xx  + Velocity_j[1] * Normal[1] * eta_yy
                           + (Velocity_j[0] * Normal[1] + Velocity_j[1] * Normal[0]) * eta_xy
                           - (sq_vel_j - Pressure_j/(Density_j*Gamma_Minus_One)) * Sigma_5);
    val_residual_j[1] = (eta_xx * Normal[0] + eta_xy * Normal[1]  - Velocity_j[0] * Sigma_5);
    val_residual_j[2] = (eta_xy * Normal[0] + eta_yy * Normal[1]  - Velocity_j[1] * Sigma_5);
    val_residual_j[3] = (Sigma_5);

    /*--- Computation of the Jacobians at Point j---*/
    if (implicit) {
      dSigmaxx_phi1 = FOUR3 * ViscDens_j * Edge_Vector[0]/dist_ij_2;
      dSigmaxx_phi2 = -TWO3 * ViscDens_j * Edge_Vector[1]/dist_ij_2;
      dSigmayy_phi1 = -TWO3 * ViscDens_j * Edge_Vector[0]/dist_ij_2;
      dSigmayy_phi2 = FOUR3 * ViscDens_j * Edge_Vector[1]/dist_ij_2;
      dSigmaxy_phi1 = ViscDens_j * Edge_Vector[1]/dist_ij_2;
      dSigmaxy_phi2 = ViscDens_j * Edge_Vector[0]/dist_ij_2;

      //      dSigmaxx5_psi5 = ViscDens_j * ( FOUR3*Velocity_j[0]*Edge_Vector[0] -  TWO3*Velocity_j[1]*Edge_Vector[1] )/dist_ij_2;
      //      dSigmayy5_psi5 = ViscDens_j * (- TWO3*Velocity_j[0]*Edge_Vector[0] + FOUR3*Velocity_j[1]*Edge_Vector[1] )/dist_ij_2;
      //      dSigmaxy5_psi5 = ViscDens_j * ( Velocity_j[0]*Edge_Vector[1] + Velocity_j[1]*Edge_Vector[0] )/dist_ij_2;
      dSigma5_psi5   = XiDens_j * ( Edge_Vector[0]*Normal[0] + Edge_Vector[1]*Normal[1] )/dist_ij_2;

      val_Jacobian_jj[0][0] = 0;
      val_Jacobian_jj[0][1] = -( Velocity_j[0]*Normal[0]*dSigmaxx_phi1 + Velocity_j[1]*Normal[1]*dSigmayy_phi1
                                + (Velocity_j[0]*Normal[1] + Velocity_j[1]*Normal[0])*dSigmaxy_phi1 );
      val_Jacobian_jj[0][2] = -( Velocity_j[0]*Normal[0]*dSigmaxx_phi2 + Velocity_j[1]*Normal[1]*dSigmayy_phi2
                                + (Velocity_j[0]*Normal[1] + Velocity_j[1]*Normal[0])*dSigmaxy_phi2 );
      val_Jacobian_jj[0][3] = (sq_vel_j - Pressure_j/(Density_j*Gamma_Minus_One)) * dSigma5_psi5;

      val_Jacobian_jj[1][0] = 0;
      val_Jacobian_jj[1][1] = Normal[0]*dSigmaxx_phi1 + Normal[1]*dSigmaxy_phi1;
      val_Jacobian_jj[1][2] = Normal[0]*dSigmaxx_phi2 + Normal[1]*dSigmaxy_phi2;
      val_Jacobian_jj[1][3] = -Velocity_j[0]*dSigma5_psi5;

      val_Jacobian_jj[2][0] = 0;
      val_Jacobian_jj[2][1] = Normal[0]*dSigmaxy_phi1 + Normal[1]*dSigmayy_phi1;
      val_Jacobian_jj[2][2] = Normal[0]*dSigmaxy_phi2 + Normal[1]*dSigmayy_phi2;
      val_Jacobian_jj[2][3] = -Velocity_j[1]*dSigma5_psi5;

      val_Jacobian_jj[3][0] = 0;
      val_Jacobian_jj[3][1] = 0;
      val_Jacobian_jj[3][2] = 0;
      val_Jacobian_jj[3][3] = dSigma5_psi5;

      for (iVar = 0; iVar < nVar; iVar++)
        for (jVar = 0; jVar < nVar; jVar++)
          val_Jacobian_ji[iVar][jVar] = -val_Jacobian_jj[iVar][jVar];
    }
  }

}

void CNumerics::GetViscousFlux(su2double *val_primvar, su2double **val_gradprimvar,
    su2double val_laminar_viscosity, su2double val_eddy_viscosity, su2double val_mach_inf) {

  su2double total_viscosity = val_laminar_viscosity + val_eddy_viscosity;
  su2double Cp = (Gamma / Gamma_Minus_One) * Gas_Constant;
  su2double heat_flux_factor = Cp * (val_laminar_viscosity/Prandtl_Lam + val_eddy_viscosity/Prandtl_Turb);

  su2double div_vel = 0.0;
  for (unsigned short iDim = 0 ; iDim < nDim; iDim++)
    div_vel += val_gradprimvar[iDim+1][iDim];

  for (unsigned short iDim = 0 ; iDim < nDim; iDim++) {
    for (unsigned short jDim = 0 ; jDim < nDim; jDim++) {
      tau[iDim][jDim] = total_viscosity*( val_gradprimvar[jDim+1][iDim] +
                                          val_gradprimvar[iDim+1][jDim] )
                       -TWO3*total_viscosity*div_vel*delta[iDim][jDim];
    }
  }

  // Gradient of primitive variables -> [Temp vel_x vel_y vel_z Pressure]
  if (nDim == 3) {
    Flux_Tensor[0][0] = 0.0;
    Flux_Tensor[1][0] = tau[0][0];
    Flux_Tensor[2][0] = tau[0][1];
    Flux_Tensor[3][0] = tau[0][2];
    Flux_Tensor[4][0] = tau[0][0]*val_primvar[1] + tau[0][1]*val_primvar[2] + tau[0][2]*val_primvar[3] +
        heat_flux_factor*val_gradprimvar[0][0];

    Flux_Tensor[0][1] = 0.0;
    Flux_Tensor[1][1] = tau[1][0];
    Flux_Tensor[2][1] = tau[1][1];
    Flux_Tensor[3][1] = tau[1][2];
    Flux_Tensor[4][1] = tau[1][0]*val_primvar[1] + tau[1][1]*val_primvar[2] + tau[1][2]*val_primvar[3] +
        heat_flux_factor*val_gradprimvar[0][1];

    Flux_Tensor[0][2] = 0.0;
    Flux_Tensor[1][2] = tau[2][0];
    Flux_Tensor[2][2] = tau[2][1];
    Flux_Tensor[3][2] = tau[2][2];
    Flux_Tensor[4][2] = tau[2][0]*val_primvar[1] + tau[2][1]*val_primvar[2] + tau[2][2]*val_primvar[3] +
        heat_flux_factor*val_gradprimvar[0][2];
  }
  if (nDim == 2) {
    Flux_Tensor[0][0] = 0.0;
    Flux_Tensor[1][0] = tau[0][0];
    Flux_Tensor[2][0] = tau[0][1];
    Flux_Tensor[3][0] = tau[0][0]*val_primvar[1] + tau[0][1]*val_primvar[2]+
        heat_flux_factor*val_gradprimvar[0][0];

    Flux_Tensor[0][1] = 0.0;
    Flux_Tensor[1][1] = tau[1][0];
    Flux_Tensor[2][1] = tau[1][1];
    Flux_Tensor[3][1] = tau[1][0]*val_primvar[1] + tau[1][1]*val_primvar[2]+
        heat_flux_factor*val_gradprimvar[0][1];
  }
}



void CNumerics::GetViscousProjFlux(su2double *val_primvar,
                  su2double **val_gradprimvar, su2double val_turb_ke,
                  su2double *val_normal,
                  su2double val_laminar_viscosity,
                  su2double val_eddy_viscosity,
<<<<<<< HEAD
                  bool val_qcr) {
=======
                  su2double val_tau_wall, bool val_qcr) {
>>>>>>> 7dcdfe40

  unsigned short iVar, iDim, jDim;
  su2double total_viscosity, heat_flux_factor, div_vel, Cp, Density;

  Density = val_primvar[nDim+2];
  total_viscosity = val_laminar_viscosity + val_eddy_viscosity;
  Cp = (Gamma / Gamma_Minus_One) * Gas_Constant;
  heat_flux_factor = Cp * (val_laminar_viscosity/Prandtl_Lam + val_eddy_viscosity/Prandtl_Turb);

  div_vel = 0.0;
  for (iDim = 0 ; iDim < nDim; iDim++)
    div_vel += val_gradprimvar[iDim+1][iDim];
  
  for (iDim = 0 ; iDim < nDim; iDim++)
    for (jDim = 0 ; jDim < nDim; jDim++)
      tau[iDim][jDim] = total_viscosity*( val_gradprimvar[jDim+1][iDim] + val_gradprimvar[iDim+1][jDim] )
      - TWO3*total_viscosity*div_vel*delta[iDim][jDim]
                                                 - TWO3*Density*val_turb_ke*delta[iDim][jDim];
<<<<<<< HEAD
  if (val_qcr){
    su2double den_aux, c_cr1=0.3, O_ik, O_jk;
    unsigned short kDim;

    /*--- Denominator Antisymmetric normalized rotation tensor ---*/

=======
  
  /*--- If we are using wall functions, modify the shear stress, tau wall is provided ---*/
  
  if (val_tau_wall > 0.0) {
    
    su2double TauNormal, TauElem[3], TauTangent[3], WallShearStress, Area, UnitNormal[3];
    
    Area = 0.0;
    for (iDim = 0; iDim < nDim; iDim++)
      Area += val_normal[iDim]*val_normal[iDim];
    Area = sqrt(Area);
    
    for (iDim = 0; iDim < nDim; iDim++)
      UnitNormal[iDim] = val_normal[iDim]/Area;
    
    /*--- First, compute wall shear stress as the magnitude of the wall-tangential
     component of the shear stress tensor---*/
    
    for (iDim = 0; iDim < nDim; iDim++) {
      TauElem[iDim] = 0.0;
      for (jDim = 0; jDim < nDim; jDim++)
        TauElem[iDim] += tau[iDim][jDim]*UnitNormal[jDim];
    }
    
    TauNormal = 0.0;
    for (iDim = 0; iDim < nDim; iDim++)
      TauNormal += TauElem[iDim] * UnitNormal[iDim];
    
    for (iDim = 0; iDim < nDim; iDim++)
      TauTangent[iDim] = TauElem[iDim] - TauNormal * UnitNormal[iDim];
    
    WallShearStress = 0.0;
    for (iDim = 0; iDim < nDim; iDim++)
      WallShearStress += TauTangent[iDim]*TauTangent[iDim];
    WallShearStress = sqrt(WallShearStress);
    
    /*--- Scale the stress tensor by the ratio of the wall shear stress
     to the computed representation of the shear stress ---*/
    
    for (iDim = 0 ; iDim < nDim; iDim++)
      for (jDim = 0 ; jDim < nDim; jDim++)
        tau[iDim][jDim] = tau[iDim][jDim]*(val_tau_wall/WallShearStress);
    
  }
  
  /*--- Apply the QCR correction ---*/
  
  if (val_qcr) {
    
    su2double den_aux, c_cr1= 0.3, O_ik, O_jk;
    unsigned short kDim;
    
    /*--- Denominator Antisymmetric normalized rotation tensor ---*/
    
>>>>>>> 7dcdfe40
    den_aux = 0.0;
    for (iDim = 0 ; iDim < nDim; iDim++)
      for (jDim = 0 ; jDim < nDim; jDim++)
        den_aux += val_gradprimvar[iDim+1][jDim] * val_gradprimvar[iDim+1][jDim];
    den_aux = sqrt(max(den_aux,1E-10));
<<<<<<< HEAD

    /*--- Adding the QCR contribution ---*/

=======
    
    /*--- Adding the QCR contribution ---*/
    
>>>>>>> 7dcdfe40
    for (iDim = 0 ; iDim < nDim; iDim++){
      for (jDim = 0 ; jDim < nDim; jDim++){
        for (kDim = 0 ; kDim < nDim; kDim++){
          O_ik = (val_gradprimvar[iDim+1][kDim] - val_gradprimvar[kDim+1][iDim])/ den_aux;
          O_jk = (val_gradprimvar[jDim+1][kDim] - val_gradprimvar[kDim+1][jDim])/ den_aux;
          tau[iDim][jDim] -= c_cr1 * ((O_ik * tau[jDim][kDim]) + (O_jk * tau[iDim][kDim]));
        }
      }
    }
  }

  /*--- Gradient of primitive variables -> [Temp vel_x vel_y vel_z Pressure] ---*/

  if (nDim == 2) {
    Flux_Tensor[0][0] = 0.0;
    Flux_Tensor[1][0] = tau[0][0];
    Flux_Tensor[2][0] = tau[0][1];
    Flux_Tensor[3][0] = tau[0][0]*val_primvar[1] + tau[0][1]*val_primvar[2]+
        heat_flux_factor*val_gradprimvar[0][0];
    Flux_Tensor[0][1] = 0.0;
    Flux_Tensor[1][1] = tau[1][0];
    Flux_Tensor[2][1] = tau[1][1];
    Flux_Tensor[3][1] = tau[1][0]*val_primvar[1] + tau[1][1]*val_primvar[2]+
        heat_flux_factor*val_gradprimvar[0][1];
  } else {
    Flux_Tensor[0][0] = 0.0;
    Flux_Tensor[1][0] = tau[0][0];
    Flux_Tensor[2][0] = tau[0][1];
    Flux_Tensor[3][0] = tau[0][2];
    Flux_Tensor[4][0] = tau[0][0]*val_primvar[1] + tau[0][1]*val_primvar[2] + tau[0][2]*val_primvar[3] +
        heat_flux_factor*val_gradprimvar[0][0];
    Flux_Tensor[0][1] = 0.0;
    Flux_Tensor[1][1] = tau[1][0];
    Flux_Tensor[2][1] = tau[1][1];
    Flux_Tensor[3][1] = tau[1][2];
    Flux_Tensor[4][1] = tau[1][0]*val_primvar[1] + tau[1][1]*val_primvar[2] + tau[1][2]*val_primvar[3] +
        heat_flux_factor*val_gradprimvar[0][1];
    Flux_Tensor[0][2] = 0.0;
    Flux_Tensor[1][2] = tau[2][0];
    Flux_Tensor[2][2] = tau[2][1];
    Flux_Tensor[3][2] = tau[2][2];
    Flux_Tensor[4][2] = tau[2][0]*val_primvar[1] + tau[2][1]*val_primvar[2] + tau[2][2]*val_primvar[3] +
        heat_flux_factor*val_gradprimvar[0][2];
  }
  
  for (iVar = 0; iVar < nVar; iVar++) {
    Proj_Flux_Tensor[iVar] = 0.0;
    for (iDim = 0; iDim < nDim; iDim++)
      Proj_Flux_Tensor[iVar] += Flux_Tensor[iVar][iDim] * val_normal[iDim];
  }
  
}

void CNumerics::GetViscousProjFlux(su2double *val_primvar,
                                   su2double **val_gradprimvar, su2double val_turb_ke,
                                   su2double *val_normal,
                                   su2double val_laminar_viscosity,
                                   su2double val_eddy_viscosity,
                                   su2double val_thermal_conductivity,
                                   su2double val_heat_capacity_cp) {

  unsigned short iVar, iDim, jDim;
  su2double total_viscosity, heat_flux_factor, div_vel, Density;
  Density = val_primvar[nDim+2];

  total_viscosity = val_laminar_viscosity + val_eddy_viscosity;
  heat_flux_factor = val_thermal_conductivity + val_heat_capacity_cp*val_eddy_viscosity/Prandtl_Turb;

  div_vel = 0.0;
  for (iDim = 0 ; iDim < nDim; iDim++)
    div_vel += val_gradprimvar[iDim+1][iDim];

  for (iDim = 0 ; iDim < nDim; iDim++)
    for (jDim = 0 ; jDim < nDim; jDim++)
      tau[iDim][jDim] = total_viscosity*( val_gradprimvar[jDim+1][iDim] + val_gradprimvar[iDim+1][jDim] )
      - TWO3*total_viscosity*div_vel*delta[iDim][jDim]
                                                 - TWO3*Density*val_turb_ke*delta[iDim][jDim];


  /*--- Gradient of primitive variables -> [Temp vel_x vel_y vel_z Pressure] ---*/
  if (nDim == 2) {
    Flux_Tensor[0][0] = 0.0;
    Flux_Tensor[1][0] = tau[0][0];
    Flux_Tensor[2][0] = tau[0][1];
    Flux_Tensor[3][0] = tau[0][0]*val_primvar[1] + tau[0][1]*val_primvar[2]+
        heat_flux_factor*val_gradprimvar[0][0];

    Flux_Tensor[0][1] = 0.0;
    Flux_Tensor[1][1] = tau[1][0];
    Flux_Tensor[2][1] = tau[1][1];
    Flux_Tensor[3][1] = tau[1][0]*val_primvar[1] + tau[1][1]*val_primvar[2]+
        heat_flux_factor*val_gradprimvar[0][1];
  } else {
    Flux_Tensor[0][0] = 0.0;
    Flux_Tensor[1][0] = tau[0][0];
    Flux_Tensor[2][0] = tau[0][1];
    Flux_Tensor[3][0] = tau[0][2];
    Flux_Tensor[4][0] = tau[0][0]*val_primvar[1] + tau[0][1]*val_primvar[2] + tau[0][2]*val_primvar[3] +
        heat_flux_factor*val_gradprimvar[0][0];

    Flux_Tensor[0][1] = 0.0;
    Flux_Tensor[1][1] = tau[1][0];
    Flux_Tensor[2][1] = tau[1][1];
    Flux_Tensor[3][1] = tau[1][2];
    Flux_Tensor[4][1] = tau[1][0]*val_primvar[1] + tau[1][1]*val_primvar[2] + tau[1][2]*val_primvar[3] +
        heat_flux_factor*val_gradprimvar[0][1];

    Flux_Tensor[0][2] = 0.0;
    Flux_Tensor[1][2] = tau[2][0];
    Flux_Tensor[2][2] = tau[2][1];
    Flux_Tensor[3][2] = tau[2][2];
    Flux_Tensor[4][2] = tau[2][0]*val_primvar[1] + tau[2][1]*val_primvar[2] + tau[2][2]*val_primvar[3] +
        heat_flux_factor*val_gradprimvar[0][2];
  }

  for (iVar = 0; iVar < nVar; iVar++) {
    Proj_Flux_Tensor[iVar] = 0.0;
    for (iDim = 0; iDim < nDim; iDim++)
      Proj_Flux_Tensor[iVar] += Flux_Tensor[iVar][iDim] * val_normal[iDim];
  }

}

<<<<<<< HEAD
void CNumerics::GetViscousArtCompProjFlux(su2double **val_gradprimvar, su2double *val_normal, su2double val_laminar_viscosity,
    su2double val_eddy_viscosity) {
  unsigned short iVar, iDim;
  su2double total_viscosity;
=======
void CNumerics::GetViscousIncProjFlux(su2double *val_primvar,
                                          su2double **val_gradprimvar,
                                          su2double *val_normal,
                                          su2double val_laminar_viscosity,
                                          su2double val_eddy_viscosity,
                                          su2double val_turb_ke,
                                          su2double val_thermal_conductivity) {

  unsigned short iVar, iDim, jDim;
  su2double total_viscosity, div_vel, Density;

  Density = val_primvar[nDim+2];
>>>>>>> 7dcdfe40

  total_viscosity = (val_laminar_viscosity + val_eddy_viscosity);

  /*--- The full stress tensor is needed for variable density, as nabla.u != 0 ---*/
  
  div_vel = 0.0;
  for (iDim = 0 ; iDim < nDim; iDim++)
    div_vel += val_gradprimvar[iDim+1][iDim];

  for (iDim = 0 ; iDim < nDim; iDim++)
    for (jDim = 0 ; jDim < nDim; jDim++)
      tau[iDim][jDim] = (total_viscosity*(val_gradprimvar[jDim+1][iDim] +
                                          val_gradprimvar[iDim+1][jDim] )
                         -TWO3*total_viscosity*div_vel*delta[iDim][jDim]
                         -TWO3*Density*val_turb_ke*delta[iDim][jDim]);

  /*--- Gradient of primitive variables -> [Pressure vel_x vel_y vel_z Temperature] ---*/

  if (nDim == 2) {
    Flux_Tensor[0][0] = 0.0;
    Flux_Tensor[1][0] = tau[0][0];
    Flux_Tensor[2][0] = tau[0][1];
    Flux_Tensor[3][0] = val_thermal_conductivity*val_gradprimvar[nDim+1][0];

    Flux_Tensor[0][1] = 0.0;
    Flux_Tensor[1][1] = tau[1][0];
    Flux_Tensor[2][1] = tau[1][1];
    Flux_Tensor[3][1] = val_thermal_conductivity*val_gradprimvar[nDim+1][1];

  } else {

    Flux_Tensor[0][0] = 0.0;
    Flux_Tensor[1][0] = tau[0][0];
    Flux_Tensor[2][0] = tau[0][1];
    Flux_Tensor[3][0] = tau[0][2];
    Flux_Tensor[4][0] = val_thermal_conductivity*val_gradprimvar[nDim+1][0];

    Flux_Tensor[0][1] = 0.0;
    Flux_Tensor[1][1] = tau[1][0];
    Flux_Tensor[2][1] = tau[1][1];
    Flux_Tensor[3][1] = tau[1][2];
    Flux_Tensor[4][1] = val_thermal_conductivity*val_gradprimvar[nDim+1][1];

    Flux_Tensor[0][2] = 0.0;
    Flux_Tensor[1][2] = tau[2][0];
    Flux_Tensor[2][2] = tau[2][1];
    Flux_Tensor[3][2] = tau[2][2];
    Flux_Tensor[4][2] = val_thermal_conductivity*val_gradprimvar[nDim+1][2];

  }

  for (iVar = 0; iVar < nVar; iVar++) {
    Proj_Flux_Tensor[iVar] = 0.0;
    for (iDim = 0; iDim < nDim; iDim++)
      Proj_Flux_Tensor[iVar] += Flux_Tensor[iVar][iDim] * val_normal[iDim];
  }

}

void CNumerics::GetViscousProjJacs(su2double *val_Mean_PrimVar, su2double val_laminar_viscosity,
    su2double val_eddy_viscosity, su2double val_dist_ij, su2double *val_normal, su2double val_dS,
    su2double *val_Proj_Visc_Flux, su2double **val_Proj_Jac_Tensor_i, su2double **val_Proj_Jac_Tensor_j) {
  unsigned short iDim, iVar, jVar;

  su2double theta = 0.0, sqvel = 0.0, proj_viscousflux_vel = 0.0;

  for (iDim = 0; iDim < nDim; iDim++) {
    theta += val_normal[iDim]*val_normal[iDim];
    sqvel += val_Mean_PrimVar[iDim+1]*val_Mean_PrimVar[iDim+1];
    proj_viscousflux_vel += val_Proj_Visc_Flux[iDim+1]*val_Mean_PrimVar[iDim+1];
  }

  su2double phi = 0.5*(Gamma-1.0)*sqvel;
  su2double Density = val_Mean_PrimVar[nDim+2];
  su2double Pressure = val_Mean_PrimVar[nDim+1];
  su2double total_viscosity = val_laminar_viscosity + val_eddy_viscosity;
  su2double heat_flux_factor = val_laminar_viscosity/Prandtl_Lam + val_eddy_viscosity/Prandtl_Turb;
  su2double cpoR = Gamma/(Gamma-1.0); // cp over R
  su2double factor = total_viscosity*val_dS/(Density*val_dist_ij);
  su2double phi_rho = -cpoR*heat_flux_factor*Pressure/(Density*Density);
  su2double phi_p = cpoR*heat_flux_factor/(Density);
  su2double rhoovisc = Density/(total_viscosity); // rho over viscosity

  for (unsigned short iVar = 0; iVar < nVar; iVar++) {
    for (unsigned short jVar = 0; jVar < nVar; jVar++) {
      val_Proj_Jac_Tensor_i[iVar][jVar] = 0.0;
      val_Proj_Jac_Tensor_j[iVar][jVar] = 0.0;
    }
  }

  if (nDim == 2) {

    su2double thetax = theta + val_normal[0]*val_normal[0]/3.0;
    su2double thetay = theta + val_normal[1]*val_normal[1]/3.0;

    su2double etaz = val_normal[0]*val_normal[1]/3.0;

    su2double pix = val_Mean_PrimVar[1]*thetax + val_Mean_PrimVar[2]*etaz;
    su2double piy = val_Mean_PrimVar[1]*etaz   + val_Mean_PrimVar[2]*thetay;

    val_Proj_Jac_Tensor_i[0][0] = 0.0;
    val_Proj_Jac_Tensor_i[0][1] = 0.0;
    val_Proj_Jac_Tensor_i[0][2] = 0.0;
    val_Proj_Jac_Tensor_i[0][3] = 0.0;
    val_Proj_Jac_Tensor_i[1][0] = factor*pix;
    val_Proj_Jac_Tensor_i[1][1] = -factor*thetax;
    val_Proj_Jac_Tensor_i[1][2] = -factor*etaz;
    val_Proj_Jac_Tensor_i[1][3] = 0.0;
    val_Proj_Jac_Tensor_i[2][0] = factor*piy;
    val_Proj_Jac_Tensor_i[2][1] = -factor*etaz;
    val_Proj_Jac_Tensor_i[2][2] = -factor*thetay;
    val_Proj_Jac_Tensor_i[2][3] = 0.0;

    val_Proj_Jac_Tensor_i[3][0] = -factor*(rhoovisc*theta*(phi_rho+phi*phi_p)- (pix*val_Mean_PrimVar[1]+piy*val_Mean_PrimVar[2]));
    val_Proj_Jac_Tensor_i[3][1] = -factor*(pix-rhoovisc*theta*phi_p*(Gamma-1.0)*val_Mean_PrimVar[1]);
    val_Proj_Jac_Tensor_i[3][2] = -factor*(piy-rhoovisc*theta*phi_p*(Gamma-1.0)*val_Mean_PrimVar[2]);
    val_Proj_Jac_Tensor_i[3][3] = -factor*((Gamma-1.0)*rhoovisc*theta*phi_p);

    for (iVar = 0; iVar < nVar; iVar++)
      for (jVar = 0; jVar < nVar; jVar++)
        val_Proj_Jac_Tensor_j[iVar][jVar] = -val_Proj_Jac_Tensor_i[iVar][jVar];

    factor = 0.5/Density;
    val_Proj_Jac_Tensor_i[3][0] += factor*proj_viscousflux_vel;
    val_Proj_Jac_Tensor_j[3][0] += factor*proj_viscousflux_vel;
    val_Proj_Jac_Tensor_i[3][1] += factor*val_Proj_Visc_Flux[1];
    val_Proj_Jac_Tensor_j[3][1] += factor*val_Proj_Visc_Flux[1];
    val_Proj_Jac_Tensor_i[3][2] += factor*val_Proj_Visc_Flux[2];
    val_Proj_Jac_Tensor_j[3][2] += factor*val_Proj_Visc_Flux[2];


  }
  else {

    su2double thetax = theta + val_normal[0]*val_normal[0]/3.0;
    su2double thetay = theta + val_normal[1]*val_normal[1]/3.0;
    su2double thetaz = theta + val_normal[2]*val_normal[2]/3.0;

    su2double etax = val_normal[1]*val_normal[2]/3.0;
    su2double etay = val_normal[0]*val_normal[2]/3.0;
    su2double etaz = val_normal[0]*val_normal[1]/3.0;

    su2double pix = val_Mean_PrimVar[1]*thetax + val_Mean_PrimVar[2]*etaz   + val_Mean_PrimVar[3]*etay;
    su2double piy = val_Mean_PrimVar[1]*etaz   + val_Mean_PrimVar[2]*thetay + val_Mean_PrimVar[3]*etax;
    su2double piz = val_Mean_PrimVar[1]*etay   + val_Mean_PrimVar[2]*etax   + val_Mean_PrimVar[3]*thetaz;

    val_Proj_Jac_Tensor_i[0][0] = 0.0;
    val_Proj_Jac_Tensor_i[0][1] = 0.0;
    val_Proj_Jac_Tensor_i[0][2] = 0.0;
    val_Proj_Jac_Tensor_i[0][3] = 0.0;
    val_Proj_Jac_Tensor_i[0][4] = 0.0;
    val_Proj_Jac_Tensor_i[1][0] = factor*pix;
    val_Proj_Jac_Tensor_i[1][1] = -factor*thetax;
    val_Proj_Jac_Tensor_i[1][2] = -factor*etaz;
    val_Proj_Jac_Tensor_i[1][3] = -factor*etay;
    val_Proj_Jac_Tensor_i[1][4] = 0.0;
    val_Proj_Jac_Tensor_i[2][0] = factor*piy;
    val_Proj_Jac_Tensor_i[2][1] = -factor*etaz;
    val_Proj_Jac_Tensor_i[2][2] = -factor*thetay;
    val_Proj_Jac_Tensor_i[2][3] = -factor*etax;
    val_Proj_Jac_Tensor_i[2][4] = 0.0;
    val_Proj_Jac_Tensor_i[3][0] = factor*piz;
    val_Proj_Jac_Tensor_i[3][1] = -factor*etay;
    val_Proj_Jac_Tensor_i[3][2] = -factor*etax;
    val_Proj_Jac_Tensor_i[3][3] = -factor*thetaz;
    val_Proj_Jac_Tensor_i[3][4] = 0.0;
    val_Proj_Jac_Tensor_i[4][0] = -factor*(rhoovisc*theta*(phi_rho+phi*phi_p) - (pix*val_Mean_PrimVar[1] + piy*val_Mean_PrimVar[2] + piz*val_Mean_PrimVar[3]));
    val_Proj_Jac_Tensor_i[4][1] = -factor*(pix-rhoovisc*theta*phi_p*(Gamma-1)*val_Mean_PrimVar[1]);
    val_Proj_Jac_Tensor_i[4][2] = -factor*(piy-rhoovisc*theta*phi_p*(Gamma-1)*val_Mean_PrimVar[2]);
    val_Proj_Jac_Tensor_i[4][3] = -factor*(piz-rhoovisc*theta*phi_p*(Gamma-1)*val_Mean_PrimVar[3]);
    val_Proj_Jac_Tensor_i[4][4] = -factor*((Gamma-1)*rhoovisc*theta*phi_p);

    for (iVar = 0; iVar < nVar; iVar++)
      for (jVar = 0; jVar < nVar; jVar++)
        val_Proj_Jac_Tensor_j[iVar][jVar] = -val_Proj_Jac_Tensor_i[iVar][jVar];

    factor = 0.5/Density;
    val_Proj_Jac_Tensor_i[4][0] += factor*proj_viscousflux_vel;
    val_Proj_Jac_Tensor_j[4][0] += factor*proj_viscousflux_vel;
    val_Proj_Jac_Tensor_i[4][1] += factor*val_Proj_Visc_Flux[1];
    val_Proj_Jac_Tensor_j[4][1] += factor*val_Proj_Visc_Flux[1];
    val_Proj_Jac_Tensor_i[4][2] += factor*val_Proj_Visc_Flux[2];
    val_Proj_Jac_Tensor_j[4][2] += factor*val_Proj_Visc_Flux[2];
    val_Proj_Jac_Tensor_i[4][3] += factor*val_Proj_Visc_Flux[3];
    val_Proj_Jac_Tensor_j[4][3] += factor*val_Proj_Visc_Flux[3];



  }

//      for (iVar = 0; iVar < nVar; iVar++) {
//        for (jVar = 0; jVar < nVar; jVar++) {
//          cout << val_Proj_Jac_Tensor_i[iVar][jVar] << " " << val_Proj_Jac_Tensor_j[iVar][jVar] << endl;
//        }
//      }
//          getchar();

}

void CNumerics::GetViscousProjJacs(su2double *val_Mean_PrimVar,
                  su2double **val_gradprimvar,
                  su2double *val_Mean_SecVar,
                  su2double val_laminar_viscosity,
                  su2double val_eddy_viscosity,
                  su2double val_thermal_conductivity,
                  su2double val_heat_capacity_cp,
                  su2double val_dist_ij,
                  su2double *val_normal, su2double val_dS,
                  su2double *val_Proj_Visc_Flux,
                  su2double **val_Proj_Jac_Tensor_i,
                  su2double **val_Proj_Jac_Tensor_j) {

  AD_BEGIN_PASSIVE
  /* Viscous flux Jacobians for arbitrary equations of state */

  //order of val_mean_primitives: T, vx, vy, vz, P, rho, ht
  //order of secondary:dTdrho_e, dTde_rho
  unsigned short iDim, iVar, jVar;

  su2double sqvel = 0.0, theta= 0.0, proj_viscousflux_vel= 0.0;
  for (iDim = 0; iDim < nDim; iDim++) {
    theta += val_normal[iDim]*val_normal[iDim];
    sqvel += val_Mean_PrimVar[iDim+1]*val_Mean_PrimVar[iDim+1];
    proj_viscousflux_vel += val_Proj_Visc_Flux[iDim+1]*val_Mean_PrimVar[iDim+1];
  }

  su2double rho = val_Mean_PrimVar[nDim+2];
  su2double P= val_Mean_PrimVar[nDim+1];
  su2double h= val_Mean_PrimVar[nDim+3];
  su2double dTdrho_e= val_Mean_SecVar[0];
  su2double dTde_rho= val_Mean_SecVar[1];


  su2double dTdu0= dTdrho_e + dTde_rho*(-(h-P/rho) + sqvel)*(1/rho);
  su2double dTdu1= dTde_rho*(-val_Mean_PrimVar[1])*(1/rho);
  su2double dTdu2= dTde_rho*(-val_Mean_PrimVar[2])*(1/rho);
  su2double total_viscosity = val_laminar_viscosity + val_eddy_viscosity;
  su2double total_conductivity = val_thermal_conductivity + val_heat_capacity_cp*val_eddy_viscosity/Prandtl_Turb;


  su2double factor1 = total_viscosity*val_dS/(rho*val_dist_ij);
  su2double factor2 = total_conductivity*val_dS/val_dist_ij;


  for (unsigned short iVar = 0; iVar < nVar; iVar++) {
    for (unsigned short jVar = 0; jVar < nVar; jVar++) {
      val_Proj_Jac_Tensor_i[iVar][jVar] = 0.0;
      val_Proj_Jac_Tensor_j[iVar][jVar] = 0.0;
    }
  }

  if (nDim == 2) {

      /* 2D Jacobian: (Fv1, Fv2, Fv3, Fv4) --> (T, vx, vy, rho) */

    su2double dTdu3= dTde_rho*(1/rho);

    su2double thetax = theta + val_normal[0]*val_normal[0]/3.0;
    su2double thetay = theta + val_normal[1]*val_normal[1]/3.0;

    su2double etaz = val_normal[0]*val_normal[1]/3.0;

    su2double pix = val_Mean_PrimVar[1]*thetax + val_Mean_PrimVar[2]*etaz;
    su2double piy = val_Mean_PrimVar[1]*etaz   + val_Mean_PrimVar[2]*thetay;

    val_Proj_Jac_Tensor_i[0][0] = 0.0;
    val_Proj_Jac_Tensor_i[0][1] = 0.0;
    val_Proj_Jac_Tensor_i[0][2] = 0.0;
    val_Proj_Jac_Tensor_i[0][3] = 0.0;
    val_Proj_Jac_Tensor_i[1][0] = factor1*pix;
    val_Proj_Jac_Tensor_i[1][1] = -factor1*thetax;
    val_Proj_Jac_Tensor_i[1][2] = -factor1*etaz;
    val_Proj_Jac_Tensor_i[1][3] = 0.0;
    val_Proj_Jac_Tensor_i[2][0] = factor1*piy;
    val_Proj_Jac_Tensor_i[2][1] = -factor1*etaz;
    val_Proj_Jac_Tensor_i[2][2] = -factor1*thetay;
    val_Proj_Jac_Tensor_i[2][3] = 0.0;

    val_Proj_Jac_Tensor_i[3][0] = val_Proj_Jac_Tensor_i[1][0]*val_Mean_PrimVar[1]+val_Proj_Jac_Tensor_i[2][0]*val_Mean_PrimVar[2];
    val_Proj_Jac_Tensor_i[3][0] += -factor2*theta*dTdu0;
    val_Proj_Jac_Tensor_i[3][1] = val_Proj_Jac_Tensor_i[1][1]*val_Mean_PrimVar[1]+val_Proj_Jac_Tensor_i[2][1]*val_Mean_PrimVar[2];
    val_Proj_Jac_Tensor_i[3][1] += -factor2*theta*dTdu1;
    val_Proj_Jac_Tensor_i[3][2] = val_Proj_Jac_Tensor_i[1][2]*val_Mean_PrimVar[1]+val_Proj_Jac_Tensor_i[2][2]*val_Mean_PrimVar[2];
    val_Proj_Jac_Tensor_i[3][2] += -factor2*theta*dTdu2;
    val_Proj_Jac_Tensor_i[3][3] = -factor2*theta*dTdu3;

    for (iVar = 0; iVar < nVar; iVar++)
      for (jVar = 0; jVar < nVar; jVar++)
        val_Proj_Jac_Tensor_j[iVar][jVar] = -val_Proj_Jac_Tensor_i[iVar][jVar];

    su2double factor = 0.5/rho;
    val_Proj_Jac_Tensor_i[3][0] -= factor*proj_viscousflux_vel;
    val_Proj_Jac_Tensor_j[3][0] -= factor*proj_viscousflux_vel;
    val_Proj_Jac_Tensor_i[3][1] += factor*val_Proj_Visc_Flux[1];
    val_Proj_Jac_Tensor_j[3][1] += factor*val_Proj_Visc_Flux[1];
    val_Proj_Jac_Tensor_i[3][2] += factor*val_Proj_Visc_Flux[2];
    val_Proj_Jac_Tensor_j[3][2] += factor*val_Proj_Visc_Flux[2];




  } else {


    su2double dTdu3= dTde_rho*(-val_Mean_PrimVar[3])*(1/rho);
    su2double dTdu4= dTde_rho*(1/rho);

    su2double thetax = theta + val_normal[0]*val_normal[0]/3.0;
    su2double thetay = theta + val_normal[1]*val_normal[1]/3.0;
    su2double thetaz = theta + val_normal[2]*val_normal[2]/3.0;

    su2double etax = val_normal[1]*val_normal[2]/3.0;
    su2double etay = val_normal[0]*val_normal[2]/3.0;
    su2double etaz = val_normal[0]*val_normal[1]/3.0;

    su2double pix = val_Mean_PrimVar[1]*thetax + val_Mean_PrimVar[2]*etaz   + val_Mean_PrimVar[3]*etay;
    su2double piy = val_Mean_PrimVar[1]*etaz   + val_Mean_PrimVar[2]*thetay + val_Mean_PrimVar[3]*etax;
    su2double piz = val_Mean_PrimVar[1]*etay   + val_Mean_PrimVar[2]*etax   + val_Mean_PrimVar[3]*thetaz;

    val_Proj_Jac_Tensor_i[0][0] = 0.0;
    val_Proj_Jac_Tensor_i[0][1] = 0.0;
    val_Proj_Jac_Tensor_i[0][2] = 0.0;
    val_Proj_Jac_Tensor_i[0][3] = 0.0;
    val_Proj_Jac_Tensor_i[0][4] = 0.0;
    val_Proj_Jac_Tensor_i[1][0] = factor1*pix;
    val_Proj_Jac_Tensor_i[1][1] = -factor1*thetax;
    val_Proj_Jac_Tensor_i[1][2] = -factor1*etaz;
    val_Proj_Jac_Tensor_i[1][3] = -factor1*etay;
    val_Proj_Jac_Tensor_i[1][4] = 0.0;
    val_Proj_Jac_Tensor_i[2][0] = factor1*piy;
    val_Proj_Jac_Tensor_i[2][1] = -factor1*etaz;
    val_Proj_Jac_Tensor_i[2][2] = -factor1*thetay;
    val_Proj_Jac_Tensor_i[2][3] = -factor1*etax;
    val_Proj_Jac_Tensor_i[2][4] = 0.0;
    val_Proj_Jac_Tensor_i[3][0] = factor1*piz;
    val_Proj_Jac_Tensor_i[3][1] = -factor1*etay;
    val_Proj_Jac_Tensor_i[3][2] = -factor1*etax;
    val_Proj_Jac_Tensor_i[3][3] = -factor1*thetaz;
    val_Proj_Jac_Tensor_i[3][4] = 0.0;
    val_Proj_Jac_Tensor_i[4][0] = val_Proj_Jac_Tensor_i[1][0]*val_Mean_PrimVar[1]+val_Proj_Jac_Tensor_i[2][0]*val_Mean_PrimVar[2]+val_Proj_Jac_Tensor_i[3][0]*val_Mean_PrimVar[3];
    val_Proj_Jac_Tensor_i[4][0] +=  -factor2*theta*dTdu0;
    val_Proj_Jac_Tensor_i[4][1] = val_Proj_Jac_Tensor_i[1][1]*val_Mean_PrimVar[1]+val_Proj_Jac_Tensor_i[2][1]*val_Mean_PrimVar[2]+val_Proj_Jac_Tensor_i[3][1]*val_Mean_PrimVar[3];
    val_Proj_Jac_Tensor_i[4][1] +=  -factor2*theta*dTdu1;
    val_Proj_Jac_Tensor_i[4][2] = val_Proj_Jac_Tensor_i[1][2]*val_Mean_PrimVar[1]+val_Proj_Jac_Tensor_i[2][2]*val_Mean_PrimVar[2]+val_Proj_Jac_Tensor_i[3][2]*val_Mean_PrimVar[3];
    val_Proj_Jac_Tensor_i[4][2] +=  -factor2*theta*dTdu2;
    val_Proj_Jac_Tensor_i[4][3] = val_Proj_Jac_Tensor_i[1][3]*val_Mean_PrimVar[1]+val_Proj_Jac_Tensor_i[2][3]*val_Mean_PrimVar[2]+val_Proj_Jac_Tensor_i[3][3]*val_Mean_PrimVar[3];
    val_Proj_Jac_Tensor_i[4][3] +=  -factor2*theta*dTdu3;
    val_Proj_Jac_Tensor_i[4][4] = -factor2*theta*dTdu4;

    for (iVar = 0; iVar < nVar; iVar++)
      for (jVar = 0; jVar < nVar; jVar++)
        val_Proj_Jac_Tensor_j[iVar][jVar] = -val_Proj_Jac_Tensor_i[iVar][jVar];

    su2double factor = 0.5/rho;
    val_Proj_Jac_Tensor_i[4][0] -= factor*proj_viscousflux_vel;
    val_Proj_Jac_Tensor_j[4][0] -= factor*proj_viscousflux_vel;
    val_Proj_Jac_Tensor_i[4][1] += factor*val_Proj_Visc_Flux[1];
    val_Proj_Jac_Tensor_j[4][1] += factor*val_Proj_Visc_Flux[1];
    val_Proj_Jac_Tensor_i[4][2] += factor*val_Proj_Visc_Flux[2];
    val_Proj_Jac_Tensor_j[4][2] += factor*val_Proj_Visc_Flux[2];
    val_Proj_Jac_Tensor_i[4][3] += factor*val_Proj_Visc_Flux[3];
    val_Proj_Jac_Tensor_j[4][3] += factor*val_Proj_Visc_Flux[3];




    }


  AD_END_PASSIVE
  }





//void CNumerics::GetViscousProjJacs(su2double *val_Mean_PrimVar,
//                  su2double **val_gradprimvar,
//                  su2double *val_Mean_SecVar,
//                  su2double val_laminar_viscosity,
//                  su2double val_eddy_viscosity,
//                  su2double val_thermal_conductivity,
//                  su2double val_heat_capacity_cp,
//                  su2double val_dist_ij,
//                  su2double *val_normal, su2double val_dS,
//                  su2double *val_Proj_Visc_Flux,
//                  su2double **val_Proj_Jac_Tensor_i,
//                  su2double **val_Proj_Jac_Tensor_j) {
//
//  /* Viscous flux Jacobians for arbitrary equations of state */
//
//  // order of primitives: T, vx, vy, vz, P, rho, h, c, MuLam, MuEddy, kt, Cp
//  // order of secondary: dPdrho_e, dPde_rho, dTdrho_e, dTde_rho, dmudrho_T, dmudT_rho, dktdrho_T, dktdT_rho
//
//  unsigned short iDim, iVar, jVar;
//  su2double **val_Proj_Jac_Tensor_i_P, **val_Proj_Jac_Tensor_j_P;
//  su2double **val_Jac_PC;
//
//  su2double sqvel = 0.0;
//  for (iDim = 0; iDim < nDim; iDim++) {
//    sqvel += val_Mean_PrimVar[iDim+1]*val_Mean_PrimVar[iDim+1];
//  }
//
//  su2double vx = val_Mean_PrimVar[1];
//  su2double vy = val_Mean_PrimVar[2];
//  su2double vz = val_Mean_PrimVar[3];
//  su2double rho = val_Mean_PrimVar[nDim+2];
//  su2double P = val_Mean_PrimVar[nDim+1];
//  su2double dmudrho_T = val_Mean_SecVar[4];
//  su2double dmudT_rho = val_Mean_SecVar[5];
//  su2double dktdrho_T = val_Mean_SecVar[6];
//  su2double dktdT_rho = val_Mean_SecVar[7];
//
//  su2double total_viscosity = val_laminar_viscosity + val_eddy_viscosity;
//  su2double total_conductivity = val_thermal_conductivity + val_heat_capacity_cp*val_eddy_viscosity/Prandtl_Turb;
//
//  val_Proj_Jac_Tensor_i_P = new su2double* [nVar];
//  val_Proj_Jac_Tensor_j_P = new su2double* [nVar];
//  val_Jac_PC = new su2double* [nVar];
//
//  for (unsigned short iVar = 0; iVar < nVar; iVar++) {
//    val_Proj_Jac_Tensor_i_P[iVar] = new su2double [nVar];
//    val_Proj_Jac_Tensor_j_P[iVar] = new su2double [nVar];
//    val_Jac_PC[iVar] = new su2double [nVar];
//  }
//
//  for (unsigned short iVar = 0; iVar < nVar; iVar++) {
//    for (unsigned short jVar = 0; jVar < nVar; jVar++) {
//      val_Proj_Jac_Tensor_i[iVar][jVar] = 0.0;
//      val_Proj_Jac_Tensor_j[iVar][jVar] = 0.0;
//      val_Proj_Jac_Tensor_i_P[iVar][jVar] = 0.0;
//      val_Proj_Jac_Tensor_j_P[iVar][jVar] = 0.0;
//      val_Jac_PC[iVar][jVar] = 0.0;
//    }
//  }
//
//  if (nDim == 2) {
//
//      /* 2D Jacobian: (Fv1, Fv2, Fv3, Fv4) --> (T, vx, vy, rho) */
//
//    su2double factor1 = 4.0/3.0*pow(val_normal[0],2) + pow(val_normal[1],2);
//    su2double factor2 = 1.0/3.0*val_normal[0]*val_normal[1];
//    su2double factor3 = 4.0/3.0*pow(val_normal[1],2) + pow(val_normal[0],2);
//
//    val_Proj_Jac_Tensor_i_P[0][0] = 0.0;
//    val_Proj_Jac_Tensor_i_P[0][1] = 0.0;
//    val_Proj_Jac_Tensor_i_P[0][2] = 0.0;
//    val_Proj_Jac_Tensor_i_P[0][3] = 0.0;
//
//    val_Proj_Jac_Tensor_i_P[1][0] = 0.5*dmudT_rho*val_Proj_Visc_Flux[1]/total_viscosity;
//    val_Proj_Jac_Tensor_i_P[1][1] = -total_viscosity/val_dist_ij*factor1;
//    val_Proj_Jac_Tensor_i_P[1][2] = -total_viscosity/val_dist_ij*factor2;
//    val_Proj_Jac_Tensor_i_P[1][3] = 0.5*dmudrho_T*val_Proj_Visc_Flux[1]/total_viscosity;
//
//    val_Proj_Jac_Tensor_i_P[2][0] = 0.5*dmudT_rho*val_Proj_Visc_Flux[2]/total_viscosity;
//    val_Proj_Jac_Tensor_i_P[2][1] = -total_viscosity/val_dist_ij*factor2;
//    val_Proj_Jac_Tensor_i_P[2][2] = -total_viscosity/val_dist_ij*factor3;
//    val_Proj_Jac_Tensor_i_P[2][3] = 0.5*dmudrho_T*val_Proj_Visc_Flux[2]/total_viscosity;
//
//    val_Proj_Jac_Tensor_i_P[3][0] = vx*val_Proj_Jac_Tensor_i_P[1][0] + vy*val_Proj_Jac_Tensor_i_P[2][0];
//    val_Proj_Jac_Tensor_i_P[3][1] = vx*val_Proj_Jac_Tensor_i_P[1][1] + vy*val_Proj_Jac_Tensor_i_P[2][1];
//    val_Proj_Jac_Tensor_i_P[3][2] = vx*val_Proj_Jac_Tensor_i_P[1][2] + vy*val_Proj_Jac_Tensor_i_P[2][2];
//    val_Proj_Jac_Tensor_i_P[3][3] = vx*val_Proj_Jac_Tensor_i_P[1][3] + vy*val_Proj_Jac_Tensor_i_P[2][3];
//
//    su2double etax = pow(val_normal[0],2)/val_dist_ij;
//    su2double etay = pow(val_normal[1],2)/val_dist_ij;
//    val_Proj_Jac_Tensor_i_P[3][0] += -total_conductivity*etax + 0.5*val_normal[0]*dktdT_rho*val_gradprimvar[0][0] - total_conductivity*etay + 0.5*val_normal[1]*dktdT_rho*val_gradprimvar[0][1];
//    val_Proj_Jac_Tensor_i_P[3][1] += 1.0/2.0*val_Proj_Visc_Flux[1];
//    val_Proj_Jac_Tensor_i_P[3][2] += 1.0/2.0*val_Proj_Visc_Flux[2];
//    val_Proj_Jac_Tensor_i_P[3][3] += 0.5*val_normal[0]*dktdrho_T*val_gradprimvar[0][0] +0.5*val_normal[1]*dktdrho_T*val_gradprimvar[0][1];
//
//    for (iVar = 0; iVar < nVar; iVar++) {
//      for (jVar = 0; jVar < nVar; jVar++) {
//        val_Proj_Jac_Tensor_i_P[iVar][jVar] *= val_dS;
//            val_Proj_Jac_Tensor_j_P[iVar][jVar]  = -val_Proj_Jac_Tensor_i_P[iVar][jVar];  /*Jacobian j*/
//      }
//    }
//
//      /* 2D Jacobian: (T, vx, vy, rho) --> (u1, u2, u3, u4) */
//    GetPrimitive2Conservative (val_Mean_PrimVar, val_Mean_SecVar, val_Jac_PC);
//
//      /* 2D Jacobian: (Fv1, Fv2, Fv3, Fv4) --> (u1, u2, u3, u4) */
//    for (iVar = 0; iVar < nVar; iVar++) {
//      for (jVar = 0; jVar < nVar; jVar++) {
//        for (unsigned short kVar = 0; kVar < nVar; kVar++) {
//          val_Proj_Jac_Tensor_i[iVar][jVar] += val_Proj_Jac_Tensor_i_P[iVar][kVar]*val_Jac_PC[kVar][jVar];
//          val_Proj_Jac_Tensor_j[iVar][jVar] += val_Proj_Jac_Tensor_j_P[iVar][kVar]*val_Jac_PC[kVar][jVar];
//          }
//      }
//    }
//
////    for (iVar = 0; iVar < nVar; iVar++) {
////      for (jVar = 0; jVar < nVar; jVar++) {
////        cout << val_Proj_Jac_Tensor_i[iVar][jVar] << " " << val_Proj_Jac_Tensor_j[iVar][jVar] << endl;
////      }
////    }
////        getchar();
//
//  }
//  else {
//
//      /* 3D Jacobian: (Fv1, Fv2, Fv3, Fv4, Fv5) --> (T, vx, vy, vz, rho) */
//
////    su2double factor1 = 4.0/3.0*pow(val_normal[0],2) + pow(val_normal[1],2) + pow(val_normal[2],2);
////    su2double factor2 = 1.0/3.0*val_normal[0]*val_normal[1];
////    su2double factor3 = 1.0/3.0*val_normal[0]*val_normal[2];
////    su2double factor4 = pow(val_normal[0],2) + 4.0/3.0*pow(val_normal[1],2) + pow(val_normal[2],2);
////        su2double factor5 = 1.0/3.0*val_normal[1]*val_normal[2];
////        su2double factor6 = pow(val_normal[0],2) + pow(val_normal[1],2) + 4.0/3.0*pow(val_normal[2],2);
//
//    su2double thetax = 4.0/3.0*pow(val_normal[0],2) + pow(val_normal[1],2) + pow(val_normal[2],2);
//    su2double thetay = pow(val_normal[0],2) + 4.0/3.0*pow(val_normal[1],2) + pow(val_normal[2],2);
//        su2double thetaz = pow(val_normal[0],2) + pow(val_normal[1],2) + 4.0/3.0*pow(val_normal[2],2);
//    su2double pix = 1.0/3.0*val_normal[0]*val_normal[1];
//    su2double piy = 1.0/3.0*val_normal[0]*val_normal[2];
//    su2double piz = 1.0/3.0*val_normal[1]*val_normal[2];
//
//    val_Proj_Jac_Tensor_i_P[0][0] = 0.0;
//    val_Proj_Jac_Tensor_i_P[0][1] = 0.0;
//    val_Proj_Jac_Tensor_i_P[0][2] = 0.0;
//    val_Proj_Jac_Tensor_i_P[0][3] = 0.0;
//    val_Proj_Jac_Tensor_i_P[0][4] = 0.0;
//
//    val_Proj_Jac_Tensor_i_P[1][0] = 0.5*dmudT_rho*val_Proj_Visc_Flux[1]/total_viscosity;
//    val_Proj_Jac_Tensor_i_P[1][1] = -total_viscosity/val_dist_ij*thetax;
//    val_Proj_Jac_Tensor_i_P[1][2] = -total_viscosity/val_dist_ij*pix;
//    val_Proj_Jac_Tensor_i_P[1][3] = -total_viscosity/val_dist_ij*piy;
//    val_Proj_Jac_Tensor_i_P[1][4] = 0.5*dmudrho_T*val_Proj_Visc_Flux[1]/total_viscosity;
//
//    val_Proj_Jac_Tensor_i_P[2][0] = 0.5*dmudT_rho*val_Proj_Visc_Flux[2]/total_viscosity;
//    val_Proj_Jac_Tensor_i_P[2][1] = -total_viscosity/val_dist_ij*pix;
//    val_Proj_Jac_Tensor_i_P[2][2] = -total_viscosity/val_dist_ij*thetay;
//    val_Proj_Jac_Tensor_i_P[2][3] = -total_viscosity/val_dist_ij*piz;
//    val_Proj_Jac_Tensor_i_P[2][4] = 0.5*dmudrho_T*val_Proj_Visc_Flux[2]/total_viscosity;
//
//    val_Proj_Jac_Tensor_i_P[3][0] = 0.5*dmudT_rho*val_Proj_Visc_Flux[3]/total_viscosity;
//    val_Proj_Jac_Tensor_i_P[3][1] = -total_viscosity/val_dist_ij*piy;
//    val_Proj_Jac_Tensor_i_P[3][2] = -total_viscosity/val_dist_ij*piz;
//    val_Proj_Jac_Tensor_i_P[3][3] = -total_viscosity/val_dist_ij*thetaz;
//    val_Proj_Jac_Tensor_i_P[3][4] = 0.5*dmudrho_T*val_Proj_Visc_Flux[3]/total_viscosity;
//
//    val_Proj_Jac_Tensor_i_P[4][0] = vx*val_Proj_Jac_Tensor_i_P[1][0] + vy*val_Proj_Jac_Tensor_i_P[2][0] + vz*val_Proj_Jac_Tensor_i_P[3][0];
//    val_Proj_Jac_Tensor_i_P[4][1] = vx*val_Proj_Jac_Tensor_i_P[1][1] + vy*val_Proj_Jac_Tensor_i_P[2][1] + vz*val_Proj_Jac_Tensor_i_P[3][1];
//    val_Proj_Jac_Tensor_i_P[4][2] = vx*val_Proj_Jac_Tensor_i_P[1][2] + vy*val_Proj_Jac_Tensor_i_P[2][2] + vz*val_Proj_Jac_Tensor_i_P[3][2];
//    val_Proj_Jac_Tensor_i_P[4][3] = vx*val_Proj_Jac_Tensor_i_P[1][3] + vy*val_Proj_Jac_Tensor_i_P[2][3] + vz*val_Proj_Jac_Tensor_i_P[3][3];
//    val_Proj_Jac_Tensor_i_P[4][4] = vx*val_Proj_Jac_Tensor_i_P[1][4] + vy*val_Proj_Jac_Tensor_i_P[2][4] + vz*val_Proj_Jac_Tensor_i_P[3][4];
//
//    su2double etax = pow(val_normal[0],2)/val_dist_ij;
//    su2double etay = pow(val_normal[1],2)/val_dist_ij;
//    su2double etaz = pow(val_normal[2],2)/val_dist_ij;
//    val_Proj_Jac_Tensor_i_P[4][0] += -total_conductivity*etax - total_conductivity*etay - total_conductivity*etaz;
//    val_Proj_Jac_Tensor_i_P[4][1] += 1.0/2.0*val_Proj_Visc_Flux[1];
//    val_Proj_Jac_Tensor_i_P[4][2] += 1.0/2.0*val_Proj_Visc_Flux[2];
//    val_Proj_Jac_Tensor_i_P[4][3] += 1.0/2.0*val_Proj_Visc_Flux[3];
//
//    val_Proj_Jac_Tensor_i_P[4][0] += 0.5*val_normal[0]*dktdT_rho*val_gradprimvar[0][0] + 0.5*val_normal[1]*dktdT_rho*val_gradprimvar[0][1] + 0.5*val_normal[2]*dktdT_rho*val_gradprimvar[0][2];
//    val_Proj_Jac_Tensor_i_P[4][4] += 0.5*val_normal[0]*dktdrho_T*val_gradprimvar[0][0] + 0.5*val_normal[1]*dktdrho_T*val_gradprimvar[0][1] + 0.5*val_normal[2]*dktdrho_T*val_gradprimvar[0][2];
//
//    for (iVar = 0; iVar < nVar; iVar++) {
//      for (jVar = 0; jVar < nVar; jVar++) {
//        val_Proj_Jac_Tensor_i_P[iVar][jVar] *= val_dS;
//        val_Proj_Jac_Tensor_j_P[iVar][jVar] = -val_Proj_Jac_Tensor_i_P[iVar][jVar];   /*Jacobian j*/
//      }
//    }
//
//      /* 3D Jacobian: (T, vx, vy, vz, rho) --> (u1, u2, u3, u4, u5) */
//    GetPrimitive2Conservative (val_Mean_PrimVar, val_Mean_SecVar, val_Jac_PC);
//
//      /* 3D Jacobian: (Fv1, Fv2, Fv3, Fv4, Fv5) --> (u1, u2, u3, u4, u5) */
//    for (iVar = 0; iVar < nVar; iVar++) {
//      for (jVar = 0; jVar < nVar; jVar++) {
//        for (unsigned short kVar = 0; kVar < nVar; kVar++) {
//          val_Proj_Jac_Tensor_i[iVar][jVar] += val_Proj_Jac_Tensor_i_P[iVar][kVar]*val_Jac_PC[kVar][jVar];
//          val_Proj_Jac_Tensor_j[iVar][jVar] += val_Proj_Jac_Tensor_j_P[iVar][kVar]*val_Jac_PC[kVar][jVar];
//          }
//      }
//    }
//
////        for (iVar = 0; iVar < nVar; iVar++) {
////          for (jVar = 0; jVar < nVar; jVar++) {
////            cout << val_Proj_Jac_Tensor_i[iVar][jVar] << " " << val_Proj_Jac_Tensor_j[iVar][jVar] << endl;
////          }
////        }
////            getchar();
//
//  }
//
//    /*--- Deallocate ---*/
//  for (unsigned short iVar = 0; iVar < nVar; iVar++) {
//    delete [] val_Proj_Jac_Tensor_i_P[iVar];
//    delete [] val_Proj_Jac_Tensor_j_P[iVar];
//    delete [] val_Jac_PC[iVar];
//  }
//  delete [] val_Proj_Jac_Tensor_i_P;
//  delete [] val_Proj_Jac_Tensor_j_P;
//  delete [] val_Jac_PC;
//
//}

void CNumerics::GetPrimitive2Conservative (su2double *val_Mean_PrimVar, su2double *val_Mean_SecVar, su2double **val_Jac_PC) {

  unsigned short iVar, jVar, iDim;

  // order of primitives: T, vx, vy, vz, P, rho, h, c, MuLam, MuEddy, kt, Cp
  // order of secondary: dPdrho_e, dPde_rho, dTdrho_e, dTde_rho, dmudrho_T, dmudT_rho, dktdrho_T, dktdT_rho

  su2double vx = val_Mean_PrimVar[1];
  su2double vy = val_Mean_PrimVar[2];
  su2double vz = val_Mean_PrimVar[3];
  su2double rho = val_Mean_PrimVar[nDim+2];
  su2double P = val_Mean_PrimVar[nDim+1];
  su2double e = val_Mean_PrimVar[nDim+3] - P/rho;
  su2double dTdrho_e = val_Mean_SecVar[2];
  su2double dTde_rho = val_Mean_SecVar[3];

  su2double sqvel = 0.0;

  for (iDim = 0; iDim < nDim; iDim++) {
    sqvel += val_Mean_PrimVar[iDim+1]*val_Mean_PrimVar[iDim+1];
  }

  /*--- Initialize the Jacobian matrix ---*/
  for (iVar = 0; iVar < nVar; iVar++) {
    for (jVar = 0; jVar < nVar; jVar++) {
      val_Jac_PC[iVar][jVar] = 0.0;
    }
  }

  /*--- Primitives to conservatives Jacobian matrix : (T, vx, vy, vz, rho) --> (u1, u2, u3, u4, u5) ---*/
  if (nDim == 2) {

  val_Jac_PC[0][0] = dTdrho_e - e/rho*dTde_rho + 0.5*dTde_rho*sqvel/rho;
  val_Jac_PC[0][1] = -1/rho*dTde_rho*vx;
  val_Jac_PC[0][2] = -1/rho*dTde_rho*vy;
  val_Jac_PC[0][3] = 1/rho*dTde_rho;

  val_Jac_PC[1][0] = -vx/rho;
  val_Jac_PC[1][1] = 1/rho;
  val_Jac_PC[1][2] = 0.0;
  val_Jac_PC[1][3] = 0.0;

  val_Jac_PC[2][0] = -vy/rho;
  val_Jac_PC[2][1] = 0.0;
  val_Jac_PC[2][2] = 1/rho;
  val_Jac_PC[2][3] = 0.0;

  val_Jac_PC[3][0] = 1.0;
  val_Jac_PC[3][1] = 0.0;
  val_Jac_PC[3][2] = 0.0;
  val_Jac_PC[3][3] = 0.0;

  }
  else {

  val_Jac_PC[0][0] = dTdrho_e - e/rho*dTde_rho + 0.5*dTde_rho*sqvel/rho;
  val_Jac_PC[0][1] = -1/rho*dTde_rho*vx;
  val_Jac_PC[0][2] = -1/rho*dTde_rho*vy;
  val_Jac_PC[0][3] = -1/rho*dTde_rho*vz;
  val_Jac_PC[0][4] = 1/rho*dTde_rho;

  val_Jac_PC[1][0] = -vx/rho;
  val_Jac_PC[1][1] = 1/rho;
  val_Jac_PC[1][2] = 0.0;
  val_Jac_PC[1][3] = 0.0;
  val_Jac_PC[1][4] = 0.0;

  val_Jac_PC[2][0] = -vy/rho;
  val_Jac_PC[2][1] = 0.0;
  val_Jac_PC[2][2] = 1/rho;
  val_Jac_PC[2][3] = 0.0;
  val_Jac_PC[2][4] = 0.0;

  val_Jac_PC[3][0] = -vz/rho;
  val_Jac_PC[3][1] = 0.0;
  val_Jac_PC[3][2] = 0.0;
  val_Jac_PC[3][3] = 1/rho;
  val_Jac_PC[3][4] = 0.0;

  val_Jac_PC[4][0] = 1.0;
  val_Jac_PC[4][1] = 0.0;
  val_Jac_PC[4][2] = 0.0;
  val_Jac_PC[4][3] = 0.0;
  val_Jac_PC[4][4] = 0.0;

  }
}

void CNumerics::GetViscousIncProjJacs(su2double val_laminar_viscosity,
                                          su2double val_eddy_viscosity, su2double val_dist_ij, su2double *val_normal, su2double val_dS,
                                          su2double **val_Proj_Jac_Tensor_i, su2double **val_Proj_Jac_Tensor_j) {
  unsigned short iDim, iVar, jVar;

  su2double theta = 0.0;
  for (iDim = 0; iDim < nDim; iDim++)
    theta += val_normal[iDim]*val_normal[iDim];

  su2double total_viscosity = val_laminar_viscosity + val_eddy_viscosity;
  su2double factor = total_viscosity/(val_dist_ij)*val_dS;

  if (nDim == 3) {
    su2double thetax = theta + val_normal[0]*val_normal[0]/3.0;
    su2double thetay = theta + val_normal[1]*val_normal[1]/3.0;
    su2double thetaz = theta + val_normal[2]*val_normal[2]/3.0;

    su2double etax = val_normal[1]*val_normal[2]/3.0;
    su2double etay = val_normal[0]*val_normal[2]/3.0;
    su2double etaz = val_normal[0]*val_normal[1]/3.0;

    val_Proj_Jac_Tensor_i[0][0] = 0.0;
    val_Proj_Jac_Tensor_i[0][1] = 0.0;
    val_Proj_Jac_Tensor_i[0][2] = 0.0;
    val_Proj_Jac_Tensor_i[0][3] = 0.0;
    val_Proj_Jac_Tensor_i[0][4] = 0.0;

    val_Proj_Jac_Tensor_i[1][0] = 0.0;
    val_Proj_Jac_Tensor_i[1][1] = -factor*thetax;
    val_Proj_Jac_Tensor_i[1][2] = -factor*etaz;
    val_Proj_Jac_Tensor_i[1][3] = -factor*etay;
    val_Proj_Jac_Tensor_i[1][4] = 0.0;

    val_Proj_Jac_Tensor_i[2][0] = 0.0;
    val_Proj_Jac_Tensor_i[2][1] = -factor*etaz;
    val_Proj_Jac_Tensor_i[2][2] = -factor*thetay;
    val_Proj_Jac_Tensor_i[2][3] = -factor*etax;
    val_Proj_Jac_Tensor_i[2][4] = 0.0;

    val_Proj_Jac_Tensor_i[3][0] = 0.0;
    val_Proj_Jac_Tensor_i[3][1] = -factor*etay;
    val_Proj_Jac_Tensor_i[3][2] = -factor*etax;
    val_Proj_Jac_Tensor_i[3][3] = -factor*thetaz;
    val_Proj_Jac_Tensor_i[3][4] = 0.0;

    val_Proj_Jac_Tensor_i[4][0] = 0.0;
    val_Proj_Jac_Tensor_i[4][1] = 0.0;
    val_Proj_Jac_Tensor_i[4][2] = 0.0;
    val_Proj_Jac_Tensor_i[4][3] = 0.0;
    val_Proj_Jac_Tensor_i[4][4] = 0.0;

    for (iVar = 0; iVar < nVar; iVar++)
      for (jVar = 0; jVar < nVar; jVar++)
        val_Proj_Jac_Tensor_j[iVar][jVar] = -val_Proj_Jac_Tensor_i[iVar][jVar];

  }

  if (nDim == 2) {
    su2double thetax = theta + val_normal[0]*val_normal[0]/3.0;
    su2double thetay = theta + val_normal[1]*val_normal[1]/3.0;
    su2double etaz = val_normal[0]*val_normal[1]/3.0;

    val_Proj_Jac_Tensor_i[0][0] = 0.0;
    val_Proj_Jac_Tensor_i[0][1] = 0.0;
    val_Proj_Jac_Tensor_i[0][2] = 0.0;
    val_Proj_Jac_Tensor_i[0][3] = 0.0;

    val_Proj_Jac_Tensor_i[1][0] = 0.0;
    val_Proj_Jac_Tensor_i[1][1] = -factor*thetax;
    val_Proj_Jac_Tensor_i[1][2] = -factor*etaz;
    val_Proj_Jac_Tensor_i[1][3] = 0.0;

    val_Proj_Jac_Tensor_i[2][0] = 0.0;
    val_Proj_Jac_Tensor_i[2][1] = -factor*etaz;
    val_Proj_Jac_Tensor_i[2][2] = -factor*thetay;
    val_Proj_Jac_Tensor_i[2][3] = 0.0;

    val_Proj_Jac_Tensor_i[3][0] = 0.0;
    val_Proj_Jac_Tensor_i[3][1] = 0.0;
    val_Proj_Jac_Tensor_i[3][2] = 0.0;
    val_Proj_Jac_Tensor_i[3][3] = 0.0;

    for (iVar = 0; iVar < nVar; iVar++)
      for (jVar = 0; jVar < nVar; jVar++)
        val_Proj_Jac_Tensor_j[iVar][jVar] = -val_Proj_Jac_Tensor_i[iVar][jVar];
  }

}

void CNumerics::CreateBasis(su2double *val_Normal) {
  unsigned short iDim;
  su2double modm, modl;

  /*--- Define l as a vector in the plane normal to the supplied vector ---*/
  l[0] = 0.0;
  l[1] = -val_Normal[2];
  l[2] = val_Normal[1];

  /*--- Check for the zero vector and re-assign if needed ---*/
  if (l[0] == 0.0 && l[1] == 0.0 && l[2] == 0.0) {
    l[0] = -val_Normal[2];
    l[1] = 0.0;
    l[2] = val_Normal[0];
  }

  /*--- Take vector product of n * l to make m ---*/
  m[0] = val_Normal[1]*l[2] - val_Normal[2]*l[1];
  m[1] = val_Normal[2]*l[0] - val_Normal[0]*l[2];
  m[2] = val_Normal[0]*l[1] - val_Normal[1]*l[0];

  /*--- Normalize ---*/
  modm =0 ; modl = 0;
  for (iDim =0 ; iDim < nDim; iDim++) {
    modm += m[iDim]*m[iDim];
    modl += l[iDim]*l[iDim];
  }
  modm = sqrt(modm);
  modl = sqrt(modl);
  for (iDim =0 ; iDim < nDim; iDim++) {
    l[iDim] = l[iDim]/modl;
    m[iDim] = m[iDim]/modm;
  }
}

void CNumerics::SetRoe_Dissipation(const su2double Dissipation_i,
                                   const su2double Dissipation_j,
                                   const su2double Sensor_i,
                                   const su2double Sensor_j,
                                   su2double& Dissipation_ij,
                                   CConfig *config) {

  /*--- Check for valid input ---*/

  assert((Dissipation_i >= 0) && (Dissipation_i <= 1));
  assert((Dissipation_j >= 0) && (Dissipation_j <= 1));
  assert((Sensor_i >= 0) && (Sensor_i <= 1));
  assert((Sensor_j >= 0) && (Sensor_j <= 1));

  unsigned short roe_low_diss = config->GetKind_RoeLowDiss();

  /*--- A minimum level of upwinding is used to enhance stability ---*/

  const su2double Min_Dissipation = 0.05;
  
  const su2double Mean_Dissipation = 0.5*(Dissipation_i + Dissipation_j);
  const su2double Mean_Sensor = 0.5*(Sensor_i + Sensor_j);
  
  if (roe_low_diss == FD || roe_low_diss == FD_DUCROS){

    Dissipation_ij = max(0.05,1.0 - (0.5 * (Dissipation_i + Dissipation_j)));
    
    if (roe_low_diss == FD_DUCROS){
      
      /*--- See Jonhsen et al. JCP 229 (2010) pag. 1234 ---*/

      su2double Ducros_ij;
      
      if (0.5*(Sensor_i + Sensor_j) > 0.65)
        Ducros_ij = 1.0;
      else
        Ducros_ij = 0.05;
      
      Dissipation_ij = max(Ducros_ij, Dissipation_ij);
    }

  } else if (roe_low_diss == NTS) {
    
    Dissipation_ij = max(Min_Dissipation, Mean_Dissipation);

  } else if (roe_low_diss == NTS_DUCROS) {

    /*--- See Xiao et al. INT J HEAT FLUID FL 51 (2015) pag. 141
     * https://doi.org/10.1016/j.ijheatfluidflow.2014.10.007 ---*/

    const su2double phi1 = Mean_Sensor;
    const su2double phi2 = Mean_Dissipation;

    Dissipation_ij = max(Min_Dissipation, phi1 + phi2 - (phi1*phi2));

  } else {

    SU2_MPI::Error("Unrecognized upwind/central blending scheme!",
                   CURRENT_FUNCTION);

  }

}

CSourceNothing::CSourceNothing(unsigned short val_nDim, unsigned short val_nVar, CConfig *config) : CNumerics(val_nDim, val_nVar, config) { }

CSourceNothing::~CSourceNothing(void) { }<|MERGE_RESOLUTION|>--- conflicted
+++ resolved
@@ -137,13 +137,9 @@
 
   l = new su2double [nDim];
   m = new su2double [nDim];
-<<<<<<< HEAD
-
-=======
   
   Dissipation_ij = 1.0;
   
->>>>>>> 7dcdfe40
 }
 
 CNumerics::~CNumerics(void) {
@@ -286,40 +282,23 @@
                                            su2double *val_enthalpy,
                                            su2double *val_normal,
                                            su2double *val_Proj_Flux) {
-<<<<<<< HEAD
     su2double rhou, rhov, rhow;
-
+    
      if (nDim == 2) {
       rhou = (*val_density)*val_velocity[0];
       rhov = (*val_density)*val_velocity[1];
-
-      val_Proj_Flux[0] = (*val_betainc2)*(val_velocity[0]*val_normal[0] + val_velocity[1]*val_normal[1]);
+      
+    val_Proj_Flux[0] = rhou*val_normal[0] + rhov*val_normal[1];
       val_Proj_Flux[1] = (rhou*val_velocity[0]+(*val_pressure))*val_normal[0] + rhou*val_velocity[1]*val_normal[1];
       val_Proj_Flux[2] = rhov*val_velocity[0]*val_normal[0] + (rhov*val_velocity[1]+(*val_pressure))*val_normal[1];
-=======
-  su2double rhou, rhov, rhow;
-    
-  if (nDim == 2) {
-    rhou = (*val_density)*val_velocity[0];
-    rhov = (*val_density)*val_velocity[1];
-
-    val_Proj_Flux[0] = rhou*val_normal[0] + rhov*val_normal[1];
-    val_Proj_Flux[1] = (rhou*val_velocity[0]+(*val_pressure))*val_normal[0] + rhou*val_velocity[1]*val_normal[1];
-    val_Proj_Flux[2] = rhov*val_velocity[0]*val_normal[0] + (rhov*val_velocity[1]+(*val_pressure))*val_normal[1];
     val_Proj_Flux[3] = (rhou*val_normal[0] + rhov*val_normal[1])*(*val_enthalpy);
->>>>>>> 7dcdfe40
   }
   else {
     rhou = (*val_density)*val_velocity[0];
     rhov = (*val_density)*val_velocity[1];
     rhow = (*val_density)*val_velocity[2];
-<<<<<<< HEAD
-
-    val_Proj_Flux[0] = (*val_betainc2)*(val_velocity[0]*val_normal[0] + val_velocity[1]*val_normal[1] + val_velocity[2]*val_normal[2]);
-=======
     
     val_Proj_Flux[0] = rhou*val_normal[0] + rhov*val_normal[1] + rhow*val_normal[2];
->>>>>>> 7dcdfe40
     val_Proj_Flux[1] = (rhou*val_velocity[0]+(*val_pressure))*val_normal[0] + rhou*val_velocity[1]*val_normal[1] + rhou*val_velocity[2]*val_normal[2];
     val_Proj_Flux[2] = rhov*val_velocity[0]*val_normal[0] + (rhov*val_velocity[1]+(*val_pressure))*val_normal[1] + rhov*val_velocity[2]*val_normal[2];
     val_Proj_Flux[3] = rhow*val_velocity[0]*val_normal[0] + rhow*val_velocity[1]*val_normal[1] + (rhow*val_velocity[2]+(*val_pressure))*val_normal[2];
@@ -334,13 +313,8 @@
   AD_BEGIN_PASSIVE
   unsigned short iDim, jDim;
   su2double sqvel, proj_vel, phi, a1, a2;
-<<<<<<< HEAD
-
-  sqvel = 0.0, proj_vel = 0.0;
-=======
   
   sqvel = 0.0; proj_vel = 0.0;
->>>>>>> 7dcdfe40
   for (iDim = 0; iDim < nDim; iDim++) {
     sqvel    += val_velocity[iDim]*val_velocity[iDim];
     proj_vel += val_velocity[iDim]*val_normal[iDim];
@@ -420,46 +394,12 @@
     proj_vel += val_velocity[iDim]*val_normal[iDim];
 
   if (nDim == 2) {
-<<<<<<< HEAD
-    val_Proj_Jac_Tensor[0][0] = 0.0;
-    val_Proj_Jac_Tensor[0][1] = val_scale*(*val_betainc2)*val_normal[0]/(*val_density);
-    val_Proj_Jac_Tensor[0][2] = val_scale*(*val_betainc2)*val_normal[1]/(*val_density);
-
-    val_Proj_Jac_Tensor[1][0] = val_scale*val_normal[0];
-    val_Proj_Jac_Tensor[1][1] = val_scale*(val_velocity[0]*val_normal[0] + proj_vel);
-    val_Proj_Jac_Tensor[1][2] = val_scale*val_velocity[0]*val_normal[1];
-
-    val_Proj_Jac_Tensor[2][0] = val_scale*val_normal[1];
-    val_Proj_Jac_Tensor[2][1] = val_scale*val_velocity[1]*val_normal[0];
-    val_Proj_Jac_Tensor[2][2] = val_scale*(val_velocity[1]*val_normal[1] + proj_vel);
-  }
-  else {
-    val_Proj_Jac_Tensor[0][0] = 0.0;
-    val_Proj_Jac_Tensor[0][1] = val_scale*(*val_betainc2)*val_normal[0]/(*val_density);
-    val_Proj_Jac_Tensor[0][2] = val_scale*(*val_betainc2)*val_normal[1]/(*val_density);
-    val_Proj_Jac_Tensor[0][3] = val_scale*(*val_betainc2)*val_normal[2]/(*val_density);
-
-    val_Proj_Jac_Tensor[1][0] = val_scale*val_normal[0];
-    val_Proj_Jac_Tensor[1][1] = val_scale*(val_velocity[0]*val_normal[0] + proj_vel);
-    val_Proj_Jac_Tensor[1][2] = val_scale*val_velocity[0]*val_normal[1];
-    val_Proj_Jac_Tensor[1][3] = val_scale*val_velocity[0]*val_normal[2];
-
-    val_Proj_Jac_Tensor[2][0] = val_scale*val_normal[1];
-    val_Proj_Jac_Tensor[2][1] = val_scale*val_velocity[1]*val_normal[0];
-    val_Proj_Jac_Tensor[2][2] = val_scale*(val_velocity[1]*val_normal[1] + proj_vel);
-    val_Proj_Jac_Tensor[2][3] = val_scale*val_velocity[1]*val_normal[2];
-
-    val_Proj_Jac_Tensor[3][0] = val_scale*val_normal[2];
-    val_Proj_Jac_Tensor[3][1] = val_scale*val_velocity[2]*val_normal[0];
-    val_Proj_Jac_Tensor[3][2] = val_scale*val_velocity[2]*val_normal[1];
-    val_Proj_Jac_Tensor[3][3] = val_scale*(val_velocity[2]*val_normal[2] + proj_vel);
-=======
-
+        
     val_Proj_Jac_Tensor[0][0] = val_scale*(proj_vel/(*val_betainc2));
     val_Proj_Jac_Tensor[0][1] = val_scale*(val_normal[0]*(*val_density));
     val_Proj_Jac_Tensor[0][2] = val_scale*(val_normal[1]*(*val_density));
     val_Proj_Jac_Tensor[0][3] = val_scale*((*val_dRhodT)*proj_vel);
-
+        
     val_Proj_Jac_Tensor[1][0] = val_scale*(val_normal[0] + val_velocity[0]*proj_vel/(*val_betainc2));
     val_Proj_Jac_Tensor[1][1] = val_scale*((*val_density)*(val_normal[0]*val_velocity[0] + proj_vel));
     val_Proj_Jac_Tensor[1][2] = val_scale*(val_normal[1]*(*val_density)*val_velocity[0]);
@@ -507,7 +447,6 @@
     val_Proj_Jac_Tensor[4][3] = val_scale*((*val_cp)*(*val_temperature)*val_normal[2]*(*val_density));
     val_Proj_Jac_Tensor[4][4] = val_scale*((*val_cp)*((*val_temperature)*(*val_dRhodT) + (*val_density))*proj_vel);
 
->>>>>>> 7dcdfe40
   }
   AD_END_PASSIVE
 }
@@ -1341,104 +1280,6 @@
 
 }
 
-<<<<<<< HEAD
-void CNumerics::GetPArtCompMatrix(su2double *val_density, su2double *val_velocity, su2double *val_betainc2,
-    su2double *val_normal, su2double **val_p_tensor) {
-  su2double a, a2, Projvel, area2, sx, sy, sz = 0.0, u, v, w = 0.0, factor = 0.0;
-
-  sx = val_normal[0]; sy = val_normal[1]; u = val_velocity[0]; v = val_velocity[1];
-    if (nDim == 3) { sz = val_normal[2]; w = val_velocity[2]; }
-  Projvel = u*sx + v*sy; area2 = sx*sx + sy*sy;
-    if (nDim == 3) { Projvel += w*sz; area2 += sz*sz; }
-  a2 = Projvel*Projvel + ((*val_betainc2)/(*val_density))*area2; a = sqrt(a2);
-  factor = 1/(2.0*((*val_betainc2)/(*val_density))*a2);
-
-    if (nDim == 2) {
-    val_p_tensor[0][0] = 0.0;
-    val_p_tensor[0][1] = factor*((*val_betainc2)/(*val_density))*a;
-    val_p_tensor[0][2] = -factor*((*val_betainc2)/(*val_density))*a;
-
-    val_p_tensor[1][0] = -factor*2.0*sy*((*val_betainc2)/(*val_density));
-    val_p_tensor[1][1] = factor*(u*(a+Projvel) + sx*((*val_betainc2)/(*val_density)));
-    val_p_tensor[1][2] = factor*(u*(Projvel-a) + sx*((*val_betainc2)/(*val_density)));
-
-    val_p_tensor[2][0] = factor*2.0*sx*((*val_betainc2)/(*val_density));
-    val_p_tensor[2][1] = factor*(v*(a+Projvel) + sy*((*val_betainc2)/(*val_density)));
-    val_p_tensor[2][2] = factor*(v*(Projvel-a) + sy*((*val_betainc2)/(*val_density)));
-  }
-  else {
-    val_p_tensor[0][0] = 0.0;
-    val_p_tensor[0][1] = 0.0;
-    val_p_tensor[0][2] = ((*val_betainc2)/(*val_density))*a;
-    val_p_tensor[0][3] = -((*val_betainc2)/(*val_density))*a;
-
-    val_p_tensor[1][0] = -sz;
-    val_p_tensor[1][1] = -sy;
-    val_p_tensor[1][2] = u*(Projvel+a) + sx*((*val_betainc2)/(*val_density));
-    val_p_tensor[1][3] = u*(Projvel-a) + sx*((*val_betainc2)/(*val_density));
-
-    val_p_tensor[2][0] = 0.0;
-    val_p_tensor[2][1] = sx;
-    val_p_tensor[2][2] = v*(Projvel+a) + sy*((*val_betainc2)/(*val_density));
-    val_p_tensor[2][3] = v*(Projvel-a) + sy*((*val_betainc2)/(*val_density));
-
-    val_p_tensor[3][0] = sx;
-    val_p_tensor[3][1] = 0.0;
-    val_p_tensor[3][2] = w*(Projvel+a) + sz*((*val_betainc2)/(*val_density));
-    val_p_tensor[3][3] = w*(Projvel-a) + sz*((*val_betainc2)/(*val_density));
-  }
-
-}
-
-void CNumerics::GetPArtCompMatrix_inv(su2double *val_density, su2double *val_velocity, su2double *val_betainc2,
-    su2double *val_normal, su2double **val_invp_tensor) {
-  su2double a, a2, Projvel, area2, sx, sy, sz = 0.0, u, v, w = 0.0;
-
-  sx = val_normal[0]; sy = val_normal[1]; u = val_velocity[0]; v = val_velocity[1];
-    if (nDim == 3) { sz = val_normal[2]; w = val_velocity[2];}
-  Projvel = u*sx + v*sy; area2 = sx*sx + sy*sy;
-    if (nDim == 3) { Projvel += w*sz; area2 += sz*sz; }
-  a2 = Projvel*Projvel + ((*val_betainc2)/(*val_density))*area2; a = sqrt(a2);
-
-    if (nDim == 2) {
-    val_invp_tensor[0][0] = (sy*u-sx*v);
-    val_invp_tensor[0][1] = -v*Projvel-sy*((*val_betainc2)/(*val_density));
-    val_invp_tensor[0][2] = u*Projvel+sx*((*val_betainc2)/(*val_density));
-
-    val_invp_tensor[1][0] = (a-Projvel);
-    val_invp_tensor[1][1] = ((*val_betainc2)/(*val_density))*sx;
-    val_invp_tensor[1][2] = ((*val_betainc2)/(*val_density))*sy;
-
-    val_invp_tensor[2][0] = (-a-Projvel);
-    val_invp_tensor[2][1] = ((*val_betainc2)/(*val_density))*sx;
-    val_invp_tensor[2][2] = ((*val_betainc2)/(*val_density))*sy;
-  }
-  else {
-    val_invp_tensor[0][0] = (sz*Projvel-area2*w)/(sx*a2);
-    val_invp_tensor[0][1] = -(w*Projvel+sz*((*val_betainc2)/(*val_density)))/a2;
-    val_invp_tensor[0][2] = -sy*(w*Projvel+sz*((*val_betainc2)/(*val_density)))/(sx*a2);
-    val_invp_tensor[0][3] = ((sx*u+sy*v)*Projvel+(sx*sx+sy*sy)*((*val_betainc2)/(*val_density)))/(sx*a2);
-
-    val_invp_tensor[1][0] = (sy*Projvel-area2*v)/(sx*a2);
-    val_invp_tensor[1][1] = -(v*Projvel+sy*((*val_betainc2)/(*val_density)))/a2;
-    val_invp_tensor[1][2] = ((sx*u+sz*w)*Projvel+(sx*sx+sz*sz)*((*val_betainc2)/(*val_density)))/(sx*a2);
-    val_invp_tensor[1][3] = -sz*(v*Projvel+sy*((*val_betainc2)/(*val_density)))/(sx*a2);
-
-    val_invp_tensor[2][0] = -(Projvel-a)/(2.0*a2*((*val_betainc2)/(*val_density)));
-    val_invp_tensor[2][1] = sx/(2.0*a2);
-    val_invp_tensor[2][2] = sy/(2.0*a2);
-    val_invp_tensor[2][3] = sz/(2.0*a2);
-
-    val_invp_tensor[3][0] = -(Projvel+a)/(2.0*a2*((*val_betainc2)/(*val_density)));
-    val_invp_tensor[3][1] = sx/(2.0*a2);
-    val_invp_tensor[3][2] = sy/(2.0*a2);
-    val_invp_tensor[3][3] = sz/(2.0*a2);
-  }
-
-}
-
-=======
->>>>>>> 7dcdfe40
 void CNumerics::GetJacInviscidLambda_fabs(su2double *val_velocity, su2double val_soundspeed,
     su2double *val_normal, su2double *val_Lambda_Vector) {
   su2double ProjVelocity = 0;
@@ -1878,11 +1719,7 @@
                   su2double *val_normal,
                   su2double val_laminar_viscosity,
                   su2double val_eddy_viscosity,
-<<<<<<< HEAD
-                  bool val_qcr) {
-=======
                   su2double val_tau_wall, bool val_qcr) {
->>>>>>> 7dcdfe40
 
   unsigned short iVar, iDim, jDim;
   su2double total_viscosity, heat_flux_factor, div_vel, Cp, Density;
@@ -1901,14 +1738,6 @@
       tau[iDim][jDim] = total_viscosity*( val_gradprimvar[jDim+1][iDim] + val_gradprimvar[iDim+1][jDim] )
       - TWO3*total_viscosity*div_vel*delta[iDim][jDim]
                                                  - TWO3*Density*val_turb_ke*delta[iDim][jDim];
-<<<<<<< HEAD
-  if (val_qcr){
-    su2double den_aux, c_cr1=0.3, O_ik, O_jk;
-    unsigned short kDim;
-
-    /*--- Denominator Antisymmetric normalized rotation tensor ---*/
-
-=======
   
   /*--- If we are using wall functions, modify the shear stress, tau wall is provided ---*/
   
@@ -1963,21 +1792,16 @@
     
     /*--- Denominator Antisymmetric normalized rotation tensor ---*/
     
->>>>>>> 7dcdfe40
     den_aux = 0.0;
     for (iDim = 0 ; iDim < nDim; iDim++)
       for (jDim = 0 ; jDim < nDim; jDim++)
         den_aux += val_gradprimvar[iDim+1][jDim] * val_gradprimvar[iDim+1][jDim];
     den_aux = sqrt(max(den_aux,1E-10));
-<<<<<<< HEAD
-
-    /*--- Adding the QCR contribution ---*/
-
-=======
     
     /*--- Adding the QCR contribution ---*/
-    
->>>>>>> 7dcdfe40
+==== BASE ====
+        
+==== BASE ====
     for (iDim = 0 ; iDim < nDim; iDim++){
       for (jDim = 0 ; jDim < nDim; jDim++){
         for (kDim = 0 ; kDim < nDim; kDim++){
@@ -2101,12 +1925,6 @@
 
 }
 
-<<<<<<< HEAD
-void CNumerics::GetViscousArtCompProjFlux(su2double **val_gradprimvar, su2double *val_normal, su2double val_laminar_viscosity,
-    su2double val_eddy_viscosity) {
-  unsigned short iVar, iDim;
-  su2double total_viscosity;
-=======
 void CNumerics::GetViscousIncProjFlux(su2double *val_primvar,
                                           su2double **val_gradprimvar,
                                           su2double *val_normal,
@@ -2114,12 +1932,11 @@
                                           su2double val_eddy_viscosity,
                                           su2double val_turb_ke,
                                           su2double val_thermal_conductivity) {
-
+  
   unsigned short iVar, iDim, jDim;
   su2double total_viscosity, div_vel, Density;
 
   Density = val_primvar[nDim+2];
->>>>>>> 7dcdfe40
 
   total_viscosity = (val_laminar_viscosity + val_eddy_viscosity);
 
