--- conflicted
+++ resolved
@@ -164,17 +164,11 @@
   }
   
   if (config->GetMultizone_Problem()){
-<<<<<<< HEAD
-    Solution_BGS_k = new su2double[nVar];
-  }
-  
-=======
     Solution_BGS_k = new su2double[nVar]();
   }
   
   Delta_Time = 0.0;
   
->>>>>>> 9977c3e7
 }
 
 CVariable::~CVariable(void) {
