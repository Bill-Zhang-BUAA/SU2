--- conflicted
+++ resolved
@@ -55,11 +55,7 @@
 
   /*--- Array initialization ---*/
   Solution_Direct = NULL;
-<<<<<<< HEAD
-  Solution_BGS_k  = NULL;
   GradReconAllocated = false;
-=======
->>>>>>> 8d2cc941
 
   /*--- Initialization of heat variable ---*/
   Solution[0] = val_Heat;		Solution_Old[0] = val_Heat;
@@ -91,7 +87,6 @@
   if (config->GetKind_ConvNumScheme_Heat() == SPACE_CENTERED) {
     Undivided_Laplacian = new su2double [nVar];
   }
-<<<<<<< HEAD
 
   if (config->GetReconstructionGradientRequired()) {
     GradReconAllocated = true;
@@ -104,18 +99,10 @@
   } else {
     Gradient_Reconstruction = Gradient;
   }
-  
-  if (multizone){
-    Solution_BGS_k  = new su2double [1];
-    Solution_BGS_k[0] = val_Heat;
-  }
 
-=======
-  
   if (config->GetMultizone_Problem())
     Set_BGSSolution_k();
   
->>>>>>> 8d2cc941
 }
 
 CHeatFVMVariable::~CHeatFVMVariable(void) {
