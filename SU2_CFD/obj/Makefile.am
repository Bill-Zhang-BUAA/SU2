################################################################################
#
# \file Makefile.am
# \brief Makefile for SU2_CFD
# \author M. Colonno, T. Economon, F. Palacios
# \version 6.1.0 "Falcon"
#
# The current SU2 release has been coordinated by the
# SU2 International Developers Society <www.su2devsociety.org>
# with selected contributions from the open-source community.
#
# The main research teams contributing to the current release are:
#  - Prof. Juan J. Alonso's group at Stanford University.
#  - Prof. Piero Colonna's group at Delft University of Technology.
#  - Prof. Nicolas R. Gauger's group at Kaiserslautern University of Technology.
#  - Prof. Alberto Guardone's group at Polytechnic University of Milan.
#  - Prof. Rafael Palacios' group at Imperial College London.
#  - Prof. Vincent Terrapon's group at the University of Liege.
#  - Prof. Edwin van der Weide's group at the University of Twente.
#  - Lab. of New Concepts in Aeronautics at Tech. Institute of Aeronautics.
#
# Copyright 2012-2018, Francisco D. Palacios, Thomas D. Economon,
#                      Tim Albring, and the SU2 contributors.
#
# SU2 is free software; you can redistribute it and/or
# modify it under the terms of the GNU Lesser General Public
# License as published by the Free Software Foundation; either
# version 2.1 of the License, or (at your option) any later version.
#
# SU2 is distributed in the hope that it will be useful,
# but WITHOUT ANY WARRANTY; without even the implied warranty of
# MERCHANTABILITY or FITNESS FOR A PARTICULAR PURPOSE. See the GNU
# Lesser General Public License for more details.
#
# You should have received a copy of the GNU Lesser General Public
# License along with SU2. If not, see <http://www.gnu.org/licenses/>.
#
################################################################################

AUTOMAKE_OPTIONS = subdir-objects
ACLOCAL_AMFLAGS = ${ACLOCAL_FLAGS}

bin_PROGRAMS =

if BUILD_NORMAL
bin_PROGRAMS += ../bin/SU2_CFD
endif

if BUILD_DIRECTDIFF
bin_PROGRAMS += ../bin/SU2_CFD_DIRECTDIFF
endif

if BUILD_REVERSE
bin_PROGRAMS += ../bin/SU2_CFD_AD
endif

noinst_LIBRARIES= 

if BUILD_NORMAL
noinst_LIBRARIES+= libSU2Core.a
endif

libSU2Core_sources = \
  ../include/data_manufactured_solutions.hpp \
  ../include/definition_structure.hpp \
  ../include/fluid_model.hpp \
  ../include/fluid_model.inl \
  ../include/integration_structure.hpp \
  ../include/integration_structure.inl \
  ../include/driver_structure.hpp \
  ../include/iteration_structure.hpp \
  ../include/numerics_structure.hpp \
  ../include/numerics_structure.inl \
  ../include/output_structure.hpp \
  ../include/output_structure.inl \
  ../include/sgs_model.hpp \
  ../include/sgs_model.inl \
  ../include/solver_structure.hpp \
  ../include/solver_structure.inl \
  ../include/SU2_CFD.hpp \
<<<<<<< HEAD
  ../include/solver_boom.hpp \
=======
  ../include/task_definition.hpp \
  ../include/task_definition.inl \
>>>>>>> dff544cd
  ../include/transport_model.hpp \
  ../include/transport_model.inl \
  ../include/variable_structure.hpp \
  ../include/variable_structure.inl \
  ../include/transfer_structure.hpp \
  ../include/transfer_structure.inl \
  ../src/data_manufactured_solutions.cpp \
  ../src/definition_structure.cpp \
  ../src/fluid_model.cpp \
  ../src/fluid_model_pig.cpp \
  ../src/fluid_model_pvdw.cpp \
  ../src/fluid_model_ppr.cpp \
  ../src/fluid_model_inc.cpp \
  ../src/integration_structure.cpp \
  ../src/integration_time.cpp \
  ../src/driver_direct_multizone.cpp \
  ../src/driver_direct_singlezone.cpp \
  ../src/driver_structure.cpp \
  ../src/iteration_structure.cpp \
  ../src/numerics_adjoint_mean.cpp \
  ../src/numerics_adjoint_turbulent.cpp \
  ../src/numerics_direct_heat.cpp \
  ../src/numerics_direct_mean.cpp \
  ../src/numerics_direct_mean_inc.cpp \
  ../src/numerics_direct_transition.cpp \
  ../src/numerics_direct_turbulent.cpp \
  ../src/numerics_direct_elasticity_nonlinear.cpp \
  ../src/numerics_direct_elasticity_linear.cpp \
  ../src/numerics_direct_elasticity.cpp \
  ../src/numerics_structure.cpp \
  ../src/numerics_template.cpp \
  ../src/output_cgns.cpp \
  ../src/output_structure.cpp \
  ../src/output_physics.cpp \
  ../src/output_tecplot.cpp \
  ../src/output_fieldview.cpp \
  ../src/output_su2.cpp \
  ../src/output_paraview.cpp \
  ../src/python_wrapper_structure.cpp \
  ../src/solver_adjoint_mean.cpp \
  ../src/solver_adjoint_turbulent.cpp \
  ../src/solver_adjoint_discrete.cpp \
  ../src/solver_adjoint_elasticity.cpp \
  ../src/solver_direct_heat.cpp \
  ../src/solver_direct_mean.cpp \
  ../src/solver_direct_mean_fem.cpp \
  ../src/solver_direct_mean_inc.cpp \
  ../src/solver_direct_transition.cpp \
  ../src/solver_direct_turbulent.cpp \
  ../src/solver_direct_elasticity.cpp \
  ../src/solver_structure.cpp \
  ../src/solver_template.cpp \
  ../src/solver_boom.cpp \
  ../src/transfer_physics.cpp \
  ../src/transfer_structure.cpp \
  ../src/transport_model.cpp \
  ../src/variable_adjoint_mean.cpp \
  ../src/variable_adjoint_turbulent.cpp \
  ../src/variable_adjoint_discrete.cpp \
  ../src/variable_adjoint_elasticity.cpp \
  ../src/variable_direct_heat.cpp \
  ../src/variable_direct_mean.cpp \
  ../src/variable_direct_mean_inc.cpp \
  ../src/variable_direct_transition.cpp \
  ../src/variable_direct_turbulent.cpp \
  ../src/variable_direct_elasticity.cpp \
  ../src/variable_structure.cpp \
  ../src/variable_template.cpp

su2_cfd_sources = \
  ../include/SU2_CFD.hpp \
  ../src/SU2_CFD.cpp

libSU2Core_cxx_flags = -fPIC
libSU2Core_libadd = 

su2_cfd_cxx_flags =
su2_cfd_ldadd =

# always link to built dependencies from ./externals
su2_cfd_cxx_flags += @su2_externals_INCLUDES@
su2_cfd_ldadd += @su2_externals_LIBS@
su2_cfd_ldadd += @su2_externals_LIBPTHREAD@
libSU2Core_cxx_flags += @su2_externals_INCLUDES@

# if BUILD_MUTATIONPP
su2_cfd_cxx_flags += @MUTATIONPP_CXX@
su2_cfd_ldadd += @MUTATIONPP_LD@
# endif

if BUILD_NORMAL
libSU2Core_a_SOURCES = $(libSU2Core_sources)
libSU2Core_a_CXXFLAGS = $(libSU2Core_cxx_flags)
libSU2Core_a_LIBADD = $(libSU2Core_libadd)
___bin_SU2_CFD_SOURCES = $(su2_cfd_sources)
___bin_SU2_CFD_CXXFLAGS = ${su2_cfd_cxx_flags}
___bin_SU2_CFD_LDADD = libSU2Core.a ../../Common/lib/libSU2.a ${su2_cfd_ldadd}
endif

if BUILD_DIRECTDIFF
___bin_SU2_CFD_DIRECTDIFF_SOURCES = $(su2_cfd_sources) ${libSU2Core_sources}
___bin_SU2_CFD_DIRECTDIFF_CXXFLAGS = @DIRECTDIFF_CXX@ ${su2_cfd_cxx_flags}
___bin_SU2_CFD_DIRECTDIFF_LDADD = @DIRECTDIFF_LIBS@ ../../Common/lib/libSU2_DIRECTDIFF.a ${su2_cfd_ldadd}
endif

if BUILD_REVERSE
___bin_SU2_CFD_AD_SOURCES = $(su2_cfd_sources) ${libSU2Core_sources}
___bin_SU2_CFD_AD_CXXFLAGS = @REVERSE_CXX@ ${su2_cfd_cxx_flags}
___bin_SU2_CFD_AD_LDADD = @REVERSE_LIBS@ ../../Common/lib/libSU2_AD.a ${su2_cfd_ldadd}
endif<|MERGE_RESOLUTION|>--- conflicted
+++ resolved
@@ -75,15 +75,12 @@
   ../include/output_structure.inl \
   ../include/sgs_model.hpp \
   ../include/sgs_model.inl \
+  ../include/solver_boom.hpp \
   ../include/solver_structure.hpp \
   ../include/solver_structure.inl \
   ../include/SU2_CFD.hpp \
-<<<<<<< HEAD
-  ../include/solver_boom.hpp \
-=======
   ../include/task_definition.hpp \
   ../include/task_definition.inl \
->>>>>>> dff544cd
   ../include/transport_model.hpp \
   ../include/transport_model.inl \
   ../include/variable_structure.hpp \
@@ -127,6 +124,7 @@
   ../src/solver_adjoint_turbulent.cpp \
   ../src/solver_adjoint_discrete.cpp \
   ../src/solver_adjoint_elasticity.cpp \
+  ../src/solver_boom.cpp \
   ../src/solver_direct_heat.cpp \
   ../src/solver_direct_mean.cpp \
   ../src/solver_direct_mean_fem.cpp \
@@ -136,7 +134,6 @@
   ../src/solver_direct_elasticity.cpp \
   ../src/solver_structure.cpp \
   ../src/solver_template.cpp \
-  ../src/solver_boom.cpp \
   ../src/transfer_physics.cpp \
   ../src/transfer_structure.cpp \
   ../src/transport_model.cpp \
