--- conflicted
+++ resolved
@@ -232,10 +232,6 @@
         targetheatflux_name = 'TargetHeatFlux.dat'
 
         adj_map = get_adjointSuffix()
-<<<<<<< HEAD
-
-=======
->>>>>>> e8f1a741
         restart = config.RESTART_SOL == 'YES'
         special_cases = get_specialCases(config)
 
@@ -261,17 +257,12 @@
                       files[label] = filename
                       print 'Found: %s' % filename
             else:
-<<<<<<< HEAD
-                assert os.path.exists(files[label]) , 'state expected file: %s' % filename
-        #: register_file()
-=======
                 if label.split("_")[0] in ['DIRECT', 'ADJOINT']:
                     for name in expand_zones(files[label], config):
                         assert os.path.exists(name), 'state expected file: %s' % filename
                 else:
                     assert os.path.exists(files[label]) , 'state expected file: %s' % filename
         #: register_file()                
->>>>>>> e8f1a741
 
         # mesh
         register_file('MESH',mesh_name)
