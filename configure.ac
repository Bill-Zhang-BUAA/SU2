--- conflicted
+++ resolved
@@ -129,18 +129,15 @@
 AC_ARG_ENABLE(GEO,
    	AS_HELP_STRING([--disable-GEO], [build the SU2_GEO executable (default = yes)]),
 	[build_GEO=$enableval], [build_GEO="yes"])
-<<<<<<< HEAD
 AC_ARG_ENABLE(pySU2,
 AS_HELP_STRING([--disable-pySU2], [build the pySU2 executable (default = yes)]),
 [build_pySU2=$enableval], [build_pySU2="yes"])
-=======
 AC_ARG_ENABLE(complex,
     AS_HELP_STRING([--enable-complex], [build executables with complex datatype (default = no)]),
     [build_COMPLEX="yes"], [build_COMPLEX="no"])
 AC_ARG_ENABLE(normal,
     AS_HELP_STRING([--disable-normal], [build executables with normal datatype (default = yes)]),
     [build_NORMAL=$enableval], [build_NORMAL="yes"])
->>>>>>> 36d9023a
 
 # Check for the old  MPI option so that we can throw an error
 AC_ARG_WITH(MPI,
