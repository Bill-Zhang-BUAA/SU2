/*!
 * \file config_structure.cpp
 * \brief Main file for managing the config file
 * \author F. Palacios, T. Economon, B. Tracey
 * \version 4.3.0 "Cardinal"
 *
 * SU2 Lead Developers: Dr. Francisco Palacios (Francisco.D.Palacios@boeing.com).
 *                      Dr. Thomas D. Economon (economon@stanford.edu).
 *
 * SU2 Developers: Prof. Juan J. Alonso's group at Stanford University.
 *                 Prof. Piero Colonna's group at Delft University of Technology.
 *                 Prof. Nicolas R. Gauger's group at Kaiserslautern University of Technology.
 *                 Prof. Alberto Guardone's group at Polytechnic University of Milan.
 *                 Prof. Rafael Palacios' group at Imperial College London.
 *                 Prof. Edwin van der Weide's group at the University of Twente.
 *                 Prof. Vincent Terrapon's group at the University of Liege.
 *
 * Copyright (C) 2012-2016 SU2, the open-source CFD code.
 *
 * SU2 is free software; you can redistribute it and/or
 * modify it under the terms of the GNU Lesser General Public
 * License as published by the Free Software Foundation; either
 * version 2.1 of the License, or (at your option) any later version.
 *
 * SU2 is distributed in the hope that it will be useful,
 * but WITHOUT ANY WARRANTY; without even the implied warranty of
 * MERCHANTABILITY or FITNESS FOR A PARTICULAR PURPOSE. See the GNU
 * Lesser General Public License for more details.
 *
 * You should have received a copy of the GNU Lesser General Public
 * License along with SU2. If not, see <http://www.gnu.org/licenses/>.
 */

#include "../include/config_structure.hpp"

<<<<<<< HEAD
unsigned short CConfig::GetnZone(string val_mesh_filename, unsigned short val_format, CConfig *config) {
  string text_line, Marker_Tag;
  ifstream mesh_file;
  short nZone = 1; // Default value
  unsigned short iLine, nLine = 10;
  char cstr[200];
  string::size_type position;

  /*--- Search the mesh file for the 'NZONE' keyword. ---*/

  switch (val_format) {
    case SU2:

      /*--- Open grid file ---*/

      strcpy (cstr, val_mesh_filename.c_str());
      mesh_file.open(cstr, ios::in);
      if (mesh_file.fail()) {
        cout << "cstr=" << cstr << endl;
        cout << "There is no geometry file (GetnZone))!" << endl;

#ifndef HAVE_MPI
        exit(EXIT_FAILURE);
#else
        MPI_Abort(MPI_COMM_WORLD,1);
        MPI_Finalize();
#endif
      }

      /*--- Read the SU2 mesh file ---*/

      for (iLine = 0; iLine < nLine ; iLine++) {

        getline (mesh_file, text_line);

        /*--- Search for the "NZONE" keyword to see if there are multiple Zones ---*/

        position = text_line.find ("NZONE=",0);
        if (position != string::npos) {
          text_line.erase (0,6); nZone = atoi(text_line.c_str());
        }
      }

      break;

  }

  /*--- For time spectral integration, nZones = nTimeInstances. ---*/

  if (config->GetUnsteady_Simulation() == TIME_SPECTRAL) {
    nZone = config->GetnTimeInstances();
  }

  return (unsigned short) nZone;
}

unsigned short CConfig::GetnDim(string val_mesh_filename, unsigned short val_format) {

  string text_line, Marker_Tag;
  ifstream mesh_file;
  short nDim = 3;
  unsigned short iLine, nLine = 10;
  char cstr[200];
  string::size_type position;

  /*--- Open grid file ---*/

  strcpy (cstr, val_mesh_filename.c_str());
  mesh_file.open(cstr, ios::in);

  switch (val_format) {
    case SU2:

      /*--- Read SU2 mesh file ---*/

      for (iLine = 0; iLine < nLine ; iLine++) {

        getline (mesh_file, text_line);

        /*--- Search for the "NDIM" keyword to see if there are multiple Zones ---*/

        position = text_line.find ("NDIME=",0);
        if (position != string::npos) {
          text_line.erase (0,6); nDim = atoi(text_line.c_str());
        }
      }
      break;

    case CGNS:

#ifdef HAVE_CGNS

      /*--- Local variables which are needed when calling the CGNS mid-level API. ---*/

      int fn, nbases = 0, nzones = 0, file_type;
      int cell_dim = 0, phys_dim = 0;
      char basename[CGNS_STRING_SIZE];

      /*--- Check whether the supplied file is truly a CGNS file. ---*/

      if ( cg_is_cgns(val_mesh_filename.c_str(), &file_type) != CG_OK ) {
        printf( "\n\n   !!! Error !!!\n" );
        printf( " %s is not a CGNS file.\n", val_mesh_filename.c_str());
        printf( " Now exiting...\n\n");
        exit(EXIT_FAILURE);
      }

      /*--- Open the CGNS file for reading. The value of fn returned
       is the specific index number for this file and will be
       repeatedly used in the function calls. ---*/

      if (cg_open(val_mesh_filename.c_str(), CG_MODE_READ, &fn)) cg_error_exit();

      /*--- Get the number of databases. This is the highest node
       in the CGNS heirarchy. ---*/

      if (cg_nbases(fn, &nbases)) cg_error_exit();

      /*--- Check if there is more than one database. Throw an
       error if there is because this reader can currently
       only handle one database. ---*/

      if ( nbases > 1 ) {
        printf("\n\n   !!! Error !!!\n" );
        printf("CGNS reader currently incapable of handling more than 1 database.");
        printf("Now exiting...\n\n");
        exit(EXIT_FAILURE);
      }

      /*--- Read the databases. Note that the indexing starts at 1. ---*/

      for ( int i = 1; i <= nbases; i++ ) {

        if (cg_base_read(fn, i, basename, &cell_dim, &phys_dim)) cg_error_exit();

        /*--- Get the number of zones for this base. ---*/

        if (cg_nzones(fn, i, &nzones)) cg_error_exit();

      }

      /*--- Set the problem dimension as read from the CGNS file ---*/

      nDim = cell_dim;

#endif

      break;

  }

  mesh_file.close();

  return (unsigned short) nDim;
}

CConfig::CConfig(char case_filename[MAX_STRING_SIZE], unsigned short val_software, unsigned short val_iZone, unsigned short val_nZone, unsigned short val_nDim, unsigned short verb_level) {
=======
>>>>>>> fadd7a29

CConfig::CConfig(char case_filename[MAX_STRING_SIZE], unsigned short val_software, unsigned short val_iZone, unsigned short val_nZone, unsigned short val_nDim, unsigned short verb_level) {
  
#ifdef HAVE_MPI
  MPI_Comm_rank(MPI_COMM_WORLD, &rank);
#else
  rank = MASTER_NODE;
#endif

  /*--- Initialize pointers to Null---*/

  SetPointersNull();

  /*--- Reading config options  ---*/

  SetConfig_Options(val_iZone, val_nZone);

  /*--- Parsing the config file  ---*/

  SetConfig_Parsing(case_filename);

  /*--- Configuration file postprocessing ---*/

  SetPostprocessing(val_software, val_iZone, val_nDim);

  /*--- Configuration file boundaries/markers setting ---*/

  SetMarkers(val_software);

  /*--- Configuration file output ---*/

  if ((rank == MASTER_NODE) && (verb_level == VERB_HIGH) && (val_iZone == 0))
    SetOutput(val_software, val_iZone);

}

CConfig::CConfig(char case_filename[MAX_STRING_SIZE], unsigned short val_software) {

  /*--- Initialize pointers to Null---*/

  SetPointersNull();

  /*--- Reading config options  ---*/

  SetConfig_Options(0, 1);

  /*--- Parsing the config file  ---*/

  SetConfig_Parsing(case_filename);

  /*--- Configuration file postprocessing ---*/

  SetPostprocessing(val_software, 0, 1);

}

CConfig::CConfig(char case_filename[MAX_STRING_SIZE], CConfig *config) {

  bool runtime_file = false;

  /*--- Initialize pointers to Null---*/

  SetPointersNull();

  /*--- Reading config options  ---*/

  SetRunTime_Options();

  /*--- Parsing the config file  ---*/

  runtime_file = SetRunTime_Parsing(case_filename);

  /*--- Update original config file ---*/

  if (runtime_file) {
    config->SetnExtIter(nExtIter);
  }

}

unsigned short CConfig::GetnZone(string val_mesh_filename, unsigned short val_format, CConfig *config) {
  string text_line, Marker_Tag;
  ifstream mesh_file;
  short nZone = 1; // Default value
  unsigned short iLine, nLine = 10;
  char cstr[200];
  string::size_type position;

  /*--- Search the mesh file for the 'NZONE' keyword. ---*/

  switch (val_format) {
    case SU2:

      /*--- Open grid file ---*/

      strcpy (cstr, val_mesh_filename.c_str());
      mesh_file.open(cstr, ios::in);
      if (mesh_file.fail()) {
        cout << "cstr=" << cstr << endl;
        cout << "There is no geometry file (GetnZone))!" << endl;

#ifndef HAVE_MPI
        exit(EXIT_FAILURE);
#else
        MPI_Abort(MPI_COMM_WORLD,1);
        MPI_Finalize();
#endif
      }

      /*--- Read the SU2 mesh file ---*/

      for (iLine = 0; iLine < nLine ; iLine++) {

        getline (mesh_file, text_line);

        /*--- Search for the "NZONE" keyword to see if there are multiple Zones ---*/

        position = text_line.find ("NZONE=",0);
        if (position != string::npos) {
          text_line.erase (0,6); nZone = atoi(text_line.c_str());
        }
      }

      break;

  }

  /*--- For harmonic balance integration, nZones = nTimeInstances. ---*/

  if (config->GetUnsteady_Simulation() == HARMONIC_BALANCE && (config->GetKind_SU2() != SU2_DEF)   ) {
  	nZone = config->GetnTimeInstances();
  }

  return (unsigned short) nZone;
}

unsigned short CConfig::GetnDim(string val_mesh_filename, unsigned short val_format) {

  string text_line, Marker_Tag;
  ifstream mesh_file;
  short nDim = 3;
  unsigned short iLine, nLine = 10;
  char cstr[200];
  string::size_type position;

  /*--- Open grid file ---*/

  strcpy (cstr, val_mesh_filename.c_str());
  mesh_file.open(cstr, ios::in);

  switch (val_format) {
  case SU2:

    /*--- Read SU2 mesh file ---*/

    for (iLine = 0; iLine < nLine ; iLine++) {

      getline (mesh_file, text_line);

      /*--- Search for the "NDIM" keyword to see if there are multiple Zones ---*/

      position = text_line.find ("NDIME=",0);
      if (position != string::npos) {
        text_line.erase (0,6); nDim = atoi(text_line.c_str());
      }
    }
    break;

  case CGNS:

#ifdef HAVE_CGNS

    /*--- Local variables which are needed when calling the CGNS mid-level API. ---*/

    int fn, nbases = 0, nzones = 0, file_type;
    int cell_dim = 0, phys_dim = 0;
    char basename[CGNS_STRING_SIZE];

    /*--- Check whether the supplied file is truly a CGNS file. ---*/

    if ( cg_is_cgns(val_mesh_filename.c_str(), &file_type) != CG_OK ) {
      printf( "\n\n   !!! Error !!!\n" );
      printf( " %s is not a CGNS file.\n", val_mesh_filename.c_str());
      printf( " Now exiting...\n\n");
      exit(EXIT_FAILURE);
    }

    /*--- Open the CGNS file for reading. The value of fn returned
       is the specific index number for this file and will be
       repeatedly used in the function calls. ---*/

    if (cg_open(val_mesh_filename.c_str(), CG_MODE_READ, &fn)) cg_error_exit();

    /*--- Get the number of databases. This is the highest node
       in the CGNS heirarchy. ---*/

    if (cg_nbases(fn, &nbases)) cg_error_exit();

    /*--- Check if there is more than one database. Throw an
       error if there is because this reader can currently
       only handle one database. ---*/

    if ( nbases > 1 ) {
      printf("\n\n   !!! Error !!!\n" );
      printf("CGNS reader currently incapable of handling more than 1 database.");
      printf("Now exiting...\n\n");
      exit(EXIT_FAILURE);
    }

    /*--- Read the databases. Note that the indexing starts at 1. ---*/

    for ( int i = 1; i <= nbases; i++ ) {

      if (cg_base_read(fn, i, basename, &cell_dim, &phys_dim)) cg_error_exit();

      /*--- Get the number of zones for this base. ---*/

      if (cg_nzones(fn, i, &nzones)) cg_error_exit();

    }

    /*--- Set the problem dimension as read from the CGNS file ---*/

    nDim = cell_dim;

#endif

    break;

  }

  mesh_file.close();

  return (unsigned short) nDim;
}
void CConfig::SetPointersNull(void) {
  
  Marker_CfgFile_Out_1D       = NULL;   Marker_All_Out_1D        = NULL;
  Marker_CfgFile_GeoEval      = NULL;   Marker_All_GeoEval       = NULL;
  Marker_CfgFile_Monitoring   = NULL;   Marker_All_Monitoring    = NULL;
  Marker_CfgFile_Designing    = NULL;   Marker_All_Designing     = NULL;
  Marker_CfgFile_Plotting     = NULL;   Marker_All_Plotting      = NULL;
  Marker_CfgFile_Analyze      = NULL;   Marker_All_Analyze       = NULL;
  Marker_CfgFile_DV           = NULL;   Marker_All_DV            = NULL;
  Marker_CfgFile_Moving       = NULL;   Marker_All_Moving        = NULL;
  Marker_CfgFile_PerBound     = NULL;   Marker_All_PerBound      = NULL;    Marker_PerBound   = NULL;
  Marker_CfgFile_FSIinterface = NULL;
  
  Marker_DV                   = NULL;   Marker_Moving            = NULL;    Marker_Monitoring = NULL;
  Marker_Designing            = NULL;   Marker_GeoEval           = NULL;    Marker_Plotting   = NULL;
  Marker_Analyze              = NULL;
  Marker_CfgFile_KindBC       = NULL;   Marker_All_KindBC        = NULL;
  
  /*--- Marker Pointers ---*/

  Marker_Euler                = NULL;    Marker_FarField         = NULL;    Marker_Custom         = NULL;
  Marker_SymWall              = NULL;    Marker_Pressure         = NULL;    Marker_PerBound       = NULL;
  Marker_PerDonor             = NULL;    Marker_NearFieldBound   = NULL;    Marker_InterfaceBound = NULL;
  Marker_Dirichlet            = NULL;    Marker_Inlet            = NULL;    
  Marker_Supersonic_Inlet     = NULL;    Marker_Outlet           = NULL;    Marker_Out_1D         = NULL;
  Marker_Isothermal           = NULL;    Marker_HeatFlux         = NULL;    Marker_EngineInflow   = NULL;
  Marker_Supersonic_Outlet    = NULL;    Marker_Load             = NULL;
  Marker_EngineExhaust        = NULL;    Marker_Displacement     = NULL;    Marker_Load           = NULL;
  Marker_Load_Dir             = NULL;    Marker_Load_Sine        = NULL;    Marker_Clamped        = NULL;
  Marker_FlowLoad             = NULL;    Marker_Neumann          = NULL;    Marker_Internal       = NULL;
  Marker_All_TagBound         = NULL;    Marker_CfgFile_TagBound = NULL;    Marker_All_KindBC     = NULL;
  Marker_CfgFile_KindBC       = NULL;    Marker_All_SendRecv     = NULL;    Marker_All_PerBound   = NULL;
  Marker_FSIinterface         = NULL;    Marker_All_FSIinterface = NULL;    Marker_Riemann        = NULL;
  Marker_Fluid_InterfaceBound = NULL;

  
  /*--- Boundary Condition settings ---*/

  Dirichlet_Value = NULL;    Isothermal_Temperature = NULL;
  Heat_Flux       = NULL;    Displ_Value            = NULL;    Load_Value = NULL;
  FlowLoad_Value  = NULL;
  
  /*--- Inlet Outlet Boundary Condition settings ---*/

  Inlet_Ttotal    = NULL;    Inlet_Ptotal      = NULL;
  Inlet_FlowDir   = NULL;    Inlet_Temperature = NULL;    Inlet_Pressure = NULL;
  Inlet_Velocity  = NULL;
  Outlet_Pressure = NULL;
  
  /*--- Engine Boundary Condition settings ---*/
  
  Inflow_Pressure      = NULL;    Inflow_MassFlow    = NULL;    Inflow_ReverseMassFlow  = NULL;
  Inflow_TotalPressure = NULL;    Inflow_Temperature = NULL;    Inflow_TotalTemperature = NULL;
  Inflow_RamDrag       = NULL;    Inflow_Force       = NULL;    Inflow_Power            = NULL;
  Inflow_Mach          = NULL;
  
  Exhaust_Pressure        = NULL;   Exhaust_Temperature        = NULL;    Exhaust_MassFlow = NULL;
  Exhaust_TotalPressure   = NULL;   Exhaust_TotalTemperature   = NULL;
  Exhaust_GrossThrust     = NULL;   Exhaust_Force              = NULL;
  Exhaust_Power           = NULL;   Exhaust_Temperature_Target = NULL;
  Exhaust_Pressure_Target = NULL;
  
  Engine_Mach  = NULL;    Engine_Force        = NULL;
  Engine_Power = NULL;    Engine_NetThrust    = NULL;    Engine_GrossThrust = NULL;
  Engine_Area  = NULL;    EngineInflow_Target = NULL;
  
  Periodic_Translate   = NULL;   Periodic_Rotation  = NULL;   Periodic_Center    = NULL;
  Periodic_Translation = NULL;   Periodic_RotAngles = NULL;   Periodic_RotCenter = NULL;

  Dirichlet_Value           = NULL;     Exhaust_Temperature_Target	= NULL;	    Exhaust_Temperature   = NULL;
  Exhaust_Pressure_Target   = NULL;		Inlet_Ttotal                = NULL;	    Inlet_Ptotal          = NULL;
  Inlet_FlowDir             = NULL;     Inlet_Temperature           = NULL;     Inlet_Pressure        = NULL;
  Inlet_Velocity            = NULL;     Inflow_Mach                 = NULL;     Inflow_Pressure       = NULL;
  Exhaust_Pressure          = NULL;     Outlet_Pressure             = NULL;     Isothermal_Temperature= NULL;
  Heat_Flux                 = NULL;     Displ_Value                 = NULL;     Load_Value            = NULL;
  FlowLoad_Value            = NULL;     Periodic_RotCenter          = NULL;     Periodic_RotAngles    = NULL;
  Periodic_Translation      = NULL;     Periodic_Center             = NULL;     Periodic_Rotation     = NULL;
  Periodic_Translate        = NULL;

  Load_Dir            = NULL;    Load_Dir_Value      = NULL;    Load_Dir_Multiplier = NULL;
  Load_Sine_Dir       = NULL;    Load_Sine_Amplitude = NULL;    Load_Sine_Frequency = NULL;

  /*--- Actuator Disk Boundary Condition settings ---*/
  
  ActDiskInlet_Pressure         = NULL;    ActDiskInlet_TotalPressure = NULL;    ActDiskInlet_Temperature = NULL;
  ActDiskInlet_TotalTemperature = NULL;    ActDiskInlet_MassFlow      = NULL;    ActDiskInlet_RamDrag     = NULL;
  ActDiskInlet_Force            = NULL;    ActDiskInlet_Power         = NULL;

  ActDiskOutlet_Pressure      = NULL;
  ActDiskOutlet_TotalPressure = NULL;   ActDiskOutlet_GrossThrust = NULL;  ActDiskOutlet_Force            = NULL;
  ActDiskOutlet_Power         = NULL;   ActDiskOutlet_Temperature = NULL;  ActDiskOutlet_TotalTemperature = NULL;
  ActDiskOutlet_MassFlow      = NULL;
  
  ActDisk_DeltaPress      = NULL;    ActDisk_DeltaTemp      = NULL;
  ActDisk_TotalPressRatio = NULL;    ActDisk_TotalTempRatio = NULL;    ActDisk_StaticPressRatio = NULL;
  ActDisk_StaticTempRatio = NULL;    ActDisk_NetThrust      = NULL;    ActDisk_GrossThrust      = NULL;
  ActDisk_Power           = NULL;    ActDisk_MassFlow       = NULL;    ActDisk_Area             = NULL;
  ActDisk_ReverseMassFlow = NULL;    Surface_MassFlow       = NULL;    Surface_DC60             = NULL;    Surface_IDC = NULL;
  Surface_IDC_Mach        = NULL;    Surface_IDR            = NULL;    ActDisk_Mach             = NULL;
  ActDisk_Force           = NULL;    ActDisk_BCThrust       = NULL;    ActDisk_BCThrust_Old     = NULL;
  
  /*--- Miscellaneous/unsorted ---*/

  Aeroelastic_plunge  = NULL;
  Aeroelastic_pitch   = NULL;
  MassFrac_FreeStream = NULL;
  Velocity_FreeStream = NULL;

  RefOriginMoment     = NULL;
  CFL_AdaptParam      = NULL;            
  CFL                 = NULL;
  HTP_Axis = NULL;
  PlaneTag            = NULL;
  Kappa_Flow	      = NULL;    
  Kappa_AdjFlow       = NULL;
  Section_Location    = NULL;
  ParamDV             = NULL;     
  DV_Value            = NULL;    
  Design_Variable     = NULL;

  Hold_GridFixed_Coord= NULL;
  SubsonicEngine_Cyl  = NULL;
  EA_IntLimit         = NULL;
  RK_Alpha_Step       = NULL;
  MG_CorrecSmooth     = NULL;
  MG_PreSmooth        = NULL;
  MG_PostSmooth       = NULL;
  Int_Coeffs          = NULL;

  Kind_ObjFunc   = NULL;

  Weight_ObjFunc = NULL;

  /*--- Moving mesh pointers ---*/

  Kind_GridMovement	  = NULL;
  Motion_Origin_X     = NULL;    Motion_Origin_Y     = NULL;    Motion_Origin_Z	    = NULL;
  Translation_Rate_X  = NULL;    Translation_Rate_Y  = NULL;    Translation_Rate_Z  = NULL;
  Rotation_Rate_X     = NULL;    Rotation_Rate_Y     = NULL;    Rotation_Rate_Z     = NULL;
  Pitching_Omega_X    = NULL;    Pitching_Omega_Y    = NULL;    Pitching_Omega_Z    = NULL;
  Pitching_Ampl_X     = NULL;    Pitching_Ampl_Y     = NULL;    Pitching_Ampl_Z     = NULL;
  Pitching_Phase_X    = NULL;    Pitching_Phase_Y    = NULL;    Pitching_Phase_Z    = NULL;
  Plunging_Omega_X    = NULL;    Plunging_Omega_Y    = NULL;    Plunging_Omega_Z    = NULL;
  Plunging_Ampl_X     = NULL;    Plunging_Ampl_Y     = NULL;    Plunging_Ampl_Z     = NULL;
  RefOriginMoment_X   = NULL;    RefOriginMoment_Y   = NULL;    RefOriginMoment_Z   = NULL;
  MoveMotion_Origin   = NULL;
  Periodic_Translate  = NULL;    Periodic_Rotation 	 = NULL;    Periodic_Center	    = NULL;
  Periodic_Translation= NULL;    Periodic_RotAngles	 = NULL;    Periodic_RotCenter  = NULL;


  /* Harmonic Balance Frequency pointer */
  Omega_HB = NULL;
    
  /*--- Initialize some default arrays to NULL. ---*/
  
  default_vel_inf       = NULL;
  default_eng_box       = NULL;
  default_eng_val       = NULL;
  default_cfl_adapt     = NULL;
  default_ad_coeff_flow = NULL;
  default_ad_coeff_adj  = NULL;
  default_obj_coeff     = NULL;
  default_geo_loc       = NULL;
  default_distortion    = NULL;
  default_ea_lim        = NULL;
  default_grid_fix      = NULL;
  default_inc_crit      = NULL;
  default_htp_axis      = NULL;

  Riemann_FlowDir= NULL;
  NRBC_FlowDir = NULL;
  CoordFFDBox= NULL;
  DegreeFFDBox= NULL;
  FFDTag = NULL;
  nDV_Value = NULL;
  TagFFDBox = NULL;
 
<<<<<<< HEAD
  Kind_Data_Riemann = NULL;
  Riemann_Var1 = NULL;
  Riemann_Var2 = NULL;
  Kind_Data_NRBC = NULL;
  NRBC_Var1 = NULL;
  NRBC_Var2 = NULL;
  Marker_TurboBoundIn = NULL;
  Marker_TurboBoundOut = NULL;
  Marker_NRBC = NULL;
=======
  Kind_Data_Riemann     = NULL;
  Riemann_Var1          = NULL;
  Riemann_Var2          = NULL;
  Kind_Data_NRBC        = NULL;
  NRBC_Var1             = NULL;
  NRBC_Var2             = NULL;
  Marker_TurboBoundIn   = NULL;
  Marker_TurboBoundOut  = NULL;
  Kind_TurboPerformance = NULL;
  Marker_NRBC           = NULL;
>>>>>>> fadd7a29
  
  /*--- Variable initialization ---*/
  
  ExtIter    = 0;
  IntIter    = 0;
  nIntCoeffs = 0;
  
  AoA_Offset = 0;
  AoS_Offset = 0;

  nMarker_PerBound = 0;
  nPeriodic_Index  = 0;

  Grid_Movement = false;
  Aeroelastic_Simulation = false;
  
}

void CConfig::SetRunTime_Options(void) {
  
  /* DESCRIPTION: Number of external iterations */
  
  addUnsignedLongOption("EXT_ITER", nExtIter, 999999);

}

void CConfig::SetConfig_Options(unsigned short val_iZone, unsigned short val_nZone) {
  
  nZone = val_nZone;
  iZone = val_iZone;

  /*--- Allocate some default arrays needed for lists of doubles. ---*/
  
  default_vel_inf       = new su2double[3];
  default_eng_box       = new su2double[6];
  default_eng_val       = new su2double[5];
  default_cfl_adapt     = new su2double[4];
  default_ad_coeff_flow = new su2double[3];
  default_ad_coeff_adj  = new su2double[3];
  default_obj_coeff     = new su2double[5];
  default_geo_loc       = new su2double[2];
  default_distortion    = new su2double[2];
  default_ea_lim        = new su2double[3];
  default_grid_fix      = new su2double[6];
  default_inc_crit      = new su2double[3];
  default_htp_axis      = new su2double[2];

  // This config file is parsed by a number of programs to make it easy to write SU2
  // wrapper scripts (in python, go, etc.) so please do
  // the best you can to follow the established format. It's very hard to parse c++ code
  // and none of us that write the parsers want to write a full c++ interpreter. Please
  // play nice with the existing format so that you don't break the existing scripts.

  /* BEGIN_CONFIG_OPTIONS */

  /*!\par CONFIG_CATEGORY: Problem Definition \ingroup Config */
  /*--- Options related to problem definition and partitioning ---*/

  /*!\brief REGIME_TYPE \n  DESCRIPTION: Regime type \n OPTIONS: see \link Regime_Map \endlink \ingroup Config*/
  addEnumOption("REGIME_TYPE", Kind_Regime, Regime_Map, COMPRESSIBLE);
  
  /*!\brief PHYSICAL_PROBLEM \n DESCRIPTION: Physical governing equations \n Options: see \link Solver_Map \endlink \n DEFAULT: NO_SOLVER \ingroup Config*/
  addEnumOption("PHYSICAL_PROBLEM", Kind_Solver, Solver_Map, NO_SOLVER);
  /*!\brief MATH_PROBLEM  \n DESCRIPTION: Mathematical problem \n  Options: DIRECT, ADJOINT \ingroup Config*/
  addMathProblemOption("MATH_PROBLEM", ContinuousAdjoint, false, DiscreteAdjoint, false, Restart_Flow, false);
  /*!\brief KIND_TURB_MODEL \n DESCRIPTION: Specify turbulence model \n Options: see \link Turb_Model_Map \endlink \n DEFAULT: NO_TURB_MODEL \ingroup Config*/
  addEnumOption("KIND_TURB_MODEL", Kind_Turb_Model, Turb_Model_Map, NO_TURB_MODEL);

  /*!\brief KIND_TRANS_MODEL \n DESCRIPTION: Specify transition model OPTIONS: see \link Trans_Model_Map \endlink \n DEFAULT: NO_TRANS_MODEL \ingroup Config*/
  addEnumOption("KIND_TRANS_MODEL", Kind_Trans_Model, Trans_Model_Map, NO_TRANS_MODEL);

  /*\brief AXISYMMETRIC \n DESCRIPTION: Axisymmetric simulation \n DEFAULT: false \ingroup Config */
  addBoolOption("AXISYMMETRIC", Axisymmetric, false);
  /* DESCRIPTION: Add the gravity force */
  addBoolOption("GRAVITY_FORCE", GravityForce, false);
  /* DESCRIPTION: Perform a low fidelity simulation */
  addBoolOption("LOW_FIDELITY_SIMULATION", LowFidelitySim, false);
  /*!\brief RESTART_SOL \n DESCRIPTION: Restart solution from native solution file \n Options: NO, YES \ingroup Config */
  addBoolOption("RESTART_SOL", Restart, false);
  /*!\brief SYSTEM_MEASUREMENTS \n DESCRIPTION: System of measurements \n OPTIONS: see \link Measurements_Map \endlink \n DEFAULT: SI \ingroup Config*/
  addEnumOption("SYSTEM_MEASUREMENTS", SystemMeasurements, Measurements_Map, SI);

  /*!\par CONFIG_CATEGORY: FluidModel \ingroup Config*/
  /*!\brief FLUID_MODEL \n DESCRIPTION: Fluid model \n OPTIONS: See \link FluidModel_Map \endlink \n DEFAULT: STANDARD_AIR \ingroup Config*/
  addEnumOption("FLUID_MODEL", Kind_FluidModel, FluidModel_Map, STANDARD_AIR);


  /*!\par CONFIG_CATEGORY: Freestream Conditions \ingroup Config*/
  /*--- Options related to freestream specification ---*/

  /*!\brief GAS_CONSTANT \n DESCRIPTION: Specific gas constant (287.058 J/kg*K (air), only for compressible flows) \ingroup Config*/
  addDoubleOption("GAS_CONSTANT", Gas_Constant, 287.058);
  /*!\brief GAMMA_VALUE  \n DESCRIPTION: Ratio of specific heats (1.4 (air), only for compressible flows) \ingroup Config*/
  addDoubleOption("GAMMA_VALUE", Gamma, 1.4);


  /*--- Options related to VAN der WAALS MODEL and PENG ROBINSON ---*/

  /* DESCRIPTION: Critical Temperature, default value for AIR */
  addDoubleOption("CRITICAL_TEMPERATURE", Temperature_Critical, 131.00);
  /* DESCRIPTION: Critical Pressure, default value for MDM */
  addDoubleOption("CRITICAL_PRESSURE", Pressure_Critical, 3588550.0);
  /* DESCRIPTION: Critical Density, default value for MDM */
  addDoubleOption("CRITICAL_DENSITY", Density_Critical, 263.0);

  /*--- Options related to VAN der WAALS MODEL and PENG ROBINSON ---*/
  /* DESCRIPTION: Critical Density, default value for MDM */
   addDoubleOption("ACENTRIC_FACTOR", Acentric_Factor, 0.035);

   /*--- Options related to Viscosity Model ---*/
  /*!\brief VISCOSITY_MODEL \n DESCRIPTION: model of the viscosity \n OPTIONS: See \link ViscosityModel_Map \endlink \n DEFAULT: SUTHERLAND \ingroup Config*/
  addEnumOption("VISCOSITY_MODEL", Kind_ViscosityModel, ViscosityModel_Map, SUTHERLAND);

  /*--- Options related to Constant Viscosity Model ---*/

  /* DESCRIPTION: default value for AIR */
  addDoubleOption("MU_CONSTANT", Mu_ConstantND , 1.716E-5);

  /*--- Options related to Sutherland Viscosity Model ---*/

  /* DESCRIPTION: Sutherland Viscosity Ref default value for AIR SI */
  addDoubleOption("MU_REF", Mu_RefND, 1.716E-5);
  /* DESCRIPTION: Sutherland Temperature Ref, default value for AIR SI */
  addDoubleOption("MU_T_REF", Mu_Temperature_RefND, 273.15);
  /* DESCRIPTION: Sutherland constant, default value for AIR SI */
  addDoubleOption("SUTHERLAND_CONSTANT", Mu_SND, 110.4);

  /*--- Options related to Thermal Conductivity Model ---*/

  addEnumOption("CONDUCTIVITY_MODEL", Kind_ConductivityModel, ConductivityModel_Map, CONSTANT_PRANDTL);

 /*--- Options related to Constant Thermal Conductivity Model ---*/

 /* DESCRIPTION: default value for AIR */
  addDoubleOption("KT_CONSTANT", Kt_ConstantND , 0.0257);

  /*!\brief REYNOLDS_NUMBER \n DESCRIPTION: Reynolds number (non-dimensional, based on the free-stream values). Needed for viscous solvers. For incompressible solvers the Reynolds length will always be 1.0 \n DEFAULT: 0.0 \ingroup Config */
  addDoubleOption("REYNOLDS_NUMBER", Reynolds, 0.0);
  /*!\brief REYNOLDS_LENGTH \n DESCRIPTION: Reynolds length (1 m by default). Used for compressible solver: incompressible solver will use 1.0. \ingroup Config */
  addDoubleOption("REYNOLDS_LENGTH", Length_Reynolds, 1.0);
  /*!\brief PRANDTL_LAM \n DESCRIPTION: Laminar Prandtl number (0.72 (air), only for compressible flows) \n DEFAULT: 0.72 \ingroup Config*/
  addDoubleOption("PRANDTL_LAM", Prandtl_Lam, 0.72);
  /*!\brief PRANDTL_TURB \n DESCRIPTION: Turbulent Prandtl number (0.9 (air), only for compressible flows) \n DEFAULT 0.90 \ingroup Config*/
  addDoubleOption("PRANDTL_TURB", Prandtl_Turb, 0.90);
  /*!\brief BULK_MODULUS \n DESCRIPTION: Value of the Bulk Modulus  \n DEFAULT 1.42E5 \ingroup Config*/
  addDoubleOption("BULK_MODULUS", Bulk_Modulus, 1.42E5);
  /* DESCRIPTION: Artifical compressibility factor  */
  addDoubleOption("ARTCOMP_FACTOR", ArtComp_Factor, 1.0);
  /*!\brief MACH_NUMBER  \n DESCRIPTION:  Mach number (non-dimensional, based on the free-stream values). 0.0 by default \ingroup Config*/
  addDoubleOption("MACH_NUMBER", Mach, 0.0);
  /*!\brief INIT_OPTION \n DESCRIPTION: Init option to choose between Reynolds or thermodynamics quantities for initializing the solution \n OPTIONS: see \link InitOption_Map \endlink \n DEFAULT REYNOLDS \ingroup Config*/
  addEnumOption("INIT_OPTION", Kind_InitOption, InitOption_Map, REYNOLDS);
  /* DESCRIPTION: Free-stream option to choose between density and temperature for initializing the solution */
  addEnumOption("FREESTREAM_OPTION", Kind_FreeStreamOption, FreeStreamOption_Map, TEMPERATURE_FS);
  /*!\brief FREESTREAM_PRESSURE\n DESCRIPTION: Free-stream pressure (101325.0 N/m^2 by default) \ingroup Config*/
  addDoubleOption("FREESTREAM_PRESSURE", Pressure_FreeStream, 101325.0);
  /*!\brief FREESTREAM_DENSITY\n DESCRIPTION: Free-stream density (1.2886 Kg/m^3 (air), 998.2 Kg/m^3 (water)) \n DEFAULT -1.0 (calculated from others) \ingroup Config*/
  addDoubleOption("FREESTREAM_DENSITY", Density_FreeStream, -1.0);
  /*!\brief FREESTREAM_TEMPERATURE\n DESCRIPTION: Free-stream temperature (288.15 K by default) \ingroup Config*/
  addDoubleOption("FREESTREAM_TEMPERATURE", Temperature_FreeStream, 288.15);
  /*!\brief FREESTREAM_TEMPERATURE_VE\n DESCRIPTION: Free-stream vibrational-electronic temperature (288.15 K by default) \ingroup Config*/
  addDoubleOption("FREESTREAM_TEMPERATURE_VE", Temperature_ve_FreeStream, 288.15);
  default_vel_inf[0] = 1.0; default_vel_inf[1] = 0.0; default_vel_inf[2] = 0.0;
  /*!\brief FREESTREAM_VELOCITY\n DESCRIPTION: Free-stream velocity (m/s) */
  addDoubleArrayOption("FREESTREAM_VELOCITY", 3, Velocity_FreeStream, default_vel_inf);
  /* DESCRIPTION: Free-stream viscosity (1.853E-5 Ns/m^2 (air), 0.798E-3 Ns/m^2 (water)) */
  addDoubleOption("FREESTREAM_VISCOSITY", Viscosity_FreeStream, -1.0);
  /* DESCRIPTION:  */
  addDoubleOption("FREESTREAM_INTERMITTENCY", Intermittency_FreeStream, 1.0);
  /* DESCRIPTION:  */
  addDoubleOption("FREESTREAM_TURBULENCEINTENSITY", TurbulenceIntensity_FreeStream, 0.05);
  /* DESCRIPTION:  */
  addDoubleOption("FREESTREAM_NU_FACTOR", NuFactor_FreeStream, 3.0);
  /* DESCRIPTION:  */
  addDoubleOption("ENGINE_NU_FACTOR", NuFactor_Engine, 3.0);
  /* DESCRIPTION:  */
  addDoubleOption("ACTDISK_SECONDARY_FLOW", SecondaryFlow_ActDisk, 0.0);
  /* DESCRIPTION:  */
  addDoubleOption("INITIAL_BCTHRUST", Initial_BCThrust, 4000.0);
  /* DESCRIPTION:  */
  addDoubleOption("FREESTREAM_TURB2LAMVISCRATIO", Turb2LamViscRatio_FreeStream, 10.0);
  /* DESCRIPTION: Side-slip angle (degrees, only for compressible flows) */
  addDoubleOption("SIDESLIP_ANGLE", AoS, 0.0);
  /*!\brief AOA  \n DESCRIPTION: Angle of attack (degrees, only for compressible flows) \ingroup Config*/
  addDoubleOption("AOA", AoA, 0.0);
  /* DESCRIPTION: Activate fixed CL mode (specify a CL instead of AoA). */
  addBoolOption("FIXED_CL_MODE", Fixed_CL_Mode, false);
  /* DESCRIPTION: Activate fixed CM mode (specify a CM instead of iH). */
  addBoolOption("FIXED_CM_MODE", Fixed_CM_Mode, false);
  /* DESCRIPTION: Evaluate the dCD_dCL or dCD_dCMy during run time. */
  addBoolOption("EVAL_DCD_DCX", Eval_dCD_dCX, true);
  /* DESCRIPTION: DIscard the angle of attack in the solution and the increment in the geometry files. */
  addBoolOption("DISCARD_INFILES", Discard_InFiles, false);
  /* DESCRIPTION: Specify a fixed coefficient of lift instead of AoA (only for compressible flows) */
  addDoubleOption("TARGET_CL", Target_CL, 0.0);
  /* DESCRIPTION: Specify a fixed coefficient of lift instead of AoA (only for compressible flows) */
  addDoubleOption("TARGET_CM", Target_CM, 0.0);
  /* DESCRIPTION: Damping factor for fixed CL mode. */
  addDoubleOption("DCL_DALPHA", dCL_dAlpha, 0.2);
  /* DESCRIPTION: Damping factor for fixed CL mode. */
  addDoubleOption("DCM_DIH", dCM_diH, 0.05);
  /* DESCRIPTION: Number of times Alpha is updated in a fix CL problem. */
  addUnsignedLongOption("UPDATE_ALPHA", Update_Alpha, 5);
  /* DESCRIPTION: Number of times Alpha is updated in a fix CL problem. */
  addUnsignedLongOption("UPDATE_IH", Update_iH, 5);
  /* DESCRIPTION: Damping factor for fixed CL mode. */
  addDoubleOption("DNETTHRUST_DBCTHRUST", dNetThrust_dBCThrust, 2.0);
  /* DESCRIPTION: Number of times Alpha is updated in a fix CL problem. */
  addUnsignedLongOption("UPDATE_BCTHRUST", Update_BCThrust, 5);


  /*!\par CONFIG_CATEGORY: Reference Conditions \ingroup Config*/
  /*--- Options related to reference values for nondimensionalization ---*/

  Length_Ref = 1.0; //<---- NOTE: this should be given an option or set as a const

  /*!\brief REF_ORIGIN_MOMENT_X\n DESCRIPTION: X Reference origin for moment computation \ingroup Config*/
  addDoubleListOption("REF_ORIGIN_MOMENT_X", nRefOriginMoment_X, RefOriginMoment_X);
  /*!\brief REF_ORIGIN_MOMENT_Y\n DESCRIPTION: Y Reference origin for moment computation \ingroup Config*/
  addDoubleListOption("REF_ORIGIN_MOMENT_Y", nRefOriginMoment_Y, RefOriginMoment_Y);
  /*!\brief REF_ORIGIN_MOMENT_Z\n DESCRIPTION: Z Reference origin for moment computation \ingroup Config*/
  addDoubleListOption("REF_ORIGIN_MOMENT_Z", nRefOriginMoment_Z, RefOriginMoment_Z);
  /*!\brief REF_AREA\n DESCRIPTION: Reference area for force coefficients (0 implies automatic calculation) \ingroup Config*/
  addDoubleOption("REF_AREA", RefAreaCoeff, 1.0);
  /*!\brief REF_LENGTH_MOMENT\n DESCRIPTION: Reference length for pitching, rolling, and yawing non-dimensional moment \ingroup Config*/
  addDoubleOption("REF_LENGTH_MOMENT", RefLengthMoment, 1.0);
  /*!\brief REF_ELEM_LENGTH\n DESCRIPTION: Reference element length for computing the slope limiter epsilon \ingroup Config*/
  addDoubleOption("REF_ELEM_LENGTH", RefElemLength, 0.1);
  /*!\brief REF_SHARP_EDGES\n DESCRIPTION: Reference coefficient for detecting sharp edges \ingroup Config*/
  addDoubleOption("REF_SHARP_EDGES", RefSharpEdges, 3.0);
	/*!\brief REF_VELOCITY\n DESCRIPTION: Reference velocity (incompressible only)  \ingroup Config*/
  addDoubleOption("REF_VELOCITY", Velocity_Ref, -1.0);
	/* !\brief REF_VISCOSITY  \n DESCRIPTION: Reference viscosity (incompressible only)  \ingroup Config*/
  addDoubleOption("REF_VISCOSITY", Viscosity_Ref, -1.0);
  /* DESCRIPTION: Type of mesh motion */
  addEnumOption("REF_DIMENSIONALIZATION", Ref_NonDim, NonDim_Map, DIMENSIONAL);

  /*!\par CONFIG_CATEGORY: Boundary Markers \ingroup Config*/
  /*--- Options related to various boundary markers ---*/

  /*!\brief HTP_AXIS\n DESCRIPTION: Location of the HTP axis*/
  default_htp_axis[0] = 0.0; default_htp_axis[1] = 0.0;
  addDoubleArrayOption("HTP_AXIS", 2, HTP_Axis, default_htp_axis);
  /*!\brief MARKER_PLOTTING\n DESCRIPTION: Marker(s) of the surface in the surface flow solution file  \ingroup Config*/
  addStringListOption("MARKER_PLOTTING", nMarker_Plotting, Marker_Plotting);
  /*!\brief MARKER_MONITORING\n DESCRIPTION: Marker(s) of the surface where evaluate the non-dimensional coefficients \ingroup Config*/
  addStringListOption("MARKER_MONITORING", nMarker_Monitoring, Marker_Monitoring);
  /*!\brief MARKER_CONTROL_VOLUME\n DESCRIPTION: Marker(s) of the surface in the surface flow solution file  \ingroup Config*/
  addStringListOption("MARKER_ANALYZE", nMarker_Analyze, Marker_Analyze);
  /*!\brief MARKER_DESIGNING\n DESCRIPTION: Marker(s) of the surface where objective function (design problem) will be evaluated \ingroup Config*/
  addStringListOption("MARKER_DESIGNING", nMarker_Designing, Marker_Designing);
  /*!\brief MARKER_OUT_1D \n DESCRIPTION: Outlet boundary marker(s) over which to calculate 1-D flow properties
   Format: ( outlet marker) \ingroup Config*/
  addStringListOption("MARKER_OUT_1D", nMarker_Out_1D, Marker_Out_1D);
  /*!\brief GEO_MARKER\n DESCRIPTION: Marker(s) of the surface where evaluate the geometrical functions \ingroup Config*/
  addStringListOption("GEO_MARKER", nMarker_GeoEval, Marker_GeoEval);
  /*!\brief MARKER_EULER\n DESCRIPTION: Euler wall boundary marker(s) \ingroup Config*/
  addStringListOption("MARKER_EULER", nMarker_Euler, Marker_Euler);
  /*!\brief MARKER_FAR\n DESCRIPTION: Far-field boundary marker(s) \ingroup Config*/
  addStringListOption("MARKER_FAR", nMarker_FarField, Marker_FarField);
  /*!\brief MARKER_SYM\n DESCRIPTION: Symmetry boundary condition \ingroup Config*/
  addStringListOption("MARKER_SYM", nMarker_SymWall, Marker_SymWall);
  /*!\brief MARKER_PRESSURE\n DESCRIPTION: Symmetry boundary condition \ingroup Config*/
  addStringListOption("MARKER_PRESSURE", nMarker_Pressure, Marker_Pressure);
  /*!\brief MARKER_NEARFIELD\n DESCRIPTION: Near-Field boundary condition \ingroup Config*/
  addStringListOption("MARKER_NEARFIELD", nMarker_NearFieldBound, Marker_NearFieldBound);
  /*!\brief MARKER_FLUID_INTERFACE\n DESCRIPTION: Fluid interface boundary marker(s) \ingroup Config*/
  addStringListOption("MARKER_FLUID_INTERFACE", nMarker_Fluid_InterfaceBound, Marker_Fluid_InterfaceBound);
  /*!\brief MARKER_INTERFACE\n DESCRIPTION: Zone interface boundary marker(s) \ingroup Config*/
  addStringListOption("MARKER_INTERFACE", nMarker_InterfaceBound, Marker_InterfaceBound);
  /*!\brief MARKER_FSI_INTERFACE \n DESCRIPTION: FSI interface boundary marker(s) \ingroup Config*/
  addStringListOption("MARKER_FSI_INTERFACE", nMarker_FSIinterface, Marker_FSIinterface);
  /*!\brief MARKER_DIRICHLET  \n DESCRIPTION: Dirichlet boundary marker(s) \ingroup Config*/
  addStringListOption("MARKER_DIRICHLET", nMarker_Dirichlet, Marker_Dirichlet);
  /* DESCRIPTION: Neumann boundary marker(s) */
  addStringListOption("MARKER_NEUMANN", nMarker_Neumann, Marker_Neumann);
  /* DESCRIPTION: Neumann boundary marker(s) */
  addStringListOption("MARKER_INTERNAL", nMarker_Internal, Marker_Internal);
  /* DESCRIPTION: Custom boundary marker(s) */
  addStringListOption("MARKER_CUSTOM", nMarker_Custom, Marker_Custom);
  /* DESCRIPTION: Periodic boundary marker(s) for use with SU2_MSH
   Format: ( periodic marker, donor marker, rotation_center_x, rotation_center_y,
   rotation_center_z, rotation_angle_x-axis, rotation_angle_y-axis,
   rotation_angle_z-axis, translation_x, translation_y, translation_z, ... ) */
  addPeriodicOption("MARKER_PERIODIC", nMarker_PerBound, Marker_PerBound, Marker_PerDonor,
                    Periodic_RotCenter, Periodic_RotAngles, Periodic_Translation);

  /*!\brief ACTDISK_TYPE  \n DESCRIPTION: Actuator Disk boundary type \n OPTIONS: see \link ActDisk_Map \endlink \n Default: VARIABLES_JUMP \ingroup Config*/
  addEnumOption("ACTDISK_TYPE", Kind_ActDisk, ActDisk_Map, VARIABLES_JUMP);

  /*!\brief MARKER_ACTDISK\n DESCRIPTION: Periodic boundary marker(s) for use with SU2_MSH
   Format: ( periodic marker, donor marker, rotation_center_x, rotation_center_y,
   rotation_center_z, rotation_angle_x-axis, rotation_angle_y-axis,
   rotation_angle_z-axis, translation_x, translation_y, translation_z, ... ) \ingroup Config*/
  addActDiskOption("MARKER_ACTDISK",
                   nMarker_ActDiskInlet, nMarker_ActDiskOutlet,  Marker_ActDiskInlet, Marker_ActDiskOutlet,
                   ActDisk_PressJump, ActDisk_TempJump, ActDisk_Omega);

  /*!\brief INLET_TYPE  \n DESCRIPTION: Inlet boundary type \n OPTIONS: see \link Inlet_Map \endlink \n DEFAULT: TOTAL_CONDITIONS \ingroup Config*/
  addEnumOption("INLET_TYPE", Kind_Inlet, Inlet_Map, TOTAL_CONDITIONS);

  /*!\brief MARKER_INLET  \n DESCRIPTION: Inlet boundary marker(s) with the following formats,
   Total Conditions: (inlet marker, total temp, total pressure, flow_direction_x,
   flow_direction_y, flow_direction_z, ... ) where flow_direction is
   a unit vector.
   Mass Flow: (inlet marker, density, velocity magnitude, flow_direction_x,
   flow_direction_y, flow_direction_z, ... ) where flow_direction is
   a unit vector. \ingroup Config*/
  addInletOption("MARKER_INLET", nMarker_Inlet, Marker_Inlet, Inlet_Ttotal, Inlet_Ptotal, Inlet_FlowDir);

  /*!\brief MARKER_RIEMANN \n DESCRIPTION: Riemann boundary marker(s) with the following formats, a unit vector.
   * \n OPTIONS: See \link Riemann_Map \endlink. The variables indicated by the option and the flow direction unit vector must be specified. \ingroup Config*/
  addRiemannOption("MARKER_RIEMANN", nMarker_Riemann, Marker_Riemann, Kind_Data_Riemann, Riemann_Map, Riemann_Var1, Riemann_Var2, Riemann_FlowDir);
  /*!\brief MARKER_NRBC \n DESCRIPTION: Riemann boundary marker(s) with the following formats, a unit vector. */
  addNRBCOption("MARKER_NRBC", nMarker_NRBC, Marker_NRBC, Kind_Data_NRBC, NRBC_Map, NRBC_Var1, NRBC_Var2, NRBC_FlowDir, RelaxFactorAverage, RelaxFactorFourier);
  /*!\brief MIXING_PROCESS_TYPE \n DESCRIPTION: types of mixing process for averaging quantities at the boundaries.
    \n OPTIONS: see \link MixingProcess_Map \endlink \n DEFAULT: AREA_AVERAGE \ingroup Config*/
  addEnumOption("AVERAGE_PROCESS_KIND", Kind_AverageProcess, AverageProcess_Map, AREA);
  /*!\brief MARKER_MIXINGPLANE \n DESCRIPTION: Identify the boundaries in which the mixing plane is applied. \ingroup Config*/
  addStringListOption("MARKER_MIXINGPLANE_INTERFACE", nMarker_MixingPlaneInterface, Marker_MixingPlaneInterface);
  /*!\brief MARKER_MIXINGPLANE \n DESCRIPTION: Identify the boundaries in which the mixing plane is applied. \ingroup Config*/
  addTurboPerfOption("MARKER_TURBOMACHINERY", nMarker_Turbomachinery, Marker_TurboBoundIn, Marker_TurboBoundOut);
  /* DESCRIPTION: Integer number of spanwise sections to compute 3D BC and Performance for turbomachinery */
  addUnsignedShortOption("NUM_SPANWISE_SECTIONS", nSpanWiseSections_User, 1);
  /* DESCRIPTION: Integer number of spanwise sections to compute 3D BC and Performance for turbomachinery */
  addEnumOption("SPANWISE_KIND", Kind_SpanWise, SpanWise_Map, AUTOMATIC);
  /*!\brief TURBOMACHINERY_TYPE \n DESCRIPTION: types of turbomachynery architecture.
      \n OPTIONS: see \link TurboMachinery_Map \endlink \n Default: AXIAL */
  addEnumListOption("TURBOMACHINERY_KIND",nTurboMachineryKind, Kind_TurboMachinery, TurboMachinery_Map);
  /*!\brief MARKER_SUPERSONIC_INLET  \n DESCRIPTION: Supersonic inlet boundary marker(s)
   * \n   Format: (inlet marker, temperature, static pressure, velocity_x,   velocity_y, velocity_z, ... ), i.e. primitive variables specified. \ingroup Config*/
  addInletOption("MARKER_SUPERSONIC_INLET", nMarker_Supersonic_Inlet, Marker_Supersonic_Inlet, Inlet_Temperature, Inlet_Pressure, Inlet_Velocity);
  /*!\brief MARKER_SUPERSONIC_OUTLET \n DESCRIPTION: Supersonic outlet boundary marker(s) \ingroup Config*/
  addStringListOption("MARKER_SUPERSONIC_OUTLET", nMarker_Supersonic_Outlet, Marker_Supersonic_Outlet);
  /*!\brief MARKER_OUTLET  \n DESCRIPTION: Outlet boundary marker(s)\n
   Format: ( outlet marker, back pressure (static), ... ) \ingroup Config*/
  addStringDoubleListOption("MARKER_OUTLET", nMarker_Outlet, Marker_Outlet, Outlet_Pressure);
  /*!\brief MARKER_ISOTHERMAL DESCRIPTION: Isothermal wall boundary marker(s)\n
   * Format: ( isothermal marker, wall temperature (static), ... ) \ingroup Config  */
  addStringDoubleListOption("MARKER_ISOTHERMAL", nMarker_Isothermal, Marker_Isothermal, Isothermal_Temperature);
  /*!\brief MARKER_HEATFLUX  \n DESCRIPTION: Specified heat flux wall boundary marker(s)
   Format: ( Heat flux marker, wall heat flux (static), ... ) \ingroup Config*/
  addStringDoubleListOption("MARKER_HEATFLUX", nMarker_HeatFlux, Marker_HeatFlux, Heat_Flux);
  /*!\brief MARKER_ENGINE_INFLOW  \n DESCRIPTION: Engine inflow boundary marker(s)
   Format: ( nacelle inflow marker, fan face Mach, ... ) \ingroup Config*/
  addStringDoubleListOption("MARKER_ENGINE_INFLOW", nMarker_EngineInflow, Marker_EngineInflow, EngineInflow_Target);
  /* DESCRIPTION: Highlite area */
  addDoubleOption("HIGHLITE_AREA", Highlite_Area, 1.0);
  /* DESCRIPTION: Fan poly efficiency */
  addDoubleOption("FAN_POLY_EFF", Fan_Poly_Eff, 1.0);
  /*!\brief SUBSONIC_ENGINE\n DESCRIPTION: Engine subsonic intake region \ingroup Config*/
  addBoolOption("SUBSONIC_ENGINE", SubsonicEngine, false);
  /* DESCRIPTION: Actuator disk double surface */
  addBoolOption("ACTDISK_DOUBLE_SURFACE", ActDisk_DoubleSurface, false);
  /* DESCRIPTION: Only half engine is in the computational grid */
  addBoolOption("ENGINE_HALF_MODEL", Engine_HalfModel, false);
  /* DESCRIPTION: Actuator disk double surface */
  addBoolOption("ACTDISK_SU2_DEF", ActDisk_SU2_DEF, false);
  /* DESCRIPTION: Limits for the pressure (Min, Max) */
  default_distortion[0] =  0.0; default_distortion[1] =  1E6;
  addDoubleArrayOption("DISTORTION_RACK", 2, DistortionRack, default_distortion);
  /* DESCRIPTION: Values of the box to impose a subsonic nacellle (mach, Pressure, Temperature) */
  default_eng_val[0]=0.0; default_eng_val[1]=0.0; default_eng_val[2]=0.0;
  default_eng_val[3]=0.0;  default_eng_val[4]=0.0;
  addDoubleArrayOption("SUBSONIC_ENGINE_VALUES", 5, SubsonicEngine_Values, default_eng_val);
  /* DESCRIPTION: Coordinates of the box to impose a subsonic nacellle (Xmin, Ymin, Zmin, Xmax, Ymax, Zmax) */
  default_eng_box[0] = -1E15; default_eng_box[1] = -1E15; default_eng_box[2] = -1E15;
  default_eng_box[3] =  1E15; default_eng_box[4] =  1E15; default_eng_box[5] =  1E15;
  addDoubleArrayOption("SUBSONIC_ENGINE_CYL", 7, SubsonicEngine_Cyl, default_eng_box);
  /* DESCRIPTION: Engine exhaust boundary marker(s)
   Format: (nacelle exhaust marker, total nozzle temp, total nozzle pressure, ... )*/
  addExhaustOption("MARKER_ENGINE_EXHAUST", nMarker_EngineExhaust, Marker_EngineExhaust, Exhaust_Temperature_Target, Exhaust_Pressure_Target);
  /* DESCRIPTION: Clamped boundary marker(s) */
  addStringListOption("MARKER_CLAMPED", nMarker_Clamped, Marker_Clamped);
  /* DESCRIPTION: Displacement boundary marker(s) */
  addStringDoubleListOption("MARKER_NORMAL_DISPL", nMarker_Displacement, Marker_Displacement, Displ_Value);
  /* DESCRIPTION: Load boundary marker(s) */
  addStringDoubleListOption("MARKER_NORMAL_LOAD", nMarker_Load, Marker_Load, Load_Value);
  /* DESCRIPTION: Load boundary marker(s)
   Format: (inlet marker, load, multiplier, dir_x, dir_y, dir_z, ... ), i.e. primitive variables specified. */
  addInletOption("MARKER_LOAD", nMarker_Load_Dir, Marker_Load_Dir, Load_Dir_Value, Load_Dir_Multiplier, Load_Dir);
  /* DESCRIPTION: Sine load boundary marker(s)
   Format: (inlet marker, load, multiplier, dir_x, dir_y, dir_z, ... ), i.e. primitive variables specified. */
  addInletOption("MARKER_SINE_LOAD", nMarker_Load_Sine, Marker_Load_Sine, Load_Sine_Amplitude, Load_Sine_Frequency, Load_Sine_Dir);

  /* DESCRIPTION: Flow load boundary marker(s) */
  addStringDoubleListOption("MARKER_FLOWLOAD", nMarker_FlowLoad, Marker_FlowLoad, FlowLoad_Value);
  /* DESCRIPTION: Damping factor for engine inlet condition */
  addDoubleOption("DAMP_ENGINE_INFLOW", Damp_Engine_Inflow, 0.95);
  /* DESCRIPTION: Damping factor for engine exhaust condition */
  addDoubleOption("DAMP_ENGINE_EXHAUST", Damp_Engine_Exhaust, 0.95);
  /*!\brief ENGINE_INFLOW_TYPE  \n DESCRIPTION: Inlet boundary type \n OPTIONS: see \link Engine_Inflow_Map \endlink \n Default: FAN_FACE_MACH \ingroup Config*/
  addEnumOption("ENGINE_INFLOW_TYPE", Kind_Engine_Inflow, Engine_Inflow_Map, FAN_FACE_MACH);


  /*!\par CONFIG_CATEGORY: Time-marching \ingroup Config*/
  /*--- Options related to time-marching ---*/

  /* DESCRIPTION: Unsteady simulation  */
  addEnumOption("UNSTEADY_SIMULATION", Unsteady_Simulation, Unsteady_Map, STEADY);
  /* DESCRIPTION:  Courant-Friedrichs-Lewy condition of the finest grid */
  addDoubleOption("CFL_NUMBER", CFLFineGrid, 1.25);
  /* DESCRIPTION:  Max time step in local time stepping simulations */
  addDoubleOption("MAX_DELTA_TIME", Max_DeltaTime, 1000000);
  /* DESCRIPTION: Activate The adaptive CFL number. */
  addBoolOption("CFL_ADAPT", CFL_Adapt, false);
  /* !\brief CFL_ADAPT_PARAM
   * DESCRIPTION: Parameters of the adaptive CFL number (factor down, factor up, CFL limit (min and max) )
   * Factor down generally >1.0, factor up generally < 1.0 to cause the CFL to increase when residual is decreasing,
   * and decrease when the residual is increasing or stalled. \ingroup Config*/
  default_cfl_adapt[0] = 0.0; default_cfl_adapt[1] = 0.0; default_cfl_adapt[2] = 1.0; default_cfl_adapt[3] = 100.0;
  addDoubleArrayOption("CFL_ADAPT_PARAM", 4, CFL_AdaptParam, default_cfl_adapt);
  /* DESCRIPTION: Reduction factor of the CFL coefficient in the adjoint problem */
  addDoubleOption("CFL_REDUCTION_ADJFLOW", CFLRedCoeff_AdjFlow, 0.8);
  /* DESCRIPTION: Reduction factor of the CFL coefficient in the level set problem */
  addDoubleOption("CFL_REDUCTION_TURB", CFLRedCoeff_Turb, 1.0);
  /* DESCRIPTION: Reduction factor of the CFL coefficient in the turbulent adjoint problem */
  addDoubleOption("CFL_REDUCTION_ADJTURB", CFLRedCoeff_AdjTurb, 1.0);
  /* DESCRIPTION: Number of total iterations */
  addUnsignedLongOption("EXT_ITER", nExtIter, 999999);
  /* DESCRIPTION: External iteration offset due to restart */
  addUnsignedLongOption("EXT_ITER_OFFSET", ExtIter_OffSet, 0);
  // these options share nRKStep as their size, which is not a good idea in general
  /* DESCRIPTION: Runge-Kutta alpha coefficients */
  addDoubleListOption("RK_ALPHA_COEFF", nRKStep, RK_Alpha_Step);
  /* DESCRIPTION: Time Step for dual time stepping simulations (s) */
  addDoubleOption("UNST_TIMESTEP", Delta_UnstTime, 0.0);
  /* DESCRIPTION: Total Physical Time for dual time stepping simulations (s) */
  addDoubleOption("UNST_TIME", Total_UnstTime, 1.0);
  /* DESCRIPTION: Unsteady Courant-Friedrichs-Lewy number of the finest grid */
  addDoubleOption("UNST_CFL_NUMBER", Unst_CFL, 0.0);
  /* DESCRIPTION: Number of internal iterations (dual time method) */
  addUnsignedLongOption("UNST_INT_ITER", Unst_nIntIter, 100);
  /* DESCRIPTION: Integer number of periodic time instances for Harmonic Balance */
  addUnsignedShortOption("TIME_INSTANCES", nTimeInstances, 1);
  /* DESCRIPTION: Time period for Harmonic Balance wihtout moving meshes */
  addDoubleOption("HB_PERIOD", HarmonicBalance_Period, -1.0);
  /* DESCRIPTION: Iteration number to begin unsteady restarts (dual time method) */
  addLongOption("UNST_RESTART_ITER", Unst_RestartIter, 0);
  /* DESCRIPTION: Starting direct solver iteration for the unsteady adjoint */
  addLongOption("UNST_ADJOINT_ITER", Unst_AdjointIter, 0);
  /* DESCRIPTION: Number of iterations to average the objective */
  addLongOption("ITER_AVERAGE_OBJ", Iter_Avg_Objective , 0);
  /* DESCRIPTION: Iteration number to begin unsteady restarts (structural analysis) */
  addLongOption("DYN_RESTART_ITER", Dyn_RestartIter, 0);
  /* DESCRIPTION: Time discretization */
  addEnumOption("TIME_DISCRE_FLOW", Kind_TimeIntScheme_Flow, Time_Int_Map, EULER_IMPLICIT);
  /* DESCRIPTION: Time discretization */
  addEnumOption("TIME_DISCRE_ADJLEVELSET", Kind_TimeIntScheme_AdjLevelSet, Time_Int_Map, EULER_IMPLICIT);
  /* DESCRIPTION: Time discretization */
  addEnumOption("TIME_DISCRE_ADJFLOW", Kind_TimeIntScheme_AdjFlow, Time_Int_Map, EULER_IMPLICIT);
  /* DESCRIPTION: Time discretization */
  addEnumOption("TIME_DISCRE_TURB", Kind_TimeIntScheme_Turb, Time_Int_Map, EULER_IMPLICIT);
  /* DESCRIPTION: Time discretization */
  addEnumOption("TIME_DISCRE_ADJTURB", Kind_TimeIntScheme_AdjTurb, Time_Int_Map, EULER_IMPLICIT);
  /* DESCRIPTION: Time discretization */
  addEnumOption("TIME_DISCRE_WAVE", Kind_TimeIntScheme_Wave, Time_Int_Map, EULER_IMPLICIT);
  /* DESCRIPTION: Time discretization */
  addEnumOption("TIME_DISCRE_FEA", Kind_TimeIntScheme_FEA, Time_Int_Map_FEA, NEWMARK_IMPLICIT);
  /* DESCRIPTION: Time discretization */
  addEnumOption("TIME_DISCRE_HEAT", Kind_TimeIntScheme_Heat, Time_Int_Map, EULER_IMPLICIT);
  /* DESCRIPTION: Time discretization */
  addEnumOption("TIME_DISCRE_POISSON", Kind_TimeIntScheme_Poisson, Time_Int_Map, EULER_IMPLICIT);

  /*!\par CONFIG_CATEGORY: Linear solver definition \ingroup Config*/
  /*--- Options related to the linear solvers ---*/

  /*!\brief LINEAR_SOLVER
   *  \n DESCRIPTION: Linear solver for the implicit, mesh deformation, or discrete adjoint systems \n OPTIONS: see \link Linear_Solver_Map \endlink \n DEFAULT: FGMRES \ingroup Config*/
  addEnumOption("LINEAR_SOLVER", Kind_Linear_Solver, Linear_Solver_Map, FGMRES);
  /*!\brief LINEAR_SOLVER_PREC
   *  \n DESCRIPTION: Preconditioner for the Krylov linear solvers \n OPTIONS: see \link Linear_Solver_Prec_Map \endlink \n DEFAULT: LU_SGS \ingroup Config*/
  addEnumOption("LINEAR_SOLVER_PREC", Kind_Linear_Solver_Prec, Linear_Solver_Prec_Map, LU_SGS);
  /* DESCRIPTION: Minimum error threshold for the linear solver for the implicit formulation */
  addDoubleOption("LINEAR_SOLVER_ERROR", Linear_Solver_Error, 1E-5);
  /* DESCRIPTION: Maximum number of iterations of the linear solver for the implicit formulation */
  addUnsignedLongOption("LINEAR_SOLVER_ITER", Linear_Solver_Iter, 10);
  /* DESCRIPTION: Maximum number of iterations of the linear solver for the implicit formulation */
  addUnsignedLongOption("LINEAR_SOLVER_RESTART_FREQUENCY", Linear_Solver_Restart_Frequency, 10);
  /* DESCRIPTION: Relaxation of the flow equations solver for the implicit formulation */
  addDoubleOption("RELAXATION_FACTOR_FLOW", Relaxation_Factor_Flow, 1.0);
  /* DESCRIPTION: Relaxation of the turb equations solver for the implicit formulation */
  addDoubleOption("RELAXATION_FACTOR_TURB", Relaxation_Factor_Turb, 1.0);
  /* DESCRIPTION: Relaxation of the adjoint flow equations solver for the implicit formulation */
  addDoubleOption("RELAXATION_FACTOR_ADJFLOW", Relaxation_Factor_AdjFlow, 1.0);
  /* DESCRIPTION: Roe coefficient */
  addDoubleOption("ROE_KAPPA", Roe_Kappa, 0.5);
  /* DESCRIPTION: Roe-Turkel preconditioning for low Mach number flows */
  addBoolOption("ROE_TURKEL_PREC", Low_Mach_Precon, false);
  /* DESCRIPTION: Post-reconstruction correction for low Mach number flows */
  addBoolOption("LOW_MACH_CORR", Low_Mach_Corr, false);
  /* DESCRIPTION: Time Step for dual time stepping simulations (s) */
  addDoubleOption("MIN_ROE_TURKEL_PREC", Min_Beta_RoeTurkel, 0.01);
  /* DESCRIPTION: Time Step for dual time stepping simulations (s) */
  addDoubleOption("MAX_ROE_TURKEL_PREC", Max_Beta_RoeTurkel, 0.2);
  /* DESCRIPTION: Linear solver for the turbulent adjoint systems */
  addEnumOption("ADJTURB_LIN_SOLVER", Kind_AdjTurb_Linear_Solver, Linear_Solver_Map, FGMRES);
  /* DESCRIPTION: Preconditioner for the turbulent adjoint Krylov linear solvers */
  addEnumOption("ADJTURB_LIN_PREC", Kind_AdjTurb_Linear_Prec, Linear_Solver_Prec_Map, LU_SGS);
  /* DESCRIPTION: Minimum error threshold for the turbulent adjoint linear solver for the implicit formulation */
  addDoubleOption("ADJTURB_LIN_ERROR", AdjTurb_Linear_Error, 1E-5);
  /* DESCRIPTION: Maximum number of iterations of the turbulent adjoint linear solver for the implicit formulation */
  addUnsignedShortOption("ADJTURB_LIN_ITER", AdjTurb_Linear_Iter, 10);
  /* DESCRIPTION: Entropy fix factor */
  addDoubleOption("ENTROPY_FIX_COEFF", EntropyFix_Coeff, 0.001);
  /* DESCRIPTION: Linear solver for the discete adjoint systems */
  addEnumOption("DISCADJ_LIN_SOLVER", Kind_DiscAdj_Linear_Solver, Linear_Solver_Map, FGMRES);
  /* DESCRIPTION: Preconditioner for the discrete adjoint Krylov linear solvers */
  addEnumOption("DISCADJ_LIN_PREC", Kind_DiscAdj_Linear_Prec, Linear_Solver_Prec_Map, ILU);
  
  /*!\par CONFIG_CATEGORY: Convergence\ingroup Config*/
  /*--- Options related to convergence ---*/
  
  /*!\brief CONV_CRITERIA
   *  \n DESCRIPTION: Convergence criteria \n OPTIONS: see \link Converge_Crit_Map \endlink \n DEFAULT: RESIDUAL \ingroup Config*/
  addEnumOption("CONV_CRITERIA", ConvCriteria, Converge_Crit_Map, RESIDUAL);
  /*!\brief RESIDUAL_REDUCTION \n DESCRIPTION: Residual reduction (order of magnitude with respect to the initial value)\n DEFAULT: 3.0 \ingroup Config*/
  addDoubleOption("RESIDUAL_REDUCTION", OrderMagResidual, 3.0);
  /*!\brief RESIDUAL_MINVAL\n DESCRIPTION: Min value of the residual (log10 of the residual)\n DEFAULT: -8.0 \ingroup Config*/
  addDoubleOption("RESIDUAL_MINVAL", MinLogResidual, -8.0);
  /* DESCRIPTION: Residual reduction (order of magnitude with respect to the initial value) */
  addDoubleOption("RESIDUAL_REDUCTION_FSI", OrderMagResidualFSI, 3.0);
  /* DESCRIPTION: Min value of the residual (log10 of the residual) */
  addDoubleOption("RESIDUAL_MINVAL_FSI", MinLogResidualFSI, -5.0);
  /* DESCRIPTION: FEM: UTOL = norm(Delta_U(k)) / norm(U(k)) */
  addDoubleOption("RESIDUAL_FEM_UTOL", Res_FEM_UTOL, -9.0);
  /* DESCRIPTION: FEM: RTOL = norm(Residual(k)) / norm(Residual(0)) */
  addDoubleOption("RESIDUAL_FEM_RTOL", Res_FEM_RTOL, -9.0);
  /* DESCRIPTION: FEM: ETOL = Delta_U(k) * Residual(k) / Delta_U(0) * Residual(0) */
  addDoubleOption("RESIDUAL_FEM_ETOL", Res_FEM_ETOL, -9.0);
  /*!\brief RESIDUAL_FUNC_FLOW\n DESCRIPTION: Flow functional for the Residual criteria\n OPTIONS: See \link Residual_Map \endlink \n DEFAULT: RHO_RESIDUAL \ingroup Config*/
  addEnumOption("RESIDUAL_FUNC_FLOW", Residual_Func_Flow, Residual_Map, RHO_RESIDUAL);
  /*!\brief STARTCONV_ITER\n DESCRIPTION: Iteration number to begin convergence monitoring\n DEFAULT: 5 \ingroup Config*/
  addUnsignedLongOption("STARTCONV_ITER", StartConv_Iter, 5);
  /*!\brief CAUCHY_ELEMS\n DESCRIPTION: Number of elements to apply the criteria. \n DEFAULT 100 \ingroup Config*/
  addUnsignedShortOption("CAUCHY_ELEMS", Cauchy_Elems, 100);
  /*!\brief CAUCHY_EPS\n DESCRIPTION: Epsilon to control the series convergence \n DEFAULT: 1e-10 \ingroup Config*/
  addDoubleOption("CAUCHY_EPS", Cauchy_Eps, 1E-10);
  /*!\brief CAUCHY_FUNC_FLOW
   *  \n DESCRIPTION: Flow functional for the Cauchy criteria \n OPTIONS: see \link Objective_Map \endlink \n DEFAULT: DRAG_COEFFICIENT \ingroup Config*/
  addEnumOption("CAUCHY_FUNC_FLOW", Cauchy_Func_Flow, Objective_Map, DRAG_COEFFICIENT);
  /*!\brief CAUCHY_FUNC_ADJFLOW\n DESCRIPTION: Adjoint functional for the Cauchy criteria.\n OPTIONS: See \link Sens_Map \endlink. \n DEFAULT: SENS_GEOMETRY \ingroup Config*/
  addEnumOption("CAUCHY_FUNC_ADJFLOW", Cauchy_Func_AdjFlow, Sens_Map, SENS_GEOMETRY);

  /*!\par CONFIG_CATEGORY: Multi-grid \ingroup Config*/
  /*--- Options related to Multi-grid ---*/

  /*!\brief START_UP_ITER \n DESCRIPTION: Start up iterations using the fine grid only. DEFAULT: 0 \ingroup Config*/
  addUnsignedShortOption("START_UP_ITER", nStartUpIter, 0);
  /*!\brief MGLEVEL\n DESCRIPTION: Multi-grid Levels. DEFAULT: 0 \ingroup Config*/
  addUnsignedShortOption("MGLEVEL", nMGLevels, 0);
  /*!\brief MGCYCLE\n DESCRIPTION: Multi-grid cycle. OPTIONS: See \link MG_Cycle_Map \endlink. Defualt V_CYCLE \ingroup Config*/
  addEnumOption("MGCYCLE", MGCycle, MG_Cycle_Map, V_CYCLE);
  /*!\brief MG_PRE_SMOOTH\n DESCRIPTION: Multi-grid pre-smoothing level \ingroup Config*/
  addUShortListOption("MG_PRE_SMOOTH", nMG_PreSmooth, MG_PreSmooth);
  /*!\brief MG_POST_SMOOTH\n DESCRIPTION: Multi-grid post-smoothing level \ingroup Config*/
  addUShortListOption("MG_POST_SMOOTH", nMG_PostSmooth, MG_PostSmooth);
  /*!\brief MG_CORRECTION_SMOOTH\n DESCRIPTION: Jacobi implicit smoothing of the correction \ingroup Config*/
  addUShortListOption("MG_CORRECTION_SMOOTH", nMG_CorrecSmooth, MG_CorrecSmooth);
  /*!\brief MG_DAMP_RESTRICTION\n DESCRIPTION: Damping factor for the residual restriction. DEFAULT: 0.75 \ingroup Config*/
  addDoubleOption("MG_DAMP_RESTRICTION", Damp_Res_Restric, 0.75);
  /*!\brief MG_DAMP_PROLONGATION\n DESCRIPTION: Damping factor for the correction prolongation. DEFAULT 0.75 \ingroup Config*/
  addDoubleOption("MG_DAMP_PROLONGATION", Damp_Correc_Prolong, 0.75);

  /*!\par CONFIG_CATEGORY: Spatial Discretization \ingroup Config*/
  /*--- Options related to the spatial discretization ---*/

  /*!\brief NUM_METHOD_GRAD
   *  \n DESCRIPTION: Numerical method for spatial gradients \n OPTIONS: See \link Gradient_Map \endlink. \n DEFAULT: WEIGHTED_LEAST_SQUARES. \ingroup Config*/
  addEnumOption("NUM_METHOD_GRAD", Kind_Gradient_Method, Gradient_Map, WEIGHTED_LEAST_SQUARES);
  /*!\brief LIMITER_COEFF
   *  \n DESCRIPTION: Coefficient for the limiter. DEFAULT value 0.5. Larger values decrease the extent of limiting, values approaching zero cause lower-order approximation to the solution. \ingroup Config */
  addDoubleOption("LIMITER_COEFF", LimiterCoeff, 0.5);
  /*!\brief LIMITER_ITER
   *  \n DESCRIPTION: Freeze the value of the limiter after a number of iterations. DEFAULT value 999999. \ingroup Config*/
  addUnsignedLongOption("LIMITER_ITER", LimiterIter, 999999);
  /*!\brief SHARP_EDGES_COEFF
   *  \n DESCRIPTION: Coefficient for detecting the limit of the sharp edges. DEFAULT value 3.0.  Use with sharp edges limiter. \ingroup Config*/
  addDoubleOption("SHARP_EDGES_COEFF", SharpEdgesCoeff, 3.0);

  /*!\brief CONV_NUM_METHOD_FLOW
   *  \n DESCRIPTION: Convective numerical method \n OPTIONS: See \link Upwind_Map \endlink , \link Centered_Map \endlink. \ingroup Config*/
  addConvectOption("CONV_NUM_METHOD_FLOW", Kind_ConvNumScheme_Flow, Kind_Centered_Flow, Kind_Upwind_Flow);
  /*!\brief SPATIAL_ORDER_FLOW
   *  \n DESCRIPTION: Spatial numerical order integration \n OPTIONS: See \link SpatialOrder_Map \endlink \n DEFAULT: SECOND_ORDER \ingroup Config*/
  addEnumOption("SPATIAL_ORDER_FLOW", SpatialOrder_Flow, SpatialOrder_Map, SECOND_ORDER);
  /*!\brief SLOPE_LIMITER_FLOW
   * DESCRIPTION: Slope limiter for the direct solution. \n OPTIONS: See \link Limiter_Map \endlink \n DEFAULT VENKATAKRISHNAN \ingroup Config*/
  addEnumOption("SLOPE_LIMITER_FLOW", Kind_SlopeLimit_Flow, Limiter_Map, VENKATAKRISHNAN);
  default_ad_coeff_flow[0] = 0.15; default_ad_coeff_flow[1] = 0.5; default_ad_coeff_flow[2] = 0.02;
  /*!\brief AD_COEFF_FLOW \n DESCRIPTION: 1st, 2nd and 4th order artificial dissipation coefficients \ingroup Config*/
  addDoubleArrayOption("AD_COEFF_FLOW", 3, Kappa_Flow, default_ad_coeff_flow);

  /*!\brief CONV_NUM_METHOD_ADJFLOW
   *  \n DESCRIPTION: Convective numerical method for the adjoint solver.
   *  \n OPTIONS:  See \link Upwind_Map \endlink , \link Centered_Map \endlink. Note: not all methods are guaranteed to be implemented for the adjoint solver. \ingroup Config */
  addConvectOption("CONV_NUM_METHOD_ADJFLOW", Kind_ConvNumScheme_AdjFlow, Kind_Centered_AdjFlow, Kind_Upwind_AdjFlow);
  /*!\brief SPATIAL_ORDER_ADJFLOW
   *  \n DESCRIPTION: Spatial numerical order integration \n OPTIONS: See \link SpatialOrder_Map \endlink \n DEFAULT: SECOND_ORDER \ingroup Config*/
  addEnumOption("SPATIAL_ORDER_ADJFLOW", SpatialOrder_AdjFlow, SpatialOrder_Map, SECOND_ORDER);
  /*!\brief SLOPE_LIMITER_ADJFLOW
     * DESCRIPTION: Slope limiter for the adjoint solution. \n OPTIONS: See \link Limiter_Map \endlink \n DEFAULT VENKATAKRISHNAN \ingroup Config*/
  addEnumOption("SLOPE_LIMITER_ADJFLOW", Kind_SlopeLimit_AdjFlow, Limiter_Map, VENKATAKRISHNAN);
  default_ad_coeff_adj[0] = 0.15; default_ad_coeff_adj[1] = 0.5; default_ad_coeff_adj[2] = 0.02;
  /*!\brief AD_COEFF_ADJFLOW
   *  \n DESCRIPTION: 1st, 2nd and 4th order artificial dissipation coefficients for the adjoint solver.
   *  \n FORMAT and default values: AD_COEFF_ADJFLOW = (0.15, 0.5, 0.02) \ingroup Config*/
  addDoubleArrayOption("AD_COEFF_ADJFLOW", 3, Kappa_AdjFlow, default_ad_coeff_adj);

  /*!\brief SPATIAL_ORDER_TURB
   *  \n DESCRIPTION: Spatial numerical order integration.\n OPTIONS: See \link SpatialOrder_Map \endlink \n DEFAULT: FIRST_ORDER \ingroup Config*/
  addEnumOption("SPATIAL_ORDER_TURB", SpatialOrder_Turb, SpatialOrder_Map, FIRST_ORDER);
  /*!\brief SLOPE_LIMITER_TURB
   *  \n DESCRIPTION: Slope limiter  \n OPTIONS: See \link Limiter_Map \endlink \n DEFAULT VENKATAKRISHNAN \ingroup Config*/
  addEnumOption("SLOPE_LIMITER_TURB", Kind_SlopeLimit_Turb, Limiter_Map, VENKATAKRISHNAN);
  /*!\brief CONV_NUM_METHOD_TURB
   *  \n DESCRIPTION: Convective numerical method \ingroup Config*/
  addConvectOption("CONV_NUM_METHOD_TURB", Kind_ConvNumScheme_Turb, Kind_Centered_Turb, Kind_Upwind_Turb);
  
  /*!\brief SPATIAL_ORDER_ADJTURB
   *  \n DESCRIPTION: Spatial numerical order integration \n OPTIONS: See \link SpatialOrder_Map \endlink \n DEFAULT: FIRST_ORDER \ingroup Config*/
  addEnumOption("SPATIAL_ORDER_ADJTURB", SpatialOrder_AdjTurb, SpatialOrder_Map, FIRST_ORDER);
  /*!\brief SLOPE_LIMITER_ADJTURB
   *  \n DESCRIPTION: Slope limiter \n OPTIONS: See \link Limiter_Map \endlink \n DEFAULT VENKATAKRISHNAN \ingroup Config */
  addEnumOption("SLOPE_LIMITER_ADJTURB", Kind_SlopeLimit_AdjTurb, Limiter_Map, VENKATAKRISHNAN);
  /*!\brief CONV_NUM_METHOD_ADJTURB\n DESCRIPTION: Convective numerical method for the adjoint/turbulent problem \ingroup Config*/
  addConvectOption("CONV_NUM_METHOD_ADJTURB", Kind_ConvNumScheme_AdjTurb, Kind_Centered_AdjTurb, Kind_Upwind_AdjTurb);

  /*!\brief SPATIAL_ORDER_ADJLEVELSET
   *  \n DESCRIPTION: Spatial numerical order integration \n OPTIONS: See \link SpatialOrder_Map \endlink \n DEFAULT: 2ND_ORDER \ingroup Config*/
  addEnumOption("SPATIAL_ORDER_ADJLEVELSET", SpatialOrder_AdjLevelSet, SpatialOrder_Map, SECOND_ORDER);
  /*!\brief SLOPE_LIMITER_ADJLEVELTSET
   *  \n DESCRIPTION: Slope limiter\n OPTIONS: See \link Limiter_Map \endlink \n DEFAULT VENKATAKRISHNAN \ingroup Config */
  addEnumOption("SLOPE_LIMITER_ADJLEVELSET", Kind_SlopeLimit_AdjLevelSet, Limiter_Map, VENKATAKRISHNAN);
  /*!\brief CONV_NUM_METHOD_ADJLEVELSET
   *  \n DESCRIPTION: Convective numerical method for the adjoint levelset problem. \ingroup Config*/
  addConvectOption("CONV_NUM_METHOD_ADJLEVELSET", Kind_ConvNumScheme_AdjLevelSet, Kind_Centered_AdjLevelSet, Kind_Upwind_AdjLevelSet);

  /* DESCRIPTION: Viscous limiter mean flow equations */
  addBoolOption("VISCOUS_LIMITER_FLOW", Viscous_Limiter_Flow, false);
  /* DESCRIPTION: Viscous limiter turbulent equations */
  addBoolOption("VISCOUS_LIMITER_TURB", Viscous_Limiter_Turb, false);
  
  /*!\par CONFIG_CATEGORY: Adjoint and Gradient \ingroup Config*/
  /*--- Options related to the adjoint and gradient ---*/

  /*!\brief LIMIT_ADJFLOW \n DESCRIPTION: Limit value for the adjoint variable.\n DEFAULT: 1E6. \ingroup Config*/
  addDoubleOption("LIMIT_ADJFLOW", AdjointLimit, 1E6);
  /*!\brief MG_ADJFLOW\n DESCRIPTION: Multigrid with the adjoint problem. \n Defualt: YES \ingroup Config*/
  addBoolOption("MG_ADJFLOW", MG_AdjointFlow, true);

  /*!\brief OBJECTIVE_WEIGHT  \n DESCRIPTION: Adjoint problem boundary condition weights. Applies scaling factor to objective(s) \ingroup Config*/
  addDoubleListOption("OBJECTIVE_WEIGHT", nObjW, Weight_ObjFunc);
  /*!\brief OBJECTIVE_FUNCTION
   *  \n DESCRIPTION: Adjoint problem boundary condition \n OPTIONS: see \link Objective_Map \endlink \n DEFAULT: DRAG_COEFFICIENT \ingroup Config*/
  addEnumListOption("OBJECTIVE_FUNCTION", nObj, Kind_ObjFunc, Objective_Map);

  /* DESCRIPTION: parameter for the definition of a complex objective function */
  addDoubleOption("DCD_DCL_VALUE", dCD_dCL, 0.0);
  /* DESCRIPTION: parameter for the definition of a complex objective function */
  addDoubleOption("DCD_DCM_VALUE", dCD_dCM, 0.0);

  default_obj_coeff[0]=0.0; default_obj_coeff[1]=0.0; default_obj_coeff[2]=0.0;
  default_obj_coeff[3]=0.0;  default_obj_coeff[4]=0.0;
  /*!\brief OBJ_CHAIN_RULE_COEFF
  * \n DESCRIPTION: Coefficients defining the objective function gradient using the chain rule
  * with area-averaged outlet primitive variables. This is used with the genereralized outflow
  * objective.  \ingroup Config   */
  addDoubleArrayOption("OBJ_CHAIN_RULE_COEFF",5,Obj_ChainRuleCoeff,default_obj_coeff);

  default_geo_loc[0] = 0.0; default_geo_loc[1] = 1.0;
  /* DESCRIPTION: Definition of the airfoil section */
  addDoubleArrayOption("GEO_LOCATION_SECTIONS", 2, Section_Location, default_geo_loc);
  /* DESCRIPTION: Identify the axis of the section */
  addEnumOption("GEO_ORIENTATION_SECTIONS", Axis_Orientation, Axis_Orientation_Map, Y_AXIS);
  /* DESCRIPTION: Percentage of new elements (% of the original number of elements) */
  addUnsignedShortOption("GEO_NUMBER_SECTIONS", nSections, 5);
  /* DESCRIPTION: Number of section cuts to make when calculating internal volume */
  addUnsignedShortOption("GEO_VOLUME_SECTIONS", nVolSections, 101);
  /* DESCRIPTION: Output sectional forces for specified markers. */
  addBoolOption("GEO_PLOT_SECTIONS", Plot_Section_Forces, false);
  /* DESCRIPTION: Mode of the GDC code (analysis, or gradient) */
  addEnumOption("GEO_MODE", GeometryMode, GeometryMode_Map, FUNCTION);

  /* DESCRIPTION: Drag weight in sonic boom Objective Function (from 0.0 to 1.0) */
  addDoubleOption("DRAG_IN_SONICBOOM", WeightCd, 0.0);
  /* DESCRIPTION: Sensitivity smoothing  */
  addEnumOption("SENS_SMOOTHING", Kind_SensSmooth, Sens_Smoothing_Map, NO_SMOOTH);
  /* DESCRIPTION: Adjoint frozen viscosity */
  addBoolOption("FROZEN_VISC", Frozen_Visc, true);
   /* DESCRIPTION:  */
  addDoubleOption("FIX_AZIMUTHAL_LINE", FixAzimuthalLine, 90.0);
  /*!\brief SENS_REMOVE_SHARP
   * \n DESCRIPTION: Remove sharp edges from the sensitivity evaluation  \n Format: SENS_REMOVE_SHARP = YES \n DEFAULT: NO \ingroup Config*/
  addBoolOption("SENS_REMOVE_SHARP", Sens_Remove_Sharp, false);

  /*!\par CONFIG_CATEGORY: Input/output files and formats \ingroup Config */
  /*--- Options related to input/output files and formats ---*/

  /*!\brief OUTPUT_FORMAT \n DESCRIPTION: I/O format for output plots. \n OPTIONS: see \link Output_Map \endlink \n DEFAULT: TECPLOT \ingroup Config */
  addEnumOption("OUTPUT_FORMAT", Output_FileFormat, Output_Map, TECPLOT);
  /*!\brief ACTDISK_JUMP \n DESCRIPTION: The jump is given by the difference in values or a ratio */
  addEnumOption("ACTDISK_JUMP", ActDisk_Jump, Jump_Map, DIFFERENCE);
  /*!\brief MESH_FORMAT \n DESCRIPTION: Mesh input file format \n OPTIONS: see \link Input_Map \endlink \n DEFAULT: SU2 \ingroup Config*/
  addEnumOption("MESH_FORMAT", Mesh_FileFormat, Input_Map, SU2);
  /* DESCRIPTION:  Mesh input file */
  addStringOption("MESH_FILENAME", Mesh_FileName, string("mesh.su2"));
  /*!\brief MESH_OUT_FILENAME \n DESCRIPTION: Mesh output file name. Used when converting, scaling, or deforming a mesh. \n DEFAULT: mesh_out.su2 \ingroup Config*/
  addStringOption("MESH_OUT_FILENAME", Mesh_Out_FileName, string("mesh_out.su2"));

  /*!\brief CONV_FILENAME \n DESCRIPTION: Output file convergence history (w/o extension) \n DEFAULT: history \ingroup Config*/
  addStringOption("CONV_FILENAME", Conv_FileName, string("history"));
  /*!\brief BREAKDOWN_FILENAME \n DESCRIPTION: Output file forces breakdown \ingroup Config*/
  addStringOption("BREAKDOWN_FILENAME", Breakdown_FileName, string("forces_breakdown.dat"));
  /*!\brief CONV_FILENAME \n DESCRIPTION: Output file convergence history (w/o extension) \n DEFAULT: history \ingroup Config*/
  addStringOption("CONV_FILENAME_FSI", Conv_FileName_FSI, string("historyFSI.csv"));
  /* DESCRIPTION: Viscous limiter turbulent equations */
  addBoolOption("WRITE_CONV_FILENAME_FSI", Write_Conv_FSI, false);
  /*!\brief SOLUTION_FLOW_FILENAME \n DESCRIPTION: Restart flow input file (the file output under the filename set by RESTART_FLOW_FILENAME) \n DEFAULT: solution_flow.dat \ingroup Config */
  addStringOption("SOLUTION_FLOW_FILENAME", Solution_FlowFileName, string("solution_flow.dat"));
  /*!\brief SOLUTION_ADJ_FILENAME\n DESCRIPTION: Restart adjoint input file. Objective function abbreviation is expected. \ingroup Config*/
  addStringOption("SOLUTION_ADJ_FILENAME", Solution_AdjFileName, string("solution_adj.dat"));
  /*!\brief SOLUTION_FLOW_FILENAME \n DESCRIPTION: Restart structure input file (the file output under the filename set by RESTART_FLOW_FILENAME) \n Default: solution_flow.dat \ingroup Config */
  addStringOption("SOLUTION_STRUCTURE_FILENAME", Solution_FEMFileName, string("solution_structure.dat"));
  /*!\brief RESTART_FLOW_FILENAME \n DESCRIPTION: Output file restart flow \ingroup Config*/
  addStringOption("RESTART_FLOW_FILENAME", Restart_FlowFileName, string("restart_flow.dat"));
  /*!\brief RESTART_ADJ_FILENAME  \n DESCRIPTION: Output file restart adjoint. Objective function abbreviation will be appended. \ingroup Config*/
  addStringOption("RESTART_ADJ_FILENAME", Restart_AdjFileName, string("restart_adj.dat"));
  /*!\brief RESTART_WAVE_FILENAME \n DESCRIPTION: Output file restart wave \ingroup Config*/
  addStringOption("RESTART_WAVE_FILENAME", Restart_WaveFileName, string("restart_wave.dat"));
  /*!\brief RESTART_FLOW_FILENAME \n DESCRIPTION: Output file restart structure \ingroup Config*/
  addStringOption("RESTART_STRUCTURE_FILENAME", Restart_FEMFileName, string("restart_structure.dat"));
  /*!\brief VOLUME_FLOW_FILENAME  \n DESCRIPTION: Output file flow (w/o extension) variables \ingroup Config */
  addStringOption("VOLUME_FLOW_FILENAME", Flow_FileName, string("flow"));
  /*!\brief VOLUME_STRUCTURE_FILENAME
   * \n  DESCRIPTION: Output file structure (w/o extension) variables \ingroup Config*/
  addStringOption("VOLUME_STRUCTURE_FILENAME", Structure_FileName, string("structure"));
  /*!\brief SURFACE_STRUCTURE_FILENAME
   *  \n DESCRIPTION: Output file structure (w/o extension) variables \ingroup Config*/
  addStringOption("SURFACE_STRUCTURE_FILENAME", SurfStructure_FileName, string("surface_structure"));
  /*!\brief SURFACE_WAVE_FILENAME
   *  \n DESCRIPTION: Output file structure (w/o extension) variables \ingroup Config*/
  addStringOption("SURFACE_WAVE_FILENAME", SurfWave_FileName, string("surface_wave"));
  /*!\brief SURFACE_HEAT_FILENAME
   *  \n DESCRIPTION: Output file structure (w/o extension) variables \ingroup Config */
  addStringOption("SURFACE_HEAT_FILENAME", SurfHeat_FileName, string("surface_heat"));
  /*!\brief VOLUME_WAVE_FILENAME
   *  \n DESCRIPTION: Output file wave (w/o extension) variables  \ingroup Config*/
  addStringOption("VOLUME_WAVE_FILENAME", Wave_FileName, string("wave"));
  /*!\brief VOLUME_HEAT_FILENAME
   *  \n DESCRIPTION: Output file wave (w/o extension) variables  \ingroup Config*/
  addStringOption("VOLUME_HEAT_FILENAME", Heat_FileName, string("heat"));
  /*!\brief VOLUME_ADJWAVE_FILENAME
   *  \n DESCRIPTION: Output file adj. wave (w/o extension) variables  \ingroup Config*/
  addStringOption("VOLUME_ADJWAVE_FILENAME", AdjWave_FileName, string("adjoint_wave"));
  /*!\brief VOLUME_ADJ_FILENAME
   *  \n DESCRIPTION: Output file adjoint (w/o extension) variables  \ingroup Config*/
  addStringOption("VOLUME_ADJ_FILENAME", Adj_FileName, string("adjoint"));
  /*!\brief GRAD_OBJFUNC_FILENAME
   *  \n DESCRIPTION: Output objective function gradient  \ingroup Config*/
  addStringOption("GRAD_OBJFUNC_FILENAME", ObjFunc_Grad_FileName, string("of_grad.dat"));
  /*!\brief VALUE_OBJFUNC_FILENAME
   *  \n DESCRIPTION: Output objective function  \ingroup Config*/
  addStringOption("VALUE_OBJFUNC_FILENAME", ObjFunc_Value_FileName, string("of_func.dat"));
  /*!\brief SURFACE_FLOW_FILENAME
   *  \n DESCRIPTION: Output file surface flow coefficient (w/o extension)  \ingroup Config*/
  addStringOption("SURFACE_FLOW_FILENAME", SurfFlowCoeff_FileName, string("surface_flow"));
  /*!\brief SURFACE_ADJ_FILENAME
   *  \n DESCRIPTION: Output file surface adjoint coefficient (w/o extension)  \ingroup Config*/
  addStringOption("SURFACE_ADJ_FILENAME", SurfAdjCoeff_FileName, string("surface_adjoint"));
  /*!\brief SURFACE_SENS_FILENAME_FILENAME
   *  \n DESCRIPTION: Output file surface sensitivity (discrete adjoint) (w/o extension)  \ingroup Config*/
  addStringOption("SURFACE_SENS_FILENAME", SurfSens_FileName, string("surface_sens"));
  /*!\brief VOLUME_SENS_FILENAME
   *  \n DESCRIPTION: Output file volume sensitivity (discrete adjoint))  \ingroup Config*/
  addStringOption("VOLUME_SENS_FILENAME", VolSens_FileName, string("volume_sens"));
  /*!\brief WRT_SOL_FREQ
   *  \n DESCRIPTION: Writing solution file frequency  \ingroup Config*/
  addUnsignedLongOption("WRT_SOL_FREQ", Wrt_Sol_Freq, 1000);
  /*!\brief WRT_SOL_FREQ_DUALTIME
   *  \n DESCRIPTION: Writing solution file frequency for dual time  \ingroup Config*/
  addUnsignedLongOption("WRT_SOL_FREQ_DUALTIME", Wrt_Sol_Freq_DualTime, 1);
  /*!\brief WRT_CON_FREQ
   *  \n DESCRIPTION: Writing convergence history frequency  \ingroup Config*/
  addUnsignedLongOption("WRT_CON_FREQ",  Wrt_Con_Freq, 1);
  /*!\brief WRT_CON_FREQ_DUALTIME
   *  \n DESCRIPTION: Writing convergence history frequency for the dual time  \ingroup Config*/
  addUnsignedLongOption("WRT_CON_FREQ_DUALTIME",  Wrt_Con_Freq_DualTime, 10);
  /*!\brief LOW_MEMORY_OUTPUT
   *  \n DESCRIPTION: Output less information for lower memory use.  \ingroup Config*/
  addBoolOption("LOW_MEMORY_OUTPUT", Low_MemoryOutput, false);
  /*!\brief WRT_VOL_SOL
   *  \n DESCRIPTION: Write a volume solution file  \ingroup Config*/
  addBoolOption("WRT_VOL_SOL", Wrt_Vol_Sol, true);
  /*!\brief WRT_SRF_SOL
   *  \n DESCRIPTION: Write a surface solution file  \ingroup Config*/
  addBoolOption("WRT_SRF_SOL", Wrt_Srf_Sol, true);
  /*!\brief WRT_CSV_SOL
   *  \n DESCRIPTION: Write a surface CSV solution file  \ingroup Config*/
  addBoolOption("WRT_CSV_SOL", Wrt_Csv_Sol, true);
  /*!\brief WRT_RESIDUALS
   *  \n DESCRIPTION: Output residual info to solution/restart file  \ingroup Config*/
  addBoolOption("WRT_RESIDUALS", Wrt_Residuals, false);
  /*!\brief WRT_LIMITERS
   *  \n DESCRIPTION: Output limiter value information to solution/restart file  \ingroup Config*/
  addBoolOption("WRT_LIMITERS", Wrt_Limiters, false);
  /*!\brief WRT_SHARPEDGES
   *  \n DESCRIPTION: Output sharp edge limiter information to solution/restart file  \ingroup Config*/
  addBoolOption("WRT_SHARPEDGES", Wrt_SharpEdges, false);
  /* DESCRIPTION: Output the rind layers in the solution files  \ingroup Config*/
  addBoolOption("WRT_HALO", Wrt_Halo, false);
  /*!\brief ONE_D_OUTPUT
   *  \n DESCRIPTION: Output averaged outlet flow values on specified exit marker. \n Use with MARKER_OUT_1D. \ingroup Config*/
  addBoolOption("ONE_D_OUTPUT", Wrt_1D_Output, false);
  /*!\brief CONSOLE_OUTPUT_VERBOSITY
   *  \n DESCRIPTION: Verbosity level for console output  \ingroup Config*/
  addEnumOption("CONSOLE_OUTPUT_VERBOSITY", Console_Output_Verb, Verb_Map, VERB_HIGH);


  /*!\par CONFIG_CATEGORY: Dynamic mesh definition \ingroup Config*/
  /*--- Options related to dynamic meshes ---*/

  /* DESCRIPTION: Mesh motion for unsteady simulations */
  addBoolOption("GRID_MOVEMENT", Grid_Movement, false);
  /* DESCRIPTION: Type of mesh motion */
  addEnumListOption("GRID_MOVEMENT_KIND", nGridMovement, Kind_GridMovement, GridMovement_Map);
  /* DESCRIPTION: Marker(s) of moving surfaces (MOVING_WALL or DEFORMING grid motion). */
  addStringListOption("MARKER_MOVING", nMarker_Moving, Marker_Moving);
  /* DESCRIPTION: Mach number (non-dimensional, based on the mesh velocity and freestream vals.) */
  addDoubleOption("MACH_MOTION", Mach_Motion, 0.0);
  /* DESCRIPTION: Coordinates of the rigid motion origin */
  addDoubleListOption("MOTION_ORIGIN_X", nMotion_Origin_X, Motion_Origin_X);
  /* DESCRIPTION: Coordinates of the rigid motion origin */
  addDoubleListOption("MOTION_ORIGIN_Y", nMotion_Origin_Y, Motion_Origin_Y);
  /* DESCRIPTION: Coordinates of the rigid motion origin */
  addDoubleListOption("MOTION_ORIGIN_Z", nMotion_Origin_Z, Motion_Origin_Z);
  /* DESCRIPTION: Translational velocity vector (m/s) in the x, y, & z directions (RIGID_MOTION only) */
  addDoubleListOption("TRANSLATION_RATE_X", nTranslation_Rate_X, Translation_Rate_X);
  /* DESCRIPTION: Translational velocity vector (m/s) in the x, y, & z directions (RIGID_MOTION only) */
  addDoubleListOption("TRANSLATION_RATE_Y", nTranslation_Rate_Y, Translation_Rate_Y);
  /* DESCRIPTION: Translational velocity vector (m/s) in the x, y, & z directions (RIGID_MOTION only) */
  addDoubleListOption("TRANSLATION_RATE_Z", nTranslation_Rate_Z, Translation_Rate_Z);
  /* DESCRIPTION: Angular velocity vector (rad/s) about x, y, & z axes (RIGID_MOTION only) */
  addDoubleListOption("ROTATION_RATE_X", nRotation_Rate_X, Rotation_Rate_X);
  /* DESCRIPTION: Angular velocity vector (rad/s) about x, y, & z axes (RIGID_MOTION only) */
  addDoubleListOption("ROTATION_RATE_Y", nRotation_Rate_Y, Rotation_Rate_Y);
  /* DESCRIPTION: Angular velocity vector (rad/s) about x, y, & z axes (RIGID_MOTION only) */
  addDoubleListOption("ROTATION_RATE_Z", nRotation_Rate_Z, Rotation_Rate_Z);
  /* DESCRIPTION: Pitching angular freq. (rad/s) about x, y, & z axes (RIGID_MOTION only) */
  addDoubleListOption("PITCHING_OMEGA_X", nPitching_Omega_X, Pitching_Omega_X);
  /* DESCRIPTION: Pitching angular freq. (rad/s) about x, y, & z axes (RIGID_MOTION only) */
  addDoubleListOption("PITCHING_OMEGA_Y", nPitching_Omega_Y, Pitching_Omega_Y);
  /* DESCRIPTION: Pitching angular freq. (rad/s) about x, y, & z axes (RIGID_MOTION only) */
  addDoubleListOption("PITCHING_OMEGA_Z", nPitching_Omega_Z, Pitching_Omega_Z);
  /* DESCRIPTION: Pitching amplitude (degrees) about x, y, & z axes (RIGID_MOTION only) */
  addDoubleListOption("PITCHING_AMPL_X", nPitching_Ampl_X, Pitching_Ampl_X);
  /* DESCRIPTION: Pitching amplitude (degrees) about x, y, & z axes (RIGID_MOTION only) */
  addDoubleListOption("PITCHING_AMPL_Y", nPitching_Ampl_Y, Pitching_Ampl_Y);
  /* DESCRIPTION: Pitching amplitude (degrees) about x, y, & z axes (RIGID_MOTION only) */
  addDoubleListOption("PITCHING_AMPL_Z", nPitching_Ampl_Z, Pitching_Ampl_Z);
  /* DESCRIPTION: Pitching phase offset (degrees) about x, y, & z axes (RIGID_MOTION only) */
  addDoubleListOption("PITCHING_PHASE_X", nPitching_Phase_X, Pitching_Phase_X);
  /* DESCRIPTION: Pitching phase offset (degrees) about x, y, & z axes (RIGID_MOTION only) */
  addDoubleListOption("PITCHING_PHASE_Y", nPitching_Phase_Y, Pitching_Phase_Y);
  /* DESCRIPTION: Pitching phase offset (degrees) about x, y, & z axes (RIGID_MOTION only) */
  addDoubleListOption("PITCHING_PHASE_Z", nPitching_Phase_Z, Pitching_Phase_Z);
  /* DESCRIPTION: Plunging angular freq. (rad/s) in x, y, & z directions (RIGID_MOTION only) */
  addDoubleListOption("PLUNGING_OMEGA_X", nPlunging_Omega_X, Plunging_Omega_X);
  /* DESCRIPTION: Plunging angular freq. (rad/s) in x, y, & z directions (RIGID_MOTION only) */
  addDoubleListOption("PLUNGING_OMEGA_Y", nPlunging_Omega_Y, Plunging_Omega_Y);
  /* DESCRIPTION: Plunging angular freq. (rad/s) in x, y, & z directions (RIGID_MOTION only) */
  addDoubleListOption("PLUNGING_OMEGA_Z", nPlunging_Omega_Z, Plunging_Omega_Z);
  /* DESCRIPTION: Plunging amplitude (m) in x, y, & z directions (RIGID_MOTION only) */
  addDoubleListOption("PLUNGING_AMPL_X", nPlunging_Ampl_X, Plunging_Ampl_X);
  /* DESCRIPTION: Plunging amplitude (m) in x, y, & z directions (RIGID_MOTION only) */
  addDoubleListOption("PLUNGING_AMPL_Y", nPlunging_Ampl_Y, Plunging_Ampl_Y);
  /* DESCRIPTION: Plunging amplitude (m) in x, y, & z directions (RIGID_MOTION only) */
  addDoubleListOption("PLUNGING_AMPL_Z", nPlunging_Ampl_Z, Plunging_Ampl_Z);
  /* DESCRIPTION: Value to move motion origins (1 or 0) */
  addUShortListOption("MOVE_MOTION_ORIGIN", nMoveMotion_Origin, MoveMotion_Origin);
  /* DESCRIPTION:  */
  addStringOption("MOTION_FILENAME", Motion_Filename, string("mesh_motion.dat"));

  /*!\par CONFIG_CATEGORY: Grid adaptation \ingroup Config*/
  /*--- Options related to grid adaptation ---*/

  /* DESCRIPTION: Kind of grid adaptation */
  addEnumOption("KIND_ADAPT", Kind_Adaptation, Adapt_Map, NO_ADAPT);
  /* DESCRIPTION: Percentage of new elements (% of the original number of elements) */
  addDoubleOption("NEW_ELEMS", New_Elem_Adapt, -1.0);
  /* DESCRIPTION: Scale factor for the dual volume */
  addDoubleOption("DUALVOL_POWER", DualVol_Power, 0.5);
  /* DESCRIPTION: Use analytical definition for surfaces */
  addEnumOption("ANALYTICAL_SURFDEF", Analytical_Surface, Geo_Analytic_Map, NO_GEO_ANALYTIC);
  /* DESCRIPTION: Before each computation, implicitly smooth the nodal coordinates */
  addBoolOption("SMOOTH_GEOMETRY", SmoothNumGrid, false);
  /* DESCRIPTION: Adapt the boundary elements */
  addBoolOption("ADAPT_BOUNDARY", AdaptBoundary, true);

  /*!\par CONFIG_CATEGORY: Aeroelastic Simulation (Typical Section Model) \ingroup Config*/
  /*--- Options related to aeroelastic simulations using the Typical Section Model) ---*/
  /* DESCRIPTION: The flutter speed index (modifies the freestream condition) */
  addDoubleOption("FLUTTER_SPEED_INDEX", FlutterSpeedIndex, 0.6);
  /* DESCRIPTION: Natural frequency of the spring in the plunging direction (rad/s). */
  addDoubleOption("PLUNGE_NATURAL_FREQUENCY", PlungeNaturalFrequency, 100);
  /* DESCRIPTION: Natural frequency of the spring in the pitching direction (rad/s). */
  addDoubleOption("PITCH_NATURAL_FREQUENCY", PitchNaturalFrequency, 100);
  /* DESCRIPTION: The airfoil mass ratio. */
  addDoubleOption("AIRFOIL_MASS_RATIO", AirfoilMassRatio, 60);
  /* DESCRIPTION: Distance in semichords by which the center of gravity lies behind the elastic axis. */
  addDoubleOption("CG_LOCATION", CG_Location, 1.8);
  /* DESCRIPTION: The radius of gyration squared (expressed in semichords) of the typical section about the elastic axis. */
  addDoubleOption("RADIUS_GYRATION_SQUARED", RadiusGyrationSquared, 3.48);
  /* DESCRIPTION: Solve the aeroelastic equations every given number of internal iterations. */
  addUnsignedShortOption("AEROELASTIC_ITER", AeroelasticIter, 3);
  
  /*!\par CONFIG_CATEGORY: Wind Gust \ingroup Config*/
  /*--- Options related to wind gust simulations ---*/

  /* DESCRIPTION: Apply a wind gust */
  addBoolOption("WIND_GUST", Wind_Gust, false);
  /* DESCRIPTION: Type of gust */
  addEnumOption("GUST_TYPE", Gust_Type, Gust_Type_Map, NO_GUST);
  /* DESCRIPTION: Gust wavelenght (meters) */
  addDoubleOption("GUST_WAVELENGTH", Gust_WaveLength, 0.0);
  /* DESCRIPTION: Number of gust periods */
  addDoubleOption("GUST_PERIODS", Gust_Periods, 1.0);
  /* DESCRIPTION: Gust amplitude (m/s) */
  addDoubleOption("GUST_AMPL", Gust_Ampl, 0.0);
  /* DESCRIPTION: Time at which to begin the gust (sec) */
  addDoubleOption("GUST_BEGIN_TIME", Gust_Begin_Time, 0.0);
  /* DESCRIPTION: Location at which the gust begins (meters) */
  addDoubleOption("GUST_BEGIN_LOC", Gust_Begin_Loc, 0.0);
  /* DESCRIPTION: Direction of the gust X or Y dir */
  addEnumOption("GUST_DIR", Gust_Dir, Gust_Dir_Map, Y_DIR);

  /* Harmonic Balance config */
  /* DESCRIPTION: Omega_HB = 2*PI*frequency - frequencies for Harmonic Balance method */
  addDoubleListOption("OMEGA_HB", nOmega_HB, Omega_HB);

  /*!\par CONFIG_CATEGORY: Equivalent Area \ingroup Config*/
  /*--- Options related to the equivalent area ---*/

  /* DESCRIPTION: Evaluate equivalent area on the Near-Field  */
  addBoolOption("EQUIV_AREA", EquivArea, false);
  default_ea_lim[0] = 0.0; default_ea_lim[1] = 1.0; default_ea_lim[2] = 1.0;
  /* DESCRIPTION: Integration limits of the equivalent area ( xmin, xmax, Dist_NearField ) */
  addDoubleArrayOption("EA_INT_LIMIT", 3, EA_IntLimit, default_ea_lim);
  /* DESCRIPTION: Equivalent area scaling factor */
  addDoubleOption("EA_SCALE_FACTOR", EA_ScaleFactor, 1.0);

	/*!\par CONFIG_CATEGORY: Free surface simulation \ingroup Config*/
	/*--- Options related to free surface simulation ---*/

	/* DESCRIPTION: Ratio of density for two phase problems */
  addDoubleOption("RATIO_DENSITY", RatioDensity, 0.1);
	/* DESCRIPTION: Ratio of viscosity for two phase problems */
  addDoubleOption("RATIO_VISCOSITY", RatioViscosity, 0.1);
	/* DESCRIPTION: Location of the freesurface (y or z coordinate) */
  addDoubleOption("FREESURFACE_ZERO", FreeSurface_Zero, 0.0);
	/* DESCRIPTION: Free surface depth surface (x or y coordinate) */
  addDoubleOption("FREESURFACE_DEPTH", FreeSurface_Depth, 1.0);
	/* DESCRIPTION: Thickness of the interface in a free surface problem */
  addDoubleOption("FREESURFACE_THICKNESS", FreeSurface_Thickness, 0.1);
	/* DESCRIPTION: Free surface damping coefficient */
  addDoubleOption("FREESURFACE_DAMPING_COEFF", FreeSurface_Damping_Coeff, 0.0);
	/* DESCRIPTION: Free surface damping length (times the baseline wave) */
  addDoubleOption("FREESURFACE_DAMPING_LENGTH", FreeSurface_Damping_Length, 1.0);
	/* DESCRIPTION: Location of the free surface outlet surface (x or y coordinate) */
  addDoubleOption("FREESURFACE_OUTLET", FreeSurface_Outlet, 0.0);

	// these options share nDV as their size in the option references; not a good idea
	/*!\par CONFIG_CATEGORY: Grid deformation \ingroup Config*/
  /*--- Options related to the grid deformation ---*/

	/* DESCRIPTION: Kind of deformation */
	addEnumListOption("DV_KIND", nDV, Design_Variable, Param_Map);
	/* DESCRIPTION: Marker of the surface to which we are going apply the shape deformation */
  addStringListOption("DV_MARKER", nMarker_DV, Marker_DV);
	/* DESCRIPTION: Parameters of the shape deformation
   - FFD_CONTROL_POINT_2D ( FFDBox ID, i_Ind, j_Ind, x_Disp, y_Disp )
   - FFD_RADIUS_2D ( FFDBox ID )
   - FFD_CAMBER_2D ( FFDBox ID, i_Ind )
   - FFD_THICKNESS_2D ( FFDBox ID, i_Ind )
   - HICKS_HENNE ( Lower Surface (0)/Upper Surface (1)/Only one Surface (2), x_Loc )
   - CST ( Lower Surface (0)/Upper Surface (1), Kulfan parameter number, Total number of Kulfan parameters for surface )
   - COSINE_BUMP ( Lower Surface (0)/Upper Surface (1)/Only one Surface (2), x_Loc, Thickness )
   - FOURIER ( Lower Surface (0)/Upper Surface (1)/Only one Surface (2), index, cos(0)/sin(1) )
   - NACA_4DIGITS ( 1st digit, 2nd digit, 3rd and 4th digit )
   - PARABOLIC ( Center, Thickness )
   - DISPLACEMENT ( x_Disp, y_Disp, z_Disp )
   - ROTATION ( x_Orig, y_Orig, z_Orig, x_End, y_End, z_End )
   - OBSTACLE ( Center, Bump size )
   - SPHERICAL ( ControlPoint_Index, Theta_Disp, R_Disp )
   - FFD_CONTROL_POINT ( FFDBox ID, i_Ind, j_Ind, k_Ind, x_Disp, y_Disp, z_Disp )
   - FFD_DIHEDRAL_ANGLE ( FFDBox ID, x_Orig, y_Orig, z_Orig, x_End, y_End, z_End )
   - FFD_TWIST_ANGLE ( FFDBox ID, x_Orig, y_Orig, z_Orig, x_End, y_End, z_End )
   - FFD_ROTATION ( FFDBox ID, x_Orig, y_Orig, z_Orig, x_End, y_End, z_End )
   - FFD_CONTROL_SURFACE ( FFDBox ID, x_Orig, y_Orig, z_Orig, x_End, y_End, z_End )
   - FFD_CAMBER ( FFDBox ID, i_Ind, j_Ind )
   - FFD_THICKNESS ( FFDBox ID, i_Ind, j_Ind ) */
	addDVParamOption("DV_PARAM", nDV, ParamDV, FFDTag, Design_Variable);
  /* DESCRIPTION: New value of the shape deformation */
  addDVValueOption("DV_VALUE", nDV_Value, DV_Value, nDV, ParamDV, Design_Variable);
	/* DESCRIPTION: Hold the grid fixed in a region */
  addBoolOption("HOLD_GRID_FIXED", Hold_GridFixed, false);
	default_grid_fix[0] = -1E15; default_grid_fix[1] = -1E15; default_grid_fix[2] = -1E15;
	default_grid_fix[3] =  1E15; default_grid_fix[4] =  1E15; default_grid_fix[5] =  1E15;
	/* DESCRIPTION: Coordinates of the box where the grid will be deformed (Xmin, Ymin, Zmin, Xmax, Ymax, Zmax) */
	addDoubleArrayOption("HOLD_GRID_FIXED_COORD", 6, Hold_GridFixed_Coord, default_grid_fix);
	/* DESCRIPTION: Visualize the deformation */
  addBoolOption("VISUALIZE_DEFORMATION", Visualize_Deformation, false);
  /* DESCRIPTION: Print the residuals during mesh deformation to the console */
  addBoolOption("DEFORM_CONSOLE_OUTPUT", Deform_Output, true);
  /* DESCRIPTION: Number of nonlinear deformation iterations (surface deformation increments) */
  addUnsignedLongOption("DEFORM_NONLINEAR_ITER", GridDef_Nonlinear_Iter, 1);
  /* DESCRIPTION: Number of smoothing iterations for FEA mesh deformation */
  addUnsignedLongOption("DEFORM_LINEAR_ITER", GridDef_Linear_Iter, 1000);
  /* DESCRIPTION: Factor to multiply smallest volume for deform tolerance (0.001 default) */
  addDoubleOption("DEFORM_TOL_FACTOR", Deform_Tol_Factor, 1E-6);
  /* DESCRIPTION: Deform coefficient (-1.0 to 0.5) */
  addDoubleOption("DEFORM_COEFF", Deform_Coeff, 1E6);
  /* DESCRIPTION: Type of element stiffness imposed for FEA mesh deformation (INVERSE_VOLUME, WALL_DISTANCE, CONSTANT_STIFFNESS) */
  addEnumOption("DEFORM_STIFFNESS_TYPE", Deform_Stiffness_Type, Deform_Stiffness_Map, WALL_DISTANCE);
  /* DESCRIPTION: Poisson's ratio for constant stiffness FEA method of grid deformation*/
  addDoubleOption("DEFORM_ELASTICITY_MODULUS", Deform_ElasticityMod, 2E11);
  /* DESCRIPTION: Young's modulus and Poisson's ratio for constant stiffness FEA method of grid deformation*/
  addDoubleOption("DEFORM_POISSONS_RATIO", Deform_PoissonRatio, 0.3);
  /*  DESCRIPTION: Linear solver for the mesh deformation\n OPTIONS: see \link Linear_Solver_Map \endlink \n DEFAULT: FGMRES \ingroup Config*/
  addEnumOption("DEFORM_LINEAR_SOLVER", Deform_Linear_Solver, Linear_Solver_Map, FGMRES);

  /*!\par CONFIG_CATEGORY: Rotorcraft problem \ingroup Config*/
  /*--- option related to rotorcraft problems ---*/

  /* DESCRIPTION: MISSING ---*/
  addDoubleOption("CYCLIC_PITCH", Cyclic_Pitch, 0.0);
  /* DESCRIPTION: MISSING ---*/
  addDoubleOption("COLLECTIVE_PITCH", Collective_Pitch, 0.0);


  /*!\par CONFIG_CATEGORY: FEA solver \ingroup Config*/
  /*--- Options related to the FEA solver ---*/

  /* DESCRIPTION: Modulus of elasticity */
  addDoubleOption("ELASTICITY_MODULUS", ElasticyMod, 2E11);
  /* DESCRIPTION: Poisson ratio */
  addDoubleOption("POISSON_RATIO", PoissonRatio, 0.30);
  /* DESCRIPTION: Material density */
  addDoubleOption("MATERIAL_DENSITY", MaterialDensity, 7854);
  /*!\brief BULK_MODULUS_STRUCT \n DESCRIPTION: Value of the Bulk Modulus for a structural problem \n DEFAULT 160E9 */
  /* This is a temporal definition */
  addDoubleOption("BULK_MODULUS_STRUCT", Bulk_Modulus_Struct, 160E9);

  /*!\brief REGIME_TYPE \n  DESCRIPTION: Geometric condition \n OPTIONS: see \link Struct_Map \endlink \ingroup Config*/
  addEnumOption("GEOMETRIC_CONDITIONS", Kind_Struct_Solver, Struct_Map, SMALL_DEFORMATIONS);
  /*!\brief REGIME_TYPE \n  DESCRIPTION: Material model \n OPTIONS: see \link Material_Map \endlink \ingroup Config*/
  addEnumOption("MATERIAL_MODEL", Kind_Material, Material_Map, LINEAR_ELASTIC);
  /*!\brief REGIME_TYPE \n  DESCRIPTION: Compressibility of the material \n OPTIONS: see \link MatComp_Map \endlink \ingroup Config*/
  addEnumOption("MATERIAL_COMPRESSIBILITY", Kind_Material_Compress, MatComp_Map, COMPRESSIBLE_MAT);

  /*  DESCRIPTION: Consider a prestretch in the structural domain
  *  Options: NO, YES \ingroup Config */
  addBoolOption("PRESTRETCH", Prestretch, false);
  /*!\brief PRESTRETCH_FILENAME \n DESCRIPTION: Filename to input for prestretching membranes \n Default: prestretch_file.dat \ingroup Config */
  addStringOption("PRESTRETCH_FILENAME", Prestretch_FEMFileName, string("prestretch_file.dat"));

  /* DESCRIPTION: Iterative method for non-linear structural analysis */
  addEnumOption("NONLINEAR_FEM_SOLUTION_METHOD", Kind_SpaceIteScheme_FEA, Space_Ite_Map_FEA, NEWTON_RAPHSON);
  /* DESCRIPTION: Number of internal iterations for Newton-Raphson Method in nonlinear structural applications */
  addUnsignedLongOption("NONLINEAR_FEM_INT_ITER", Dyn_nIntIter, 10);

  /* DESCRIPTION: Formulation for bidimensional elasticity solver */
  addEnumOption("FORMULATION_ELASTICITY_2D", Kind_2DElasForm, ElasForm_2D, PLANE_STRAIN);
  /*  DESCRIPTION: Apply dead loads
  *  Options: NO, YES \ingroup Config */
  addBoolOption("DEAD_LOAD", DeadLoad, false);
  /* DESCRIPTION: Dynamic or static structural analysis */
  addEnumOption("DYNAMIC_ANALYSIS", Dynamic_Analysis, Dynamic_Map, STATIC);
  /* DESCRIPTION: Time Step for dynamic analysis (s) */
  addDoubleOption("DYN_TIMESTEP", Delta_DynTime, 0.0);
  /* DESCRIPTION: Total Physical Time for dual time stepping simulations (s) */
  addDoubleOption("DYN_TIME", Total_DynTime, 1.0);
  /* DESCRIPTION: Parameter alpha for Newmark scheme (s) */
  addDoubleOption("NEWMARK_ALPHA", Newmark_alpha, 0.25);
  /* DESCRIPTION: Parameter delta for Newmark scheme (s) */
  addDoubleOption("NEWMARK_DELTA", Newmark_delta, 0.5);
  /* DESCRIPTION: Apply the load slowly or suddenly */
  addBoolOption("SIGMOID_LOADING", Sigmoid_Load, false);
  /* DESCRIPTION: Apply the load as a ramp */
  addBoolOption("RAMP_LOADING", Ramp_Load, false);
  /* DESCRIPTION: Time while the load is to be increased linearly */
  addDoubleOption("RAMP_TIME", Ramp_Time, 1.0);
  /* DESCRIPTION: Time while the load is to be increased linearly */
  addDoubleOption("SIGMOID_TIME", Sigmoid_Time, 1.0);
  /* DESCRIPTION: Constant of steepness of the sigmoid */
  addDoubleOption("SIGMOID_K", Sigmoid_K, 10.0);

  /* DESCRIPTION: Newmark - Generalized alpha - coefficients */
  addDoubleListOption("TIME_INT_STRUCT_COEFFS", nIntCoeffs, Int_Coeffs);

  /*  DESCRIPTION: Apply dead loads. Options: NO, YES \ingroup Config */
  addBoolOption("INCREMENTAL_LOAD", IncrementalLoad, false);
  /* DESCRIPTION: Maximum number of increments of the  */
  addUnsignedLongOption("NUMBER_INCREMENTS", IncLoad_Nincrements, 10);

  default_inc_crit[0] = 0.0; default_inc_crit[1] = 0.0; default_inc_crit[2] = 0.0;
  /* DESCRIPTION: Definition of the  UTOL RTOL ETOL*/
  addDoubleArrayOption("INCREMENTAL_CRITERIA", 3, IncLoad_Criteria, default_inc_crit);

  /* DESCRIPTION: Time while the structure is static */
  addDoubleOption("STATIC_TIME", Static_Time, 0.0);

  /* DESCRIPTION: Order of the predictor */
  addUnsignedShortOption("PREDICTOR_ORDER", Pred_Order, 0);

  /* DESCRIPTION: Transfer method used for multiphysics problems */
  addEnumOption("MULTIPHYSICS_TRANSFER_METHOD", Kind_TransferMethod, Transfer_Method_Map, BROADCAST_DATA);


  /* CONFIG_CATEGORY: FSI solver */
  /*--- Options related to the FSI solver ---*/

  /*!\brief PHYSICAL_PROBLEM_FLUID_FSI
   *  DESCRIPTION: Physical governing equations \n
   *  Options: NONE (default),EULER, NAVIER_STOKES, RANS,
   *  \ingroup Config*/
  addEnumOption("FSI_FLUID_PROBLEM", Kind_Solver_Fluid_FSI, FSI_Fluid_Solver_Map, NO_SOLVER_FFSI);

  /*!\brief PHYSICAL_PROBLEM_STRUCTURAL_FSI
   *  DESCRIPTION: Physical governing equations \n
   *  Options: NONE (default), FEM_ELASTICITY
   *  \ingroup Config*/
  addEnumOption("FSI_STRUCTURAL_PROBLEM", Kind_Solver_Struc_FSI, FSI_Struc_Solver_Map, NO_SOLVER_SFSI);

  /* DESCRIPTION: Linear solver for the structural side on FSI problems */
  addEnumOption("FSI_LINEAR_SOLVER_STRUC", Kind_Linear_Solver_FSI_Struc, Linear_Solver_Map, FGMRES);
  /* DESCRIPTION: Preconditioner for the Krylov linear solvers */
  addEnumOption("FSI_LINEAR_SOLVER_PREC_STRUC", Kind_Linear_Solver_Prec_FSI_Struc, Linear_Solver_Prec_Map, LU_SGS);
  /* DESCRIPTION: Maximum number of iterations of the linear solver for the implicit formulation */
  addUnsignedLongOption("FSI_LINEAR_SOLVER_ITER_STRUC", Linear_Solver_Iter_FSI_Struc, 500);
  /* DESCRIPTION: Minimum error threshold for the linear solver for the implicit formulation */
  addDoubleOption("FSI_LINEAR_SOLVER_ERROR_STRUC", Linear_Solver_Error_FSI_Struc, 1E-6);

  /* DESCRIPTION: Restart from a steady state (sets grid velocities to 0 when loading the restart). */
  addBoolOption("RESTART_STEADY_STATE", SteadyRestart, false);

  /*  DESCRIPTION: Apply dead loads
  *  Options: NO, YES \ingroup Config */
  addBoolOption("MATCHING_MESH", MatchingMesh, true);

  /*!\par KIND_INTERPOLATION \n
   * DESCRIPTION: Type of interpolation to use for multi-zone problems. \n OPTIONS: see \link Interpolator_Map \endlink
   * Sets Kind_Interpolation \ingroup Config
   */
  addEnumOption("KIND_INTERPOLATION", Kind_Interpolation, Interpolator_Map, NEAREST_NEIGHBOR);

  /* DESCRIPTION: Maximum number of FSI iterations */
  addUnsignedShortOption("FSI_ITER", nIterFSI, 1);
  /* DESCRIPTION: Aitken's static relaxation factor */
  addDoubleOption("STAT_RELAX_PARAMETER", AitkenStatRelax, 0.4);
  /* DESCRIPTION: Aitken's dynamic maximum relaxation factor for the first iteration */
  addDoubleOption("AITKEN_DYN_MAX_INITIAL", AitkenDynMaxInit, 0.5);
  /* DESCRIPTION: Aitken's dynamic minimum relaxation factor for the first iteration */
  addDoubleOption("AITKEN_DYN_MIN_INITIAL", AitkenDynMinInit, 0.5);
  /* DESCRIPTION: Type of gust */
  addEnumOption("BGS_RELAXATION", Kind_BGS_RelaxMethod, AitkenForm_Map, NO_RELAXATION);


  /*!\par CONFIG_CATEGORY: Wave solver \ingroup Config*/
  /*--- options related to the wave solver ---*/

  /* DESCRIPTION: Constant wave speed */
  addDoubleOption("WAVE_SPEED", Wave_Speed, 331.79);

  /*!\par CONFIG_CATEGORY: Heat solver \ingroup Config*/
  /*--- options related to the heat solver ---*/

  /* DESCRIPTION: Thermal diffusivity constant */
  addDoubleOption("THERMAL_DIFFUSIVITY", Thermal_Diffusivity, 1.172E-5);

  /*!\par CONFIG_CATEGORY: Visualize Control Volumes \ingroup Config*/
  /*--- options related to visualizing control volumes ---*/

  /* DESCRIPTION: Node number for the CV to be visualized */
  addLongOption("VISUALIZE_CV", Visualize_CV, -1);

  /*!\par CONFIG_CATEGORY: Inverse design problem \ingroup Config*/
  /*--- options related to inverse design problem ---*/

  /* DESCRIPTION: Evaluate inverse design on the surface  */
  addBoolOption("INV_DESIGN_CP", InvDesign_Cp, false);

  /* DESCRIPTION: Evaluate inverse design on the surface  */
  addBoolOption("INV_DESIGN_HEATFLUX", InvDesign_HeatFlux, false);

  /*!\par CONFIG_CATEGORY: Unsupported options \ingroup Config*/
  /*--- Options that are experimental and not intended for general use ---*/

  /* DESCRIPTION: Write extra output */
  addBoolOption("EXTRA_OUTPUT", ExtraOutput, false);

  /*--- options related to the FFD problem ---*/
  /*!\par CONFIG_CATEGORY:FFD point inversion \ingroup Config*/

  /* DESCRIPTION: Number of total iterations in the FFD point inversion */
  addUnsignedShortOption("FFD_ITERATIONS", nFFD_Iter, 500);

  /* DESCRIPTION: Free surface damping coefficient */
	addDoubleOption("FFD_TOLERANCE", FFD_Tol, 1E-10);

  /* DESCRIPTION: Definition of the FFD boxes */
  addFFDDefOption("FFD_DEFINITION", nFFDBox, CoordFFDBox, TagFFDBox);
  
  /* DESCRIPTION: Definition of the FFD boxes */
  addFFDDegreeOption("FFD_DEGREE", nFFDBox, DegreeFFDBox);
  
  /* DESCRIPTION: Surface continuity at the intersection with the FFD */
  addEnumOption("FFD_CONTINUITY", FFD_Continuity, Continuity_Map, DERIVATIVE_2ND);


  /*--- Options for the automatic differentiation methods ---*/
  /*!\par CONFIG_CATEGORY: Automatic Differentation options\ingroup Config*/

  /* DESCRIPTION: Direct differentiation mode (forward) */
  addEnumOption("DIRECT_DIFF", DirectDiff, DirectDiff_Var_Map, NO_DERIVATIVE);

  /* DESCRIPTION: Automatic differentiation mode (reverse) */
  addBoolOption("AUTO_DIFF", AD_Mode, NO);

  /*--- options that are used in the python optimization scripts. These have no effect on the c++ toolsuite ---*/
  /*!\par CONFIG_CATEGORY:Python Options\ingroup Config*/

  /* DESCRIPTION: Gradient method */
  addPythonOption("GRADIENT_METHOD");

  /* DESCRIPTION: Geometrical Parameter */
  addPythonOption("GEO_PARAM");

  /* DESCRIPTION: Setup for design variables */
  addPythonOption("DEFINITION_DV");

  /* DESCRIPTION: Maximum number of iterations */
  addPythonOption("OPT_ITERATIONS");
  
  /* DESCRIPTION: Requested accuracy */
  addPythonOption("OPT_ACCURACY");
  
  /* DESCRIPTION: Setup for design variables (upper bound) */
  addPythonOption("OPT_BOUND_UPPER");
  
  /* DESCRIPTION: Setup for design variables (lower bound) */
  addPythonOption("OPT_BOUND_LOWER");
  
  /*!\brief OPT_COMBINE_OBJECTIVE
   *  \n DESCRIPTION: Flag specifying whether to internally combine a multi-objective function or treat separately */
  addPythonOption("OPT_COMBINE_OBJECTIVE");

  /* DESCRIPTION: Current value of the design variables */
  addPythonOption("DV_VALUE_NEW");

  /* DESCRIPTION: Previous value of the design variables */
  addPythonOption("DV_VALUE_OLD");

  /* DESCRIPTION: Number of partitions of the mesh */
  addPythonOption("NUMBER_PART");

  /* DESCRIPTION: Optimization objective function with optional scaling factor*/
  addPythonOption("OPT_OBJECTIVE");

  /* DESCRIPTION: Optimization constraint functions with optional scaling factor */
  addPythonOption("OPT_CONSTRAINT");

  /* DESCRIPTION: Finite different step for gradient estimation */
  addPythonOption("FIN_DIFF_STEP");

  /* DESCRIPTION: Verbosity of the python scripts to Stdout */
  addPythonOption("CONSOLE");

  /* DESCRIPTION: Flag specifying if the mesh was decomposed */
  addPythonOption("DECOMPOSED");

  /* DESCRIPTION: Number of zones of the problem */
  addPythonOption("NZONES");

  /* DESCRIPTION: Activate ParMETIS mode for testing */
  addBoolOption("PARMETIS", ParMETIS, false);
  
  /* END_CONFIG_OPTIONS */

}

void CConfig::SetConfig_Parsing(char case_filename[MAX_STRING_SIZE]) {
  string text_line, option_name;
  ifstream case_file;
  vector<string> option_value;
  int rank = MASTER_NODE;
  
#ifdef HAVE_MPI
  MPI_Comm_rank(MPI_COMM_WORLD, &rank);
#endif
  
  /*--- Read the configuration file ---*/
  
  case_file.open(case_filename, ios::in);

  if (case_file.fail()) {
    if (rank == MASTER_NODE) cout << endl << "The configuration file (.cfg) is missing!!" << endl << endl;
    exit(EXIT_FAILURE);
  }

  string errorString;

  int  err_count = 0;  // How many errors have we found in the config file
  int max_err_count = 30; // Maximum number of errors to print before stopping

  map<string, bool> included_options;

  /*--- Parse the configuration file and set the options ---*/
  
  while (getline (case_file, text_line)) {
    
    if (err_count >= max_err_count) {
      errorString.append("too many errors. Stopping parse");

      cout << errorString << endl;
      throw(1);
    }
    
    if (TokenizeString(text_line, option_name, option_value)) {
      
      /*--- See if it's a python option ---*/

      if (option_map.find(option_name) == option_map.end()) {
          string newString;
          newString.append(option_name);
          newString.append(": invalid option name");
          newString.append(". Check current SU2 options in config_template.cfg.");
          newString.append("\n");
          errorString.append(newString);
          err_count++;
        continue;
      }

      /*--- Option exists, check if the option has already been in the config file ---*/
      
      if (included_options.find(option_name) != included_options.end()) {
        string newString;
        newString.append(option_name);
        newString.append(": option appears twice");
        newString.append("\n");
        errorString.append(newString);
        err_count++;
        continue;
      }


      /*--- New found option. Add it to the map, and delete from all options ---*/
      
      included_options.insert(pair<string, bool>(option_name, true));
      all_options.erase(option_name);

      /*--- Set the value and check error ---*/
      
      string out = option_map[option_name]->SetValue(option_value);
      if (out.compare("") != 0) {
        errorString.append(out);
        errorString.append("\n");
        err_count++;
      }
    }
  }

  /*--- See if there were any errors parsing the config file ---*/
      
  if (errorString.size() != 0) {
    if (rank == MASTER_NODE) cout << errorString << endl;
    exit(EXIT_FAILURE);
  }

  /*--- Set the default values for all of the options that weren't set ---*/
      
  for (map<string, bool>::iterator iter = all_options.begin(); iter != all_options.end(); ++iter) {
    option_map[iter->first]->SetDefault();
  }

  case_file.close();
  
}

bool CConfig::SetRunTime_Parsing(char case_filename[MAX_STRING_SIZE]) {
  string text_line, option_name;
  ifstream case_file;
  vector<string> option_value;
  int rank = MASTER_NODE;
  
#ifdef HAVE_MPI
  MPI_Comm_rank(MPI_COMM_WORLD, &rank);
#endif
  
  /*--- Read the configuration file ---*/
  
  case_file.open(case_filename, ios::in);
  
  if (case_file.fail()) { return false; }
  
  string errorString;
  
  int err_count = 0;  // How many errors have we found in the config file
  int max_err_count = 30; // Maximum number of errors to print before stopping
  
  map<string, bool> included_options;
  
  /*--- Parse the configuration file and set the options ---*/
  
  while (getline (case_file, text_line)) {
    
    if (err_count >= max_err_count) {
      errorString.append("too many errors. Stopping parse");
      
      cout << errorString << endl;
      throw(1);
    }
    
    if (TokenizeString(text_line, option_name, option_value)) {
      
      if (option_map.find(option_name) == option_map.end()) {
        
        /*--- See if it's a python option ---*/
        
        string newString;
        newString.append(option_name);
        newString.append(": invalid option name");
        newString.append("\n");
        errorString.append(newString);
        err_count++;
        continue;
      }
      
      /*--- Option exists, check if the option has already been in the config file ---*/
      
      if (included_options.find(option_name) != included_options.end()) {
        string newString;
        newString.append(option_name);
        newString.append(": option appears twice");
        newString.append("\n");
        errorString.append(newString);
        err_count++;
        continue;
      }
      
      /*--- New found option. Add it to the map, and delete from all options ---*/
      
      included_options.insert(pair<string, bool>(option_name, true));
      all_options.erase(option_name);
      
      /*--- Set the value and check error ---*/
      
      string out = option_map[option_name]->SetValue(option_value);
      if (out.compare("") != 0) {
        errorString.append(out);
        errorString.append("\n");
        err_count++;
      }
      
    }
  }
  
  /*--- See if there were any errors parsing the runtime file ---*/
  
  if (errorString.size() != 0) {
    if (rank == MASTER_NODE) cout << errorString << endl;
    exit(EXIT_FAILURE);
  }
  
  case_file.close();
  
  return true;
  
}

void CConfig::SetPostprocessing(unsigned short val_software, unsigned short val_izone, unsigned short val_nDim) {
  
  unsigned short iZone, iCFL, iMarker;
  bool ideal_gas       = (Kind_FluidModel == STANDARD_AIR || Kind_FluidModel == IDEAL_GAS );
  bool standard_air       = (Kind_FluidModel == STANDARD_AIR);
  
#ifdef HAVE_MPI
  int size = SINGLE_NODE;
  MPI_Comm_size(MPI_COMM_WORLD, &size);
#endif
  
#ifndef HAVE_TECIO
  if (Output_FileFormat == TECPLOT_BINARY) {
    cout << "Tecplot binary file requested but SU2 was built without TecIO support." << "\n";
    Output_FileFormat = TECPLOT;
  }
#endif
  
  /*--- Fixed CM mode requires a static movement of the grid ---*/
  
  if (Fixed_CM_Mode) {
    Grid_Movement= true;
  	 nGridMovement = 1;
  	 Kind_GridMovement = new unsigned short[nGridMovement];
  	 Kind_GridMovement[0] = MOVING_HTP;
  }

  /*--- Store the SU2 module that we are executing. ---*/
  
  Kind_SU2 = val_software;

  /*--- Set the default for thrust in ActDisk ---*/
  
  if ((Kind_ActDisk == NET_THRUST) || (Kind_ActDisk == BC_THRUST)
      || (Kind_ActDisk == DRAG_MINUS_THRUST) || (Kind_ActDisk == MASSFLOW)
      || (Kind_ActDisk == POWER))
    ActDisk_Jump = RATIO;

  /*--- If Kind_Obj has not been specified, these arrays need to take a default --*/

  if (Weight_ObjFunc == NULL and Kind_ObjFunc == NULL){
    Kind_ObjFunc = new unsigned short[1];
    Kind_ObjFunc[0]=DRAG_COEFFICIENT;
    Weight_ObjFunc = new su2double[1];
    Weight_ObjFunc[0]=1.0;
    nObj=1;
    nObjW=1;
  }
  /*-- Correct for case where Weight_ObjFunc has not been provided or has length < kind_objfunc---*/
  
  if (nObjW<nObj) {
    if (Weight_ObjFunc!= NULL) {
      cout <<"The option OBJECTIVE_WEIGHT must either have the same length as OBJECTIVE_FUNCTION,\n"<<
          "or be deleted from the config file (equal weights will be applied)."<< endl;
      exit(EXIT_FAILURE);
    }
    Weight_ObjFunc = new su2double[nObj];
    for (unsigned short iObj=0; iObj<nObj; iObj++)
      Weight_ObjFunc[iObj]=1.0;
  }
  /*--- Ignore weights if only one objective provided ---*/
  
  if (nObj == 1 )
      Weight_ObjFunc[0] = 1.0;

  /*--- Maker sure that nMarker = nObj ---*/

  if (nObj>0) {
    if (nMarker_Monitoring!=nObj and Marker_Monitoring!= NULL) {
      if (nMarker_Monitoring==1) {
        /*-- If only one marker was listed with multiple objectives, set that marker as the marker for each objective ---*/
        nMarker_Monitoring = nObj;
        string marker = Marker_Monitoring[0];
        delete[] Marker_Monitoring;
        Marker_Monitoring = new string[nMarker_Monitoring];
        for (iMarker=0; iMarker<nMarker_Monitoring; iMarker++)
          Marker_Monitoring[iMarker] = marker;
      }
      else if(nObj>1) {
        cout <<"When using more than one OBJECTIVE_FUNCTION, MARKER_MONTIOR must be the same length or length 1. \n "<<
            "For multiple surfaces per objective, list the objective multiple times. \n"<<
            "For multiple objectives per marker either use one marker overall or list the marker multiple times."<<endl;
        exit(EXIT_FAILURE);
      }
    }
  }

  /*--- Low memory only for ASCII Tecplot ---*/

  if (Output_FileFormat != TECPLOT) Low_MemoryOutput = NO;
  
  /*--- Deactivate the multigrid in the adjoint problem ---*/
  
  if ((ContinuousAdjoint && !MG_AdjointFlow) ||
      (Unsteady_Simulation == TIME_STEPPING)) { nMGLevels = 0; }

  /*--- If Fluid Structure Interaction, set the solver for each zone.
   *--- ZONE_0 is the zone of the fluid.
   *--- All the other zones are structure.
   *--- This will allow us to define multiple physics structural problems */

  if (Kind_Solver == FLUID_STRUCTURE_INTERACTION) {
	  if (val_izone == 0) {	Kind_Solver = Kind_Solver_Fluid_FSI; 		FSI_Problem = true;}

	  else {			 	Kind_Solver = Kind_Solver_Struc_FSI;	  	FSI_Problem = true;
	  	  	  	  	  	  	Kind_Linear_Solver = Kind_Linear_Solver_FSI_Struc;
	  	  	  	  	  	  	Kind_Linear_Solver_Prec = Kind_Linear_Solver_Prec_FSI_Struc;
	  	  	  	  	  	  	Linear_Solver_Error = Linear_Solver_Error_FSI_Struc;
	  	  	  	  	  	  	Linear_Solver_Iter = Linear_Solver_Iter_FSI_Struc;}
  }
  else { FSI_Problem = false; }

  if (ContinuousAdjoint && (Ref_NonDim == DIMENSIONAL) && (Kind_SU2 == SU2_CFD)) {
    cout << "WARNING: The adjoint solver should use a non-dimensional flow solution." << endl;
  }
  
  /*--- Initialize non-physical points/reconstructions to zero ---*/
  
  Nonphys_Points   = 0;
  Nonphys_Reconstr = 0;
  
  /*--- Don't do any deformation if there is no Design variable information ---*/
  
//  if (Design_Variable == NULL) {
//    Design_Variable = new unsigned short [1];
//    nDV = 1; Design_Variable[0] = NONE;
//  }
  
  /*--- Identification of free-surface problem, this problems are always 
   unsteady and incompressible. ---*/
  
  if (Kind_Regime == FREESURFACE) {
    if (Unsteady_Simulation != DT_STEPPING_2ND) Unsteady_Simulation = DT_STEPPING_1ST;
  }
  
  if (Kind_Solver == POISSON_EQUATION) {
    Unsteady_Simulation = STEADY;
  }
  
  /*--- Set the number of external iterations to 1 for the steady state problem ---*/

  if ((Kind_Solver == HEAT_EQUATION) ||
      (Kind_Solver == WAVE_EQUATION) || (Kind_Solver == POISSON_EQUATION)) {
    nMGLevels = 0;
    if (Unsteady_Simulation == STEADY) nExtIter = 1;
    else Unst_nIntIter = 2;
  }
  
  if (Kind_Solver == FEM_ELASTICITY) {
    nMGLevels = 0;
    if (Dynamic_Analysis == STATIC)
	nExtIter = 1;
  }

  /*--- Decide whether we should be writing unsteady solution files. ---*/
  
  if (Unsteady_Simulation == STEADY ||
      Unsteady_Simulation == HARMONIC_BALANCE  ||
      Kind_Regime == FREESURFACE) { Wrt_Unsteady = false; }
  else { Wrt_Unsteady = true; }

  if (Kind_Solver == FEM_ELASTICITY) {

	  if (Dynamic_Analysis == STATIC) { Wrt_Dynamic = false; }
	  else { Wrt_Dynamic = true; }

  } else {
    Wrt_Dynamic = false;
  }

  
  /*--- Check for Fluid model consistency ---*/

  if (standard_air) {
	if (Gamma != 1.4 || Gas_Constant != 287.058) {
		Gamma = 1.4;
		Gas_Constant = 287.058;
        }
  }
  /*--- Check for Measurement System ---*/
  
  if (SystemMeasurements == US && !standard_air) {
    cout << "Only STANDARD_AIR fluid model can be used with US Measurement System" << endl;
    exit(EXIT_FAILURE);
  }
  
  /*--- Check for Convective scheme available for NICFD ---*/
  
  if (!ideal_gas) {
		if (Kind_Upwind_Flow != ROE && Kind_Upwind_Flow != HLLC && Kind_Centered_Flow != JST) {
			cout << "Only ROE Upwind, HLLC Upwind scheme, and JST scheme can be used for Non-Ideal Compressible Fluids" << endl;
			exit(EXIT_FAILURE);
		}

  }
  
  /*--- Check for Boundary condition available for NICFD ---*/
  
  if (!ideal_gas) {
    if (nMarker_Inlet != 0) {
      cout << "Riemann Boundary conditions or NRBC must be used for inlet and outlet with Not Ideal Compressible Fluids " << endl;
      exit(EXIT_FAILURE);
    }
    if (nMarker_Outlet != 0) {
      cout << "Riemann Boundary conditions or NRBC must be used outlet with Not Ideal Compressible Fluids " << endl;
      exit(EXIT_FAILURE);
    }
    
    if (nMarker_FarField != 0) {
      cout << "Riemann Boundary conditions or NRBC must be used outlet with Not Ideal Compressible Fluids " << endl;
      exit(EXIT_FAILURE);
    }
    
  }
  
  /*--- Check for Boundary condition available for NICF ---*/
  
  if (ideal_gas) {
    if (SystemMeasurements == US && standard_air) {
      if (Kind_ViscosityModel != SUTHERLAND) {
        cout << "Only SUTHERLAND viscosity model can be used with US Measurement  " << endl;
        exit(EXIT_FAILURE);
      }
    }
    if (Kind_ConductivityModel != CONSTANT_PRANDTL ) {
      cout << "Only CONSTANT_PRANDTL thermal conductivity model can be used with STANDARD_AIR and IDEAL_GAS" << endl;
      exit(EXIT_FAILURE);
    }
    
  }
  
  /*--- Force number of span-wise section to 1 if 2D case ---*/
  if(val_nDim ==2){
  	nSpanWiseSections_User=1;
  	Kind_SpanWise= EQUISPACED;
  }

  /*--- Set number of TurboPerformance markers ---*/
  if(nMarker_Turbomachinery > 0){
  	if(nMarker_Turbomachinery > 1){
  		nMarker_TurboPerformance = nMarker_Turbomachinery + int(nMarker_Turbomachinery/2) + 1;
  	}else{
  		nMarker_TurboPerformance = nMarker_Turbomachinery;
  	}
  } else {
    nMarker_TurboPerformance = 0;
    nSpanWiseSections =1;
  }



  /*--- Set grid movement kind to NO_MOVEMENT if not specified, which means
   that we also set the Grid_Movement flag to false. We initialize to the
   number of zones here, because we are guaranteed to at least have one. ---*/
  
  if (Kind_GridMovement == NULL) {
    Kind_GridMovement = new unsigned short[nZone];
    for (unsigned short iZone = 0; iZone < nZone; iZone++ )
      Kind_GridMovement[iZone] = NO_MOVEMENT;
    if (Grid_Movement == true) {
      cout << "GRID_MOVEMENT = YES but no type provided in GRID_MOVEMENT_KIND!!" << endl;
      exit(EXIT_FAILURE);
    }
  }
  
  /*--- If we're solving a purely steady problem with no prescribed grid
   movement (both rotating frame and moving walls can be steady), make sure that
   there is no grid motion ---*/
  
  if ((Kind_SU2 == SU2_CFD || Kind_SU2 == SU2_SOL) &&
      (Unsteady_Simulation == STEADY) &&
      ((Kind_GridMovement[ZONE_0] != MOVING_WALL) &&
       (Kind_GridMovement[ZONE_0] != ROTATING_FRAME) &&
       (Kind_GridMovement[ZONE_0] != STEADY_TRANSLATION) &&
       (Kind_GridMovement[ZONE_0] != FLUID_STRUCTURE)))
    Grid_Movement = false;
  
  if ((Kind_SU2 == SU2_CFD || Kind_SU2 == SU2_SOL) &&
      (Unsteady_Simulation == STEADY) &&
      ((Kind_GridMovement[ZONE_0] == MOVING_HTP)))
    Grid_Movement = true;

  /*--- If it is not specified, set the mesh motion mach number
   equal to the freestream value. ---*/
  
  if (Grid_Movement && Mach_Motion == 0.0)
    Mach_Motion = Mach;
  
  /*--- Set the boolean flag if we are in a rotating frame (source term). ---*/
  
  if (Grid_Movement && Kind_GridMovement[ZONE_0] == ROTATING_FRAME)
    Rotating_Frame = true;
  else
    Rotating_Frame = false;
  
  /*--- Check the number of moving markers against the number of grid movement
   types provided (should be equal, except that rigid motion and rotating frame
   do not depend on surface specification). ---*/
  
  if (Grid_Movement &&
      (Kind_GridMovement[ZONE_0] != RIGID_MOTION) &&
      (Kind_GridMovement[ZONE_0] != ROTATING_FRAME) &&
      (Kind_GridMovement[ZONE_0] != MOVING_HTP) &&
      (Kind_GridMovement[ZONE_0] != STEADY_TRANSLATION) &&
      (Kind_GridMovement[ZONE_0] != FLUID_STRUCTURE) &&
      (Kind_GridMovement[ZONE_0] != GUST) &&
      (nGridMovement != nMarker_Moving)) {
    cout << "Number of GRID_MOVEMENT_KIND must match number of MARKER_MOVING!!" << endl;
    exit(EXIT_FAILURE);
  }
  
  /*--- Make sure that there aren't more than one rigid motion or
   rotating frame specified in GRID_MOVEMENT_KIND. ---*/
 /* 
  if (Grid_Movement && (Kind_GridMovement[ZONE_0] == RIGID_MOTION) &&
      (nGridMovement > 2)) {
    cout << "Can not support more than 2 type of rigid motion in GRID_MOVEMENT_KIND!!" << endl;
    exit(EXIT_FAILURE);
  }
 */ 
  /*--- In case the grid movement parameters have not been declared in the
   config file, set them equal to zero for safety. Also check to make sure
   that for each option, a value has been declared for each moving marker. ---*/
  
  unsigned short nMoving;
  if (nGridMovement > nZone) nMoving = nGridMovement;
  else nMoving = nZone;
  
  /*--- Motion Origin: ---*/
  
  if (Motion_Origin_X == NULL) {
    Motion_Origin_X = new su2double[nMoving];
    for (iZone = 0; iZone < nMoving; iZone++ )
      Motion_Origin_X[iZone] = 0.0;
  } else {
    if (Grid_Movement && (nMotion_Origin_X != nGridMovement)) {
      cout << "Length of MOTION_ORIGIN_X must match GRID_MOVEMENT_KIND!!" << endl;
      exit(EXIT_FAILURE);
    }
  }
  
  if (Motion_Origin_Y == NULL) {
    Motion_Origin_Y = new su2double[nMoving];
    for (iZone = 0; iZone < nMoving; iZone++ )
      Motion_Origin_Y[iZone] = 0.0;
  } else {
    if (Grid_Movement && (nMotion_Origin_Y != nGridMovement)) {
      cout << "Length of MOTION_ORIGIN_Y must match GRID_MOVEMENT_KIND!!" << endl;
      exit(EXIT_FAILURE);
    }
  }
  
  if (Motion_Origin_Z == NULL) {
    Motion_Origin_Z = new su2double[nMoving];
    for (iZone = 0; iZone < nMoving; iZone++ )
      Motion_Origin_Z[iZone] = 0.0;
  } else {
    if (Grid_Movement && (nMotion_Origin_Z != nGridMovement)) {
      cout << "Length of MOTION_ORIGIN_Z must match GRID_MOVEMENT_KIND!!" << endl;
      exit(EXIT_FAILURE);
    }
  }
  
  if (MoveMotion_Origin == NULL) {
    MoveMotion_Origin = new unsigned short[nMoving];
    for (iZone = 0; iZone < nMoving; iZone++ )
      MoveMotion_Origin[iZone] = 0;
  } else {
    if (Grid_Movement && (nMoveMotion_Origin != nGridMovement)) {
      cout << "Length of MOVE_MOTION_ORIGIN must match GRID_MOVEMENT_KIND!!" << endl;
      exit(EXIT_FAILURE);
    }
  }
  
  /*--- Translation: ---*/
  
  if (Translation_Rate_X == NULL) {
    Translation_Rate_X = new su2double[nMoving];
    for (iZone = 0; iZone < nMoving; iZone++ )
      Translation_Rate_X[iZone] = 0.0;
  } else {
    if (Grid_Movement && (nTranslation_Rate_X != nGridMovement)) {
      cout << "Length of TRANSLATION_RATE_X must match GRID_MOVEMENT_KIND!!" << endl;
      exit(EXIT_FAILURE);
    }
  }
  
  if (Translation_Rate_Y == NULL) {
    Translation_Rate_Y = new su2double[nMoving];
    for (iZone = 0; iZone < nMoving; iZone++ )
      Translation_Rate_Y[iZone] = 0.0;
  } else {
    if (Grid_Movement && (nTranslation_Rate_Y != nGridMovement)) {
      cout << "Length of TRANSLATION_RATE_Y must match GRID_MOVEMENT_KIND!!" << endl;
      exit(EXIT_FAILURE);
    }
  }
  
  if (Translation_Rate_Z == NULL) {
    Translation_Rate_Z = new su2double[nMoving];
    for (iZone = 0; iZone < nMoving; iZone++ )
      Translation_Rate_Z[iZone] = 0.0;
  } else {
    if (Grid_Movement && (nTranslation_Rate_Z != nGridMovement)) {
      cout << "Length of TRANSLATION_RATE_Z must match GRID_MOVEMENT_KIND!!" << endl;
      exit(EXIT_FAILURE);
    }
  }
  
  /*--- Rotation: ---*/
  
  if (Rotation_Rate_X == NULL) {
    Rotation_Rate_X = new su2double[nMoving];
    for (iZone = 0; iZone < nMoving; iZone++ )
      Rotation_Rate_X[iZone] = 0.0;
  } else {
    if (Grid_Movement && (nRotation_Rate_X != nGridMovement)) {
      cout << "Length of ROTATION_RATE_X must match GRID_MOVEMENT_KIND!!" << endl;
      exit(EXIT_FAILURE);
    }
  }
  
  if (Rotation_Rate_Y == NULL) {
    Rotation_Rate_Y = new su2double[nMoving];
    for (iZone = 0; iZone < nMoving; iZone++ )
      Rotation_Rate_Y[iZone] = 0.0;
  } else {
    if (Grid_Movement && (nRotation_Rate_Y != nGridMovement)) {
      cout << "Length of ROTATION_RATE_Y must match GRID_MOVEMENT_KIND!!" << endl;
      exit(EXIT_FAILURE);
    }
  }
  
  if (Rotation_Rate_Z == NULL) {
    Rotation_Rate_Z = new su2double[nMoving];
    for (iZone = 0; iZone < nMoving; iZone++ )
      Rotation_Rate_Z[iZone] = 0.0;
  } else {
    if (Grid_Movement && (nRotation_Rate_Z != nGridMovement)) {
      cout << "Length of ROTATION_RATE_Z must match GRID_MOVEMENT_KIND!!" << endl;
      exit(EXIT_FAILURE);
    }
  }
  
  /*--- Pitching: ---*/
  
  if (Pitching_Omega_X == NULL) {
    Pitching_Omega_X = new su2double[nMoving];
    for (iZone = 0; iZone < nMoving; iZone++ )
      Pitching_Omega_X[iZone] = 0.0;
  } else {
    if (Grid_Movement && (nPitching_Omega_X != nGridMovement)) {
      cout << "Length of PITCHING_OMEGA_X must match GRID_MOVEMENT_KIND!!" << endl;
      exit(EXIT_FAILURE);
    }
  }
  
  if (Pitching_Omega_Y == NULL) {
    Pitching_Omega_Y = new su2double[nMoving];
    for (iZone = 0; iZone < nMoving; iZone++ )
      Pitching_Omega_Y[iZone] = 0.0;
  } else {
    if (Grid_Movement && (nPitching_Omega_Y != nGridMovement)) {
      cout << "Length of PITCHING_OMEGA_Y must match GRID_MOVEMENT_KIND!!" << endl;
      exit(EXIT_FAILURE);
    }
  }
  
  if (Pitching_Omega_Z == NULL) {
    Pitching_Omega_Z = new su2double[nMoving];
    for (iZone = 0; iZone < nMoving; iZone++ )
      Pitching_Omega_Z[iZone] = 0.0;
  } else {
    if (Grid_Movement && (nPitching_Omega_Z != nGridMovement)) {
      cout << "Length of PITCHING_OMEGA_Z must match GRID_MOVEMENT_KIND!!" << endl;
      exit(EXIT_FAILURE);
    }
  }
  
  /*--- Pitching Amplitude: ---*/
  
  if (Pitching_Ampl_X == NULL) {
    Pitching_Ampl_X = new su2double[nMoving];
    for (iZone = 0; iZone < nMoving; iZone++ )
      Pitching_Ampl_X[iZone] = 0.0;
  } else {
    if (Grid_Movement && (nPitching_Ampl_X != nGridMovement)) {
      cout << "Length of PITCHING_AMPL_X must match GRID_MOVEMENT_KIND!!" << endl;
      exit(EXIT_FAILURE);
    }
  }
  
  if (Pitching_Ampl_Y == NULL) {
    Pitching_Ampl_Y = new su2double[nMoving];
    for (iZone = 0; iZone < nMoving; iZone++ )
      Pitching_Ampl_Y[iZone] = 0.0;
  } else {
    if (Grid_Movement && (nPitching_Ampl_Y != nGridMovement)) {
      cout << "Length of PITCHING_AMPL_Y must match GRID_MOVEMENT_KIND!!" << endl;
      exit(EXIT_FAILURE);
    }
  }
  
  if (Pitching_Ampl_Z == NULL) {
    Pitching_Ampl_Z = new su2double[nMoving];
    for (iZone = 0; iZone < nMoving; iZone++ )
      Pitching_Ampl_Z[iZone] = 0.0;
  } else {
    if (Grid_Movement && (nPitching_Ampl_Z != nGridMovement)) {
      cout << "Length of PITCHING_AMPL_Z must match GRID_MOVEMENT_KIND!!" << endl;
      exit(EXIT_FAILURE);
    }
  }
  
  /*--- Pitching Phase: ---*/
  
  if (Pitching_Phase_X == NULL) {
    Pitching_Phase_X = new su2double[nMoving];
    for (iZone = 0; iZone < nMoving; iZone++ )
      Pitching_Phase_X[iZone] = 0.0;
  } else {
    if (Grid_Movement && (nPitching_Phase_X != nGridMovement)) {
      cout << "Length of PITCHING_PHASE_X must match GRID_MOVEMENT_KIND!!" << endl;
      exit(EXIT_FAILURE);
    }
  }
  
  if (Pitching_Phase_Y == NULL) {
    Pitching_Phase_Y = new su2double[nMoving];
    for (iZone = 0; iZone < nMoving; iZone++ )
      Pitching_Phase_Y[iZone] = 0.0;
  } else {
    if (Grid_Movement && (nPitching_Phase_Y != nGridMovement)) {
      cout << "Length of PITCHING_PHASE_Y must match GRID_MOVEMENT_KIND!!" << endl;
      exit(EXIT_FAILURE);
    }
  }
  
  if (Pitching_Phase_Z == NULL) {
    Pitching_Phase_Z = new su2double[nMoving];
    for (iZone = 0; iZone < nMoving; iZone++ )
      Pitching_Phase_Z[iZone] = 0.0;
  } else {
    if (Grid_Movement && (nPitching_Phase_Z != nGridMovement)) {
      cout << "Length of PITCHING_PHASE_Z must match GRID_MOVEMENT_KIND!!" << endl;
      exit(EXIT_FAILURE);
    }
  }
  
  /*--- Plunging: ---*/
  
  if (Plunging_Omega_X == NULL) {
    Plunging_Omega_X = new su2double[nMoving];
    for (iZone = 0; iZone < nMoving; iZone++ )
      Plunging_Omega_X[iZone] = 0.0;
  } else {
    if (Grid_Movement && (nPlunging_Omega_X != nGridMovement)) {
      cout << "Length of PLUNGING_OMEGA_X must match GRID_MOVEMENT_KIND!!" << endl;
      exit(EXIT_FAILURE);
    }
  }
  
  if (Plunging_Omega_Y == NULL) {
    Plunging_Omega_Y = new su2double[nMoving];
    for (iZone = 0; iZone < nMoving; iZone++ )
      Plunging_Omega_Y[iZone] = 0.0;
  } else {
    if (Grid_Movement && (nPlunging_Omega_Y != nGridMovement)) {
      cout << "Length of PLUNGING_OMEGA_Y must match GRID_MOVEMENT_KIND!!" << endl;
      exit(EXIT_FAILURE);
    }
  }
  
  if (Plunging_Omega_Z == NULL) {
    Plunging_Omega_Z = new su2double[nMoving];
    for (iZone = 0; iZone < nMoving; iZone++ )
      Plunging_Omega_Z[iZone] = 0.0;
  } else {
    if (Grid_Movement && (nPlunging_Omega_Z != nGridMovement)) {
      cout << "Length of PLUNGING_OMEGA_Z must match GRID_MOVEMENT_KIND!!" << endl;
      exit(EXIT_FAILURE);
    }
  }
  
  /*--- Plunging Amplitude: ---*/
  
  if (Plunging_Ampl_X == NULL) {
    Plunging_Ampl_X = new su2double[nMoving];
    for (iZone = 0; iZone < nMoving; iZone++ )
      Plunging_Ampl_X[iZone] = 0.0;
  } else {
    if (Grid_Movement && (nPlunging_Ampl_X != nGridMovement)) {
      cout << "Length of PLUNGING_AMPL_X must match GRID_MOVEMENT_KIND!!" << endl;
      exit(EXIT_FAILURE);
    }
  }
  
  if (Plunging_Ampl_Y == NULL) {
    Plunging_Ampl_Y = new su2double[nMoving];
    for (iZone = 0; iZone < nMoving; iZone++ )
      Plunging_Ampl_Y[iZone] = 0.0;
  } else {
    if (Grid_Movement && (nPlunging_Ampl_Y != nGridMovement)) {
      cout << "Length of PLUNGING_AMPL_Y must match GRID_MOVEMENT_KIND!!" << endl;
      exit(EXIT_FAILURE);
    }
  }
  
  if (Plunging_Ampl_Z == NULL) {
    Plunging_Ampl_Z = new su2double[nMoving];
    for (iZone = 0; iZone < nMoving; iZone++ )
      Plunging_Ampl_Z[iZone] = 0.0;
  } else {
    if (Grid_Movement && (nPlunging_Ampl_Z != nGridMovement)) {
      cout << "Length of PLUNGING_AMPL_Z must match GRID_MOVEMENT_KIND!!" << endl;
      exit(EXIT_FAILURE);
    }
  }
  
  /*-- Setting Harmonic Balance period from the config file */

  if (Unsteady_Simulation == HARMONIC_BALANCE) {
  	HarmonicBalance_Period = GetHarmonicBalance_Period();
  	if (HarmonicBalance_Period < 0)  {
  		cout << "Not a valid value for time period!!" << endl;
  		exit(EXIT_FAILURE);
  	}
  	/* Initialize the Harmonic balance Frequency pointer */
  	if (Omega_HB == NULL) {
  		Omega_HB = new su2double[nOmega_HB];
  		for (iZone = 0; iZone < nOmega_HB; iZone++ )
  			Omega_HB[iZone] = 0.0;
  	}else {
  		if (nOmega_HB != nTimeInstances) {
  			cout << "Length of omega_HB  must match the number TIME_INSTANCES!!" << endl;
  			exit(EXIT_FAILURE);
  		}
  	}
  }

    /*--- Use the various rigid-motion input frequencies to determine the period to be used with harmonic balance cases.
     There are THREE types of motion to consider, namely: rotation, pitching, and plunging.
     The largest period of motion is the one to be used for harmonic balance  calculations. ---*/
    
  /*if (Unsteady_Simulation == HARMONIC_BALANCE) {
      if (!(GetGrid_Movement())) {
          // No grid movement - Time period from config file //
          HarmonicBalance_Period = GetHarmonicBalance_Period();
      }
      
      else {
          unsigned short N_MOTION_TYPES = 3;
          su2double *periods;
          periods = new su2double[N_MOTION_TYPES];
          
          //--- rotation: ---//
          
          su2double Omega_mag_rot = sqrt(pow(Rotation_Rate_X[ZONE_0],2)+pow(Rotation_Rate_Y[ZONE_0],2)+pow(Rotation_Rate_Z[ZONE_0],2));
          if (Omega_mag_rot > 0)
              periods[0] = 2*PI_NUMBER/Omega_mag_rot;
          else
              periods[0] = 0.0;
          
          //--- pitching: ---//
          
          su2double Omega_mag_pitch = sqrt(pow(Pitching_Omega_X[ZONE_0],2)+pow(Pitching_Omega_Y[ZONE_0],2)+pow(Pitching_Omega_Z[ZONE_0],2));
          if (Omega_mag_pitch > 0)
              periods[1] = 2*PI_NUMBER/Omega_mag_pitch;
          else
              periods[1] = 0.0;
          
          //--- plunging: ---//
          
          su2double Omega_mag_plunge = sqrt(pow(Plunging_Omega_X[ZONE_0],2)+pow(Plunging_Omega_Y[ZONE_0],2)+pow(Plunging_Omega_Z[ZONE_0],2));
          if (Omega_mag_plunge > 0)
              periods[2] = 2*PI_NUMBER/Omega_mag_plunge;
          else
              periods[2] = 0.0;
          
          //--- determine which period is largest ---//
          
          unsigned short iVar;
          HarmonicBalance_Period = 0.0;
          for (iVar = 0; iVar < N_MOTION_TYPES; iVar++) {
              if (periods[iVar] > HarmonicBalance_Period)
                  HarmonicBalance_Period = periods[iVar];
          }
          
          delete periods;
      }
    
  }*/
  

  
    
  /*--- Initialize the RefOriginMoment Pointer ---*/
  
  RefOriginMoment = NULL;
  RefOriginMoment = new su2double[3];
  RefOriginMoment[0] = 0.0; RefOriginMoment[1] = 0.0; RefOriginMoment[2] = 0.0;
  
  /*--- In case the moment origin coordinates have not been declared in the
   config file, set them equal to zero for safety. Also check to make sure
   that for each marker, a value has been declared for the moment origin.
   Unless only one value was specified, then set this value for all the markers
   being monitored. ---*/
  
  
  if ((nRefOriginMoment_X != nRefOriginMoment_Y) || (nRefOriginMoment_X != nRefOriginMoment_Z) ) {
    cout << "ERROR: Length of REF_ORIGIN_MOMENT_X, REF_ORIGIN_MOMENT_Y and REF_ORIGIN_MOMENT_Z must be the same!!" << endl;
    exit(EXIT_FAILURE);
  }
  
  if (RefOriginMoment_X == NULL) {
    RefOriginMoment_X = new su2double[nMarker_Monitoring];
    for (iMarker = 0; iMarker < nMarker_Monitoring; iMarker++ )
      RefOriginMoment_X[iMarker] = 0.0;
  } else {
    if (nRefOriginMoment_X == 1) {
      
      su2double aux_RefOriginMoment_X = RefOriginMoment_X[0];
      delete [] RefOriginMoment_X;
      RefOriginMoment_X = new su2double[nMarker_Monitoring];
      nRefOriginMoment_X = nMarker_Monitoring;
      
      for (iMarker = 0; iMarker < nMarker_Monitoring; iMarker++ )
        RefOriginMoment_X[iMarker] = aux_RefOriginMoment_X;
    }
    else if (nRefOriginMoment_X != nMarker_Monitoring) {
      cout << "ERROR: Length of REF_ORIGIN_MOMENT_X must match number of Monitoring Markers!!" << endl;
      exit(EXIT_FAILURE);
    }
  }
  
  if (RefOriginMoment_Y == NULL) {
    RefOriginMoment_Y = new su2double[nMarker_Monitoring];
    for (iMarker = 0; iMarker < nMarker_Monitoring; iMarker++ )
      RefOriginMoment_Y[iMarker] = 0.0;
  } else {
    if (nRefOriginMoment_Y == 1) {
      
      su2double aux_RefOriginMoment_Y = RefOriginMoment_Y[0];
      delete [] RefOriginMoment_Y;
      RefOriginMoment_Y = new su2double[nMarker_Monitoring];
      nRefOriginMoment_Y = nMarker_Monitoring;
      
      for (iMarker = 0; iMarker < nMarker_Monitoring; iMarker++ )
        RefOriginMoment_Y[iMarker] = aux_RefOriginMoment_Y;
    }
    else if (nRefOriginMoment_Y != nMarker_Monitoring) {
      cout << "ERROR: Length of REF_ORIGIN_MOMENT_Y must match number of Monitoring Markers!!" << endl;
      exit(EXIT_FAILURE);
    }
  }
  
  if (RefOriginMoment_Z == NULL) {
    RefOriginMoment_Z = new su2double[nMarker_Monitoring];
    for (iMarker = 0; iMarker < nMarker_Monitoring; iMarker++ )
      RefOriginMoment_Z[iMarker] = 0.0;
  } else {
    if (nRefOriginMoment_Z == 1) {
      
      su2double aux_RefOriginMoment_Z = RefOriginMoment_Z[0];
      delete [] RefOriginMoment_Z;
      RefOriginMoment_Z = new su2double[nMarker_Monitoring];
      nRefOriginMoment_Z = nMarker_Monitoring;
      
      for (iMarker = 0; iMarker < nMarker_Monitoring; iMarker++ )
        RefOriginMoment_Z[iMarker] = aux_RefOriginMoment_Z;
    }
    else if (nRefOriginMoment_Z != nMarker_Monitoring) {
      cout << "ERROR: Length of REF_ORIGIN_MOMENT_Z must match number of Monitoring Markers!!" << endl;
      exit(EXIT_FAILURE);
    }
  }
  
  /*--- Set the boolean flag if we are carrying out an aeroelastic simulation. ---*/
  
  if (Grid_Movement && (Kind_GridMovement[ZONE_0] == AEROELASTIC || Kind_GridMovement[ZONE_0] == AEROELASTIC_RIGID_MOTION)) Aeroelastic_Simulation = true;
  else Aeroelastic_Simulation = false;
  
  /*--- Initializing the size for the solutions of the Aeroelastic problem. ---*/
  
  
  if (Grid_Movement && Aeroelastic_Simulation) {
    Aeroelastic_np1.resize(nMarker_Monitoring);
    Aeroelastic_n.resize(nMarker_Monitoring);
    Aeroelastic_n1.resize(nMarker_Monitoring);
    for (iMarker = 0; iMarker < nMarker_Monitoring; iMarker++) {
      Aeroelastic_np1[iMarker].resize(2);
      Aeroelastic_n[iMarker].resize(2);
      Aeroelastic_n1[iMarker].resize(2);
      for (int i =0; i<2; i++) {
        Aeroelastic_np1[iMarker][i].resize(2);
        Aeroelastic_n[iMarker][i].resize(2);
        Aeroelastic_n1[iMarker][i].resize(2);
        for (int j=0; j<2; j++) {
          Aeroelastic_np1[iMarker][i][j] = 0.0;
          Aeroelastic_n[iMarker][i][j] = 0.0;
          Aeroelastic_n1[iMarker][i][j] = 0.0;
        }
      }
    }
  }
  
  /*--- Allocate memory for the plunge and pitch and initialized them to zero ---*/
  
  if (Grid_Movement && Aeroelastic_Simulation) {
    Aeroelastic_pitch = new su2double[nMarker_Monitoring];
    Aeroelastic_plunge = new su2double[nMarker_Monitoring];
    for (iMarker = 0; iMarker < nMarker_Monitoring; iMarker++ ) {
      Aeroelastic_pitch[iMarker] = 0.0;
      Aeroelastic_plunge[iMarker] = 0.0;
    }
  }

  /*--- Fluid-Structure Interaction problems ---*/

  if (FSI_Problem) {
	  Kind_GridMovement[val_izone] = FLUID_STRUCTURE;
	  Grid_Movement = true;
  }
  
  if (MGCycle == FULLMG_CYCLE) FinestMesh = nMGLevels;
  else FinestMesh = MESH_0;
  
  if ((Kind_Solver == NAVIER_STOKES) &&
      (Kind_Turb_Model != NONE))
    Kind_Solver = RANS;
  
  if (Kind_Regime == FREESURFACE) GravityForce = true;
  
  Kappa_1st_Flow = Kappa_Flow[0];
  Kappa_2nd_Flow = Kappa_Flow[1];
  Kappa_4th_Flow = Kappa_Flow[2];
  Kappa_1st_AdjFlow = Kappa_AdjFlow[0];
  Kappa_2nd_AdjFlow = Kappa_AdjFlow[1];
  Kappa_4th_AdjFlow = Kappa_AdjFlow[2];
  
  /*--- Make the MG_PreSmooth, MG_PostSmooth, and MG_CorrecSmooth
   arrays consistent with nMGLevels ---*/
  
  unsigned short * tmp_smooth = new unsigned short[nMGLevels+1];
  
  if ((nMG_PreSmooth != nMGLevels+1) && (nMG_PreSmooth != 0)) {
    if (nMG_PreSmooth > nMGLevels+1) {
      
      /*--- Truncate by removing unnecessary elements at the end ---*/
      
      for (unsigned int i = 0; i <= nMGLevels; i++)
        tmp_smooth[i] = MG_PreSmooth[i];
      delete [] MG_PreSmooth;
      MG_PreSmooth=NULL;
    } else {
      
      /*--- Add additional elements equal to last element ---*/
      
      for (unsigned int i = 0; i < nMG_PreSmooth; i++)
        tmp_smooth[i] = MG_PreSmooth[i];
      for (unsigned int i = nMG_PreSmooth; i <= nMGLevels; i++)
        tmp_smooth[i] = MG_PreSmooth[nMG_PreSmooth-1];
      delete [] MG_PreSmooth;
      MG_PreSmooth=NULL;
    }
    
    nMG_PreSmooth = nMGLevels+1;
    MG_PreSmooth = new unsigned short[nMG_PreSmooth];
    for (unsigned int i = 0; i < nMG_PreSmooth; i++)
      MG_PreSmooth[i] = tmp_smooth[i];
  }
  if ((nMGLevels != 0) && (nMG_PreSmooth == 0)) {
    delete [] MG_PreSmooth;
    nMG_PreSmooth = nMGLevels+1;
    MG_PreSmooth = new unsigned short[nMG_PreSmooth];
    for (unsigned int i = 0; i < nMG_PreSmooth; i++)
      MG_PreSmooth[i] = i+1;
  }
  
  if ((nMG_PostSmooth != nMGLevels+1) && (nMG_PostSmooth != 0)) {
    if (nMG_PostSmooth > nMGLevels+1) {
      
      /*--- Truncate by removing unnecessary elements at the end ---*/
      
      for (unsigned int i = 0; i <= nMGLevels; i++)
        tmp_smooth[i] = MG_PostSmooth[i];
      delete [] MG_PostSmooth;
      MG_PostSmooth=NULL;
    } else {
      
      /*--- Add additional elements equal to last element ---*/
       
      for (unsigned int i = 0; i < nMG_PostSmooth; i++)
        tmp_smooth[i] = MG_PostSmooth[i];
      for (unsigned int i = nMG_PostSmooth; i <= nMGLevels; i++)
        tmp_smooth[i] = MG_PostSmooth[nMG_PostSmooth-1];
      delete [] MG_PostSmooth;
      MG_PostSmooth=NULL;
    }
    
    nMG_PostSmooth = nMGLevels+1;
    MG_PostSmooth = new unsigned short[nMG_PostSmooth];
    for (unsigned int i = 0; i < nMG_PostSmooth; i++)
      MG_PostSmooth[i] = tmp_smooth[i];
    
  }
  
  if ((nMGLevels != 0) && (nMG_PostSmooth == 0)) {
    delete [] MG_PostSmooth;
    nMG_PostSmooth = nMGLevels+1;
    MG_PostSmooth = new unsigned short[nMG_PostSmooth];
    for (unsigned int i = 0; i < nMG_PostSmooth; i++)
      MG_PostSmooth[i] = 0;
  }
  
  if ((nMG_CorrecSmooth != nMGLevels+1) && (nMG_CorrecSmooth != 0)) {
    if (nMG_CorrecSmooth > nMGLevels+1) {
      
      /*--- Truncate by removing unnecessary elements at the end ---*/
      
      for (unsigned int i = 0; i <= nMGLevels; i++)
        tmp_smooth[i] = MG_CorrecSmooth[i];
      delete [] MG_CorrecSmooth;
      MG_CorrecSmooth = NULL;
    } else {
      
      /*--- Add additional elements equal to last element ---*/
      
      for (unsigned int i = 0; i < nMG_CorrecSmooth; i++)
        tmp_smooth[i] = MG_CorrecSmooth[i];
      for (unsigned int i = nMG_CorrecSmooth; i <= nMGLevels; i++)
        tmp_smooth[i] = MG_CorrecSmooth[nMG_CorrecSmooth-1];
      delete [] MG_CorrecSmooth;
      MG_CorrecSmooth = NULL;
    }
    nMG_CorrecSmooth = nMGLevels+1;
    MG_CorrecSmooth = new unsigned short[nMG_CorrecSmooth];
    for (unsigned int i = 0; i < nMG_CorrecSmooth; i++)
      MG_CorrecSmooth[i] = tmp_smooth[i];
  }
  
  if ((nMGLevels != 0) && (nMG_CorrecSmooth == 0)) {
    delete [] MG_CorrecSmooth;
    nMG_CorrecSmooth = nMGLevels+1;
    MG_CorrecSmooth = new unsigned short[nMG_CorrecSmooth];
    for (unsigned int i = 0; i < nMG_CorrecSmooth; i++)
      MG_CorrecSmooth[i] = 0;
  }
  
  /*--- Override MG Smooth parameters ---*/
  
  if (nMG_PreSmooth != 0) MG_PreSmooth[MESH_0] = 1;
  if (nMG_PostSmooth != 0) {
    MG_PostSmooth[MESH_0] = 0;
    MG_PostSmooth[nMGLevels] = 0;
  }
  if (nMG_CorrecSmooth != 0) MG_CorrecSmooth[nMGLevels] = 0;
  
  if (Restart) MGCycle = V_CYCLE;
  
  if (ContinuousAdjoint) {
    if (Kind_Solver == EULER) Kind_Solver = ADJ_EULER;
    if (Kind_Solver == NAVIER_STOKES) Kind_Solver = ADJ_NAVIER_STOKES;
    if (Kind_Solver == RANS) Kind_Solver = ADJ_RANS;
  }
  
  nCFL = nMGLevels+1;
  CFL = new su2double[nCFL];
  CFL[0] = CFLFineGrid;
  
  /*--- Evaluate when the Cl should be evaluated ---*/
  
  Iter_Fixed_CL        = SU2_TYPE::Int(nExtIter / (su2double(Update_Alpha)+5.0));
  Iter_Fixed_CM        = SU2_TYPE::Int(nExtIter / (su2double(Update_iH)+5.0));
  Iter_Fixed_NetThrust = SU2_TYPE::Int(nExtIter / (su2double(Update_BCThrust)+5.0));

  if (ContinuousAdjoint) {
    CFL[0] = CFL[0] * CFLRedCoeff_AdjFlow;
    CFL_AdaptParam[2] *= CFLRedCoeff_AdjFlow;
    CFL_AdaptParam[3] *= CFLRedCoeff_AdjFlow;
    Iter_Fixed_CL = SU2_TYPE::Int(su2double (Iter_Fixed_CL) / CFLRedCoeff_AdjFlow);
    Iter_Fixed_CM = SU2_TYPE::Int(su2double (Iter_Fixed_CM) / CFLRedCoeff_AdjFlow);
    Iter_Fixed_NetThrust = SU2_TYPE::Int(su2double (Iter_Fixed_NetThrust) / CFLRedCoeff_AdjFlow);
  }
  
  if (Iter_Fixed_CL == 0) { Iter_Fixed_CL = nExtIter+1; Update_Alpha = 0; }
  if (Iter_Fixed_CM == 0) { Iter_Fixed_CM = nExtIter+1; Update_iH = 0; }
  if (Iter_Fixed_NetThrust == 0) { Iter_Fixed_NetThrust = nExtIter+1; Update_BCThrust = 0; }

  for (iCFL = 1; iCFL < nCFL; iCFL++)
    CFL[iCFL] = CFL[iCFL-1];
  
  if (nRKStep == 0) {
    nRKStep = 1;
    RK_Alpha_Step = new su2double[1]; RK_Alpha_Step[0] = 1.0;
  }
  
  if (nIntCoeffs == 0) {
	nIntCoeffs = 2;
	Int_Coeffs = new su2double[2]; Int_Coeffs[0] = 0.25; Int_Coeffs[1] = 0.5;
  }

  if ((Kind_SU2 == SU2_CFD) && (Kind_Solver == NO_SOLVER)) {
    cout << "PHYSICAL_PROBLEM must be set in the configuration file" << endl;
    exit(EXIT_FAILURE);
  }
  
  /*--- Set a flag for viscous simulations ---*/
  
  Viscous = (( Kind_Solver == NAVIER_STOKES          ) ||
             ( Kind_Solver == ADJ_NAVIER_STOKES      ) ||
             ( Kind_Solver == RANS                   ) ||
             ( Kind_Solver == ADJ_RANS               ) );
  
  
  /*--- Re-scale the length based parameters. The US system uses feet,
   but SU2 assumes that the grid is in inches ---*/
  
  if ((SystemMeasurements == US) && (Kind_SU2 == SU2_CFD)) {
    
    for (iMarker = 0; iMarker < nMarker_Monitoring; iMarker++) {
      RefOriginMoment_X[iMarker] = RefOriginMoment_X[iMarker]/12.0;
      RefOriginMoment_Y[iMarker] = RefOriginMoment_Y[iMarker]/12.0;
      RefOriginMoment_Z[iMarker] = RefOriginMoment_Z[iMarker]/12.0;
    }
    
    for (iMarker = 0; iMarker < nGridMovement; iMarker++) {
      Motion_Origin_X[iMarker] = Motion_Origin_X[iMarker]/12.0;
      Motion_Origin_Y[iMarker] = Motion_Origin_Y[iMarker]/12.0;
      Motion_Origin_Z[iMarker] = Motion_Origin_Z[iMarker]/12.0;
    }
    
    RefLengthMoment = RefLengthMoment/12.0;
    if (val_nDim == 2) RefAreaCoeff = RefAreaCoeff/12.0;
    else RefAreaCoeff = RefAreaCoeff/144.0;
    Length_Reynolds = Length_Reynolds/12.0;
    RefElemLength = RefElemLength/12.0;
    Highlite_Area = Highlite_Area/144.0;

    EA_IntLimit[0] = EA_IntLimit[0]/12.0;
    EA_IntLimit[1] = EA_IntLimit[1]/12.0;
    EA_IntLimit[2] = EA_IntLimit[2]/12.0;
    
    Section_Location[0] = Section_Location[0]/12.0;
    Section_Location[1] = Section_Location[1]/12.0;
    
    SubsonicEngine_Cyl[0] = SubsonicEngine_Cyl[0]/12.0;
    SubsonicEngine_Cyl[1] = SubsonicEngine_Cyl[1]/12.0;
    SubsonicEngine_Cyl[2] = SubsonicEngine_Cyl[2]/12.0;
    SubsonicEngine_Cyl[3] = SubsonicEngine_Cyl[3]/12.0;
    SubsonicEngine_Cyl[4] = SubsonicEngine_Cyl[4]/12.0;
    SubsonicEngine_Cyl[5] = SubsonicEngine_Cyl[5]/12.0;
    SubsonicEngine_Cyl[6] = SubsonicEngine_Cyl[6]/12.0;
    
  }
  
  /*--- Check for constant lift mode. Initialize the update flag for
   the AoA with each iteration to false  ---*/
  
  if (Fixed_CL_Mode) Update_AoA = false;
  if (Fixed_CM_Mode) Update_HTPIncidence = false;

  if (DirectDiff != NO_DERIVATIVE) {
#if !defined COMPLEX_TYPE && !defined ADOLC_FORWARD_TYPE && !defined CODI_FORWARD_TYPE
      if (Kind_SU2 == SU2_CFD) {
        cout << "SU2_CFD: Config option DIRECT_DIFF= YES requires AD or complex support!" << endl;
        cout << "Please use SU2_CFD_DIRECTDIFF (configuration/compilation is done using the preconfigure.py script)." << endl;
        exit(EXIT_FAILURE);
      }
#endif
    /*--- Initialize the derivative values ---*/
    switch (DirectDiff) {
      case D_MACH:
        SU2_TYPE::SetDerivative(Mach, 1.0);
        break;
      case D_AOA:
        SU2_TYPE::SetDerivative(AoA, 1.0);
        break;
      case D_SIDESLIP:
        SU2_TYPE::SetDerivative(AoS, 1.0);
        break;
      case D_REYNOLDS:
        SU2_TYPE::SetDerivative(Reynolds, 1.0);
        break;
      case D_TURB2LAM:
       SU2_TYPE::SetDerivative(Turb2LamViscRatio_FreeStream, 1.0);
        break;
      default:
        /*--- All other cases are handled in the specific solver ---*/
        break;
      }
  }

#if defined CODI_REVERSE_TYPE
  AD_Mode = YES;
#else
  if (AD_Mode == YES) {
    cout << "AUTO_DIFF=YES requires Automatic Differentiation support." << endl;
    cout << "Please use correct executables (configuration/compilation is done using the preconfigure.py script)." << endl;
  }
#endif

  if (DiscreteAdjoint) {
#if !defined ADOLC_REVERSE_TYPE && !defined CODI_REVERSE_TYPE
    if (Kind_SU2 == SU2_CFD) {
      cout << "SU2_CFD: Config option MATH_PROBLEM= DISCRETE_ADJOINT requires AD support!" << endl;
      cout << "Please use SU2_CFD_AD (configuration/compilation is done using the preconfigure.py script)." << endl;
      exit(EXIT_FAILURE);
    }
#endif

    /*--- Disable writing of limiters if enabled ---*/
    Wrt_Limiters = false;

    if (Unsteady_Simulation) {

      Restart_Flow = false;

      if (Grid_Movement) {
        cout << "Dynamic mesh movement currently not supported for the discrete adjoint solver." << endl;
        exit(EXIT_FAILURE);
      }

      /*--- If the averaging interval is not set, we average over all time-steps ---*/

      if (Iter_Avg_Objective == 0.0) {
        Iter_Avg_Objective = nExtIter;
      }
    }

    switch(Kind_Solver) {
      case EULER:
        Kind_Solver = DISC_ADJ_EULER;
        break;
      case RANS:
        Kind_Solver = DISC_ADJ_RANS;
        Frozen_Visc = false;
        break;
      case NAVIER_STOKES:
        Kind_Solver = DISC_ADJ_NAVIER_STOKES;
        break;
      default:
        break;
    }
  }

  /*--- Check for 2nd order w/ limiting for JST and correct ---*/
  
  if ((Kind_ConvNumScheme_Flow == SPACE_CENTERED) && (Kind_Centered_Flow == JST) && (SpatialOrder_Flow == SECOND_ORDER_LIMITER))
    SpatialOrder_Flow = SECOND_ORDER;
  
  if ((Kind_ConvNumScheme_AdjFlow == SPACE_CENTERED) && (Kind_Centered_AdjFlow == JST) && (SpatialOrder_AdjFlow == SECOND_ORDER_LIMITER))
    SpatialOrder_AdjFlow = SECOND_ORDER;
  
  delete [] tmp_smooth;
  
}

void CConfig::SetMarkers(unsigned short val_software) {

  unsigned short iMarker_All, iMarker_CfgFile, iMarker_Euler, iMarker_Custom,
  iMarker_FarField, iMarker_SymWall, iMarker_Pressure, iMarker_PerBound,
  iMarker_NearFieldBound, iMarker_InterfaceBound, iMarker_Fluid_InterfaceBound, iMarker_Dirichlet,
  iMarker_Inlet, iMarker_Riemann, iMarker_NRBC, iMarker_Outlet, iMarker_Isothermal,
  iMarker_HeatFlux, iMarker_EngineInflow, iMarker_EngineExhaust,
  iMarker_Displacement, iMarker_Load, iMarker_FlowLoad, iMarker_Neumann, iMarker_Internal,
  iMarker_Monitoring, iMarker_Designing, iMarker_GeoEval, iMarker_Plotting, iMarker_Analyze,
  iMarker_DV, iMarker_Moving, iMarker_Supersonic_Inlet, iMarker_Supersonic_Outlet,
<<<<<<< HEAD
  iMarker_Clamped, iMarker_FSIinterface, iMarker_Turbomachinery, iMarker_MixingPlaneInterface, iMarker_Load_Dir, iMarker_Load_Sine,
  iMarker_ActDisk_Inlet, iMarker_ActDisk_Outlet, iMarker_Out_1D;
=======
  iMarker_Clamped, iMarker_FSIinterface, iMarker_Load_Dir, iMarker_Load_Sine,
  iMarker_ActDiskInlet, iMarker_ActDiskOutlet, iMarker_Out_1D;
>>>>>>> fadd7a29

  int size = SINGLE_NODE;
  
#ifdef HAVE_MPI
  if (val_software != SU2_MSH)
    MPI_Comm_size(MPI_COMM_WORLD, &size);
#endif

  /*--- Compute the total number of markers in the config file ---*/
  
  nMarker_CfgFile = nMarker_Euler + nMarker_FarField + nMarker_SymWall +
  nMarker_Pressure + nMarker_PerBound + nMarker_NearFieldBound + nMarker_Fluid_InterfaceBound +
  nMarker_InterfaceBound + nMarker_Dirichlet + nMarker_Neumann + nMarker_Inlet + nMarker_Riemann +
  nMarker_NRBC + nMarker_Outlet + nMarker_Isothermal + nMarker_HeatFlux +
  nMarker_EngineInflow + nMarker_EngineExhaust + nMarker_Internal +
  nMarker_Supersonic_Inlet + nMarker_Supersonic_Outlet + nMarker_Displacement + nMarker_Load +
  nMarker_FlowLoad + nMarker_Custom +
  nMarker_Clamped + nMarker_Load_Sine + nMarker_Load_Dir +
  nMarker_ActDiskInlet + nMarker_ActDiskOutlet + nMarker_Out_1D;
  
  /*--- Add the possible send/receive domains ---*/

  nMarker_Max = nMarker_CfgFile + OVERHEAD*size;
  
  /*--- Basic dimensionalization of the markers (worst scenario) ---*/

  nMarker_All = nMarker_Max;

  /*--- Allocate the memory (markers in each domain) ---*/
  
<<<<<<< HEAD
  Marker_All_TagBound   						= new string[nMarker_All];			    // Store the tag that correspond with each marker.
  Marker_All_SendRecv   						= new short[nMarker_All];						// +#domain (send), -#domain (receive).
  Marker_All_KindBC     						= new unsigned short[nMarker_All];	// Store the kind of boundary condition.
  Marker_All_Monitoring 						= new unsigned short[nMarker_All];	// Store whether the boundary should be monitored.
  Marker_All_Designing  						= new unsigned short[nMarker_All];  // Store whether the boundary should be designed.
  Marker_All_Plotting   						= new unsigned short[nMarker_All];	// Store whether the boundary should be plotted.
  Marker_All_FSIinterface   				= new unsigned short[nMarker_All];	// Store whether the boundary is in the FSI interface.
  Marker_All_Turbomachinery         = new unsigned short[nMarker_All];	// Store whether the boundary is in needed for Turbomachinery computations.
  Marker_All_TurbomachineryFlag     = new unsigned short[nMarker_All];	// Store whether the boundary has a flag for Turbomachinery computations.
  Marker_All_MixingPlaneInterface		= new unsigned short[nMarker_All];	// Store whether the boundary has a in the MixingPlane interface.
  Marker_All_GeoEval    						= new unsigned short[nMarker_All];	// Store whether the boundary should be geometry evaluation.
  Marker_All_DV         						= new unsigned short[nMarker_All];	// Store whether the boundary should be affected by design variables.
  Marker_All_Moving     						= new unsigned short[nMarker_All];	// Store whether the boundary should be in motion.
  Marker_All_PerBound   						= new short[nMarker_All];						// Store whether the boundary belongs to a periodic boundary.
  Marker_All_Out_1D     						= new unsigned short[nMarker_All];  // Store whether the boundary belongs to a 1-d output boundary.

  for (iMarker_All = 0; iMarker_All < nMarker_All; iMarker_All++) {
    Marker_All_TagBound[iMarker_All]   						= "SEND_RECEIVE";
    Marker_All_SendRecv[iMarker_All]   						= 0;
    Marker_All_KindBC[iMarker_All]     						= 0;
    Marker_All_Monitoring[iMarker_All] 						= 0;
    Marker_All_GeoEval[iMarker_All]    						= 0;
    Marker_All_Designing[iMarker_All]  						= 0;
    Marker_All_Plotting[iMarker_All]   						= 0;
    Marker_All_FSIinterface[iMarker_All]   				= 0;
    Marker_All_Turbomachinery[iMarker_All]  		  = 0;
    Marker_All_TurbomachineryFlag[iMarker_All]    = 0;
    Marker_All_MixingPlaneInterface[iMarker_All]    = 0;
    Marker_All_DV[iMarker_All]         						= 0;
    Marker_All_Moving[iMarker_All]     						= 0;
    Marker_All_PerBound[iMarker_All]   						= 0;
    Marker_All_Out_1D[iMarker_All]     						= 0;
=======
  Marker_All_TagBound       = new string[nMarker_All];			    // Store the tag that correspond with each marker.
  Marker_All_SendRecv       = new short[nMarker_All];						// +#domain (send), -#domain (receive).
  Marker_All_KindBC         = new unsigned short[nMarker_All];	// Store the kind of boundary condition.
  Marker_All_Monitoring     = new unsigned short[nMarker_All];	// Store whether the boundary should be monitored.
  Marker_All_Designing      = new unsigned short[nMarker_All];  // Store whether the boundary should be designed.
  Marker_All_Plotting       = new unsigned short[nMarker_All];	// Store whether the boundary should be plotted.
  Marker_All_Analyze  = new unsigned short[nMarker_All];	// Store whether the boundary should be plotted.
  Marker_All_FSIinterface   = new unsigned short[nMarker_All];	// Store whether the boundary is in the FSI interface.
  Marker_All_GeoEval        = new unsigned short[nMarker_All];	// Store whether the boundary should be geometry evaluation.
  Marker_All_DV             = new unsigned short[nMarker_All];	// Store whether the boundary should be affected by design variables.
  Marker_All_Moving         = new unsigned short[nMarker_All];	// Store whether the boundary should be in motion.
  Marker_All_PerBound       = new short[nMarker_All];						// Store whether the boundary belongs to a periodic boundary.
  Marker_All_Out_1D         = new unsigned short[nMarker_All];  // Store whether the boundary belongs to a 1-d output boundary.

  for (iMarker_All = 0; iMarker_All < nMarker_All; iMarker_All++) {
    Marker_All_TagBound[iMarker_All]      = "SEND_RECEIVE";
    Marker_All_SendRecv[iMarker_All]      = 0;
    Marker_All_KindBC[iMarker_All]        = 0;
    Marker_All_Monitoring[iMarker_All]    = 0;
    Marker_All_GeoEval[iMarker_All]       = 0;
    Marker_All_Designing[iMarker_All]     = 0;
    Marker_All_Plotting[iMarker_All]      = 0;
    Marker_All_Analyze[iMarker_All] = 0;
    Marker_All_FSIinterface[iMarker_All]  = 0;
    Marker_All_DV[iMarker_All]            = 0;
    Marker_All_Moving[iMarker_All]        = 0;
    Marker_All_PerBound[iMarker_All]      = 0;
    Marker_All_Out_1D[iMarker_All]        = 0;
>>>>>>> fadd7a29
  }

  /*--- Allocate the memory (markers in the config file) ---*/

<<<<<<< HEAD
  Marker_CfgFile_TagBound   					= new string[nMarker_CfgFile];
  Marker_CfgFile_KindBC    	 					= new unsigned short[nMarker_CfgFile];
  Marker_CfgFile_Monitoring 					= new unsigned short[nMarker_CfgFile];
  Marker_CfgFile_Designing  					= new unsigned short[nMarker_CfgFile];
  Marker_CfgFile_Plotting   					= new unsigned short[nMarker_CfgFile];
  Marker_CfgFile_GeoEval    					= new unsigned short[nMarker_CfgFile];
  Marker_CfgFile_FSIinterface					= new unsigned short[nMarker_CfgFile];
  Marker_CfgFile_Turbomachinery 			= new unsigned short[nMarker_CfgFile];
  Marker_CfgFile_TurbomachineryFlag	  = new unsigned short[nMarker_CfgFile];
  Marker_CfgFile_MixingPlaneInterface	= new unsigned short[nMarker_CfgFile];
  Marker_CfgFile_DV         					= new unsigned short[nMarker_CfgFile];
  Marker_CfgFile_Moving     					= new unsigned short[nMarker_CfgFile];
  Marker_CfgFile_PerBound   					= new unsigned short[nMarker_CfgFile];
  Marker_CfgFile_Out_1D     					= new unsigned short[nMarker_CfgFile];

  for (iMarker_CfgFile = 0; iMarker_CfgFile < nMarker_CfgFile; iMarker_CfgFile++) {
    Marker_CfgFile_TagBound[iMarker_CfgFile]   						= "SEND_RECEIVE";
    Marker_CfgFile_KindBC[iMarker_CfgFile]     						= 0;
    Marker_CfgFile_Monitoring[iMarker_CfgFile] 						= 0;
    Marker_CfgFile_GeoEval[iMarker_CfgFile]    						= 0;
    Marker_CfgFile_Designing[iMarker_CfgFile]  						= 0;
    Marker_CfgFile_Plotting[iMarker_CfgFile]   						= 0;
    Marker_CfgFile_FSIinterface[iMarker_CfgFile]   				= 0;
    Marker_CfgFile_Turbomachinery[iMarker_CfgFile]			  = 0;
    Marker_CfgFile_TurbomachineryFlag[iMarker_CfgFile]	  = 0;
    Marker_CfgFile_MixingPlaneInterface[iMarker_CfgFile]  = 0;
    Marker_CfgFile_DV[iMarker_CfgFile]         						= 0;
    Marker_CfgFile_Moving[iMarker_CfgFile]     						= 0;
    Marker_CfgFile_PerBound[iMarker_CfgFile]   						= 0;
    Marker_CfgFile_Out_1D[iMarker_CfgFile]     						= 0;
  }
=======
  Marker_CfgFile_TagBound      = new string[nMarker_CfgFile];
  Marker_CfgFile_KindBC        = new unsigned short[nMarker_CfgFile];
  Marker_CfgFile_Monitoring    = new unsigned short[nMarker_CfgFile];
  Marker_CfgFile_Designing     = new unsigned short[nMarker_CfgFile];
  Marker_CfgFile_Plotting      = new unsigned short[nMarker_CfgFile];
  Marker_CfgFile_Analyze       = new unsigned short[nMarker_CfgFile];
  Marker_CfgFile_GeoEval       = new unsigned short[nMarker_CfgFile];
  Marker_CfgFile_FSIinterface	 = new unsigned short[nMarker_CfgFile];
  Marker_CfgFile_DV            = new unsigned short[nMarker_CfgFile];
  Marker_CfgFile_Moving        = new unsigned short[nMarker_CfgFile];
  Marker_CfgFile_PerBound      = new unsigned short[nMarker_CfgFile];
  Marker_CfgFile_Out_1D        = new unsigned short[nMarker_CfgFile];

  for (iMarker_CfgFile = 0; iMarker_CfgFile < nMarker_CfgFile; iMarker_CfgFile++) {
    Marker_CfgFile_TagBound[iMarker_CfgFile]      = "SEND_RECEIVE";
    Marker_CfgFile_KindBC[iMarker_CfgFile]        = 0;
    Marker_CfgFile_Monitoring[iMarker_CfgFile]    = 0;
    Marker_CfgFile_GeoEval[iMarker_CfgFile]       = 0;
    Marker_CfgFile_Designing[iMarker_CfgFile]     = 0;
    Marker_CfgFile_Plotting[iMarker_CfgFile]      = 0;
    Marker_CfgFile_Analyze[iMarker_CfgFile] = 0;
    Marker_CfgFile_FSIinterface[iMarker_CfgFile]  = 0;
    Marker_CfgFile_DV[iMarker_CfgFile]            = 0;
    Marker_CfgFile_Moving[iMarker_CfgFile]        = 0;
    Marker_CfgFile_PerBound[iMarker_CfgFile]      = 0;
    Marker_CfgFile_Out_1D[iMarker_CfgFile]        = 0;
  }

  /*--- Allocate memory to store surface information (Analyze BC) ---*/

  Surface_MassFlow = new su2double[nMarker_Analyze];
  Surface_DC60 = new su2double[nMarker_Analyze];
  Surface_IDC = new su2double[nMarker_Analyze];
  Surface_IDC_Mach = new su2double[nMarker_Analyze];
  Surface_IDR = new su2double[nMarker_Analyze];
  for (iMarker_Analyze = 0; iMarker_Analyze < nMarker_Analyze; iMarker_Analyze++) {
     Surface_MassFlow[iMarker_Analyze] = 0.0;
   	 Surface_DC60[iMarker_Analyze] = 0.0;
     Surface_IDC[iMarker_Analyze] = 0.0;
     Surface_IDC_Mach[iMarker_Analyze] = 0.0;
     Surface_IDR[iMarker_Analyze] = 0.0;
   }
>>>>>>> fadd7a29

  /*--- Populate the marker information in the config file (all domains) ---*/

  iMarker_CfgFile = 0;
  for (iMarker_Euler = 0; iMarker_Euler < nMarker_Euler; iMarker_Euler++) {
    Marker_CfgFile_TagBound[iMarker_CfgFile] = Marker_Euler[iMarker_Euler];
    Marker_CfgFile_KindBC[iMarker_CfgFile] = EULER_WALL;
    iMarker_CfgFile++;
  }

  for (iMarker_FarField = 0; iMarker_FarField < nMarker_FarField; iMarker_FarField++) {
    Marker_CfgFile_TagBound[iMarker_CfgFile] = Marker_FarField[iMarker_FarField];
    Marker_CfgFile_KindBC[iMarker_CfgFile] = FAR_FIELD;
    iMarker_CfgFile++;
  }

  for (iMarker_SymWall = 0; iMarker_SymWall < nMarker_SymWall; iMarker_SymWall++) {
    Marker_CfgFile_TagBound[iMarker_CfgFile] = Marker_SymWall[iMarker_SymWall];
    Marker_CfgFile_KindBC[iMarker_CfgFile] = SYMMETRY_PLANE;
    iMarker_CfgFile++;
  }

  for (iMarker_Pressure = 0; iMarker_Pressure < nMarker_Pressure; iMarker_Pressure++) {
    Marker_CfgFile_TagBound[iMarker_CfgFile] = Marker_Pressure[iMarker_Pressure];
    Marker_CfgFile_KindBC[iMarker_CfgFile] = PRESSURE_BOUNDARY;
    iMarker_CfgFile++;
  }

  for (iMarker_PerBound = 0; iMarker_PerBound < nMarker_PerBound; iMarker_PerBound++) {
    Marker_CfgFile_TagBound[iMarker_CfgFile] = Marker_PerBound[iMarker_PerBound];
    Marker_CfgFile_KindBC[iMarker_CfgFile] = PERIODIC_BOUNDARY;
    Marker_CfgFile_PerBound[iMarker_CfgFile] = iMarker_PerBound + 1;
    iMarker_CfgFile++;
  }

  ActDisk_DeltaPress = new su2double[nMarker_ActDiskInlet];
  ActDisk_DeltaTemp = new su2double[nMarker_ActDiskInlet];
  ActDisk_TotalPressRatio = new su2double[nMarker_ActDiskInlet];
  ActDisk_TotalTempRatio = new su2double[nMarker_ActDiskInlet];
  ActDisk_StaticPressRatio = new su2double[nMarker_ActDiskInlet];
  ActDisk_StaticTempRatio = new su2double[nMarker_ActDiskInlet];
  ActDisk_Power = new su2double[nMarker_ActDiskInlet];
  ActDisk_MassFlow = new su2double[nMarker_ActDiskInlet];
  ActDisk_Mach = new su2double[nMarker_ActDiskInlet];
  ActDisk_Force = new su2double[nMarker_ActDiskInlet];
  ActDisk_NetThrust = new su2double[nMarker_ActDiskInlet];
  ActDisk_BCThrust = new su2double[nMarker_ActDiskInlet];
  ActDisk_BCThrust_Old = new su2double[nMarker_ActDiskInlet];
  ActDisk_GrossThrust = new su2double[nMarker_ActDiskInlet];
  ActDisk_Area = new su2double[nMarker_ActDiskInlet];
  ActDisk_ReverseMassFlow = new su2double[nMarker_ActDiskInlet];
  
  for (iMarker_ActDiskInlet = 0; iMarker_ActDiskInlet < nMarker_ActDiskInlet; iMarker_ActDiskInlet++) {
    ActDisk_DeltaPress[iMarker_ActDiskInlet] = 0.0;
    ActDisk_DeltaTemp[iMarker_ActDiskInlet] = 0.0;
    ActDisk_TotalPressRatio[iMarker_ActDiskInlet] = 0.0;
    ActDisk_TotalTempRatio[iMarker_ActDiskInlet] = 0.0;
    ActDisk_StaticPressRatio[iMarker_ActDiskInlet] = 0.0;
    ActDisk_StaticTempRatio[iMarker_ActDiskInlet] = 0.0;
    ActDisk_Power[iMarker_ActDiskInlet] = 0.0;
    ActDisk_MassFlow[iMarker_ActDiskInlet] = 0.0;
    ActDisk_Mach[iMarker_ActDiskInlet] = 0.0;
    ActDisk_Force[iMarker_ActDiskInlet] = 0.0;
    ActDisk_NetThrust[iMarker_ActDiskInlet] = 0.0;
    ActDisk_BCThrust[iMarker_ActDiskInlet] = 0.0;
    ActDisk_BCThrust_Old[iMarker_ActDiskInlet] = 0.0;
    ActDisk_GrossThrust[iMarker_ActDiskInlet] = 0.0;
    ActDisk_Area[iMarker_ActDiskInlet] = 0.0;
    ActDisk_ReverseMassFlow[iMarker_ActDiskInlet] = 0.0;
  }
  
  
  ActDiskInlet_MassFlow = new su2double[nMarker_ActDiskInlet];
  ActDiskInlet_Temperature = new su2double[nMarker_ActDiskInlet];
  ActDiskInlet_TotalTemperature = new su2double[nMarker_ActDiskInlet];
  ActDiskInlet_Pressure = new su2double[nMarker_ActDiskInlet];
  ActDiskInlet_TotalPressure = new su2double[nMarker_ActDiskInlet];
  ActDiskInlet_RamDrag = new su2double[nMarker_ActDiskInlet];
  ActDiskInlet_Force = new su2double[nMarker_ActDiskInlet];
  ActDiskInlet_Power = new su2double[nMarker_ActDiskInlet];
  
  for (iMarker_ActDiskInlet = 0; iMarker_ActDiskInlet < nMarker_ActDiskInlet; iMarker_ActDiskInlet++) {
    Marker_CfgFile_TagBound[iMarker_CfgFile] = Marker_ActDiskInlet[iMarker_ActDiskInlet];
    Marker_CfgFile_KindBC[iMarker_CfgFile] = ACTDISK_INLET;
    ActDiskInlet_MassFlow[iMarker_ActDiskInlet] = 0.0;
    ActDiskInlet_Temperature[iMarker_ActDiskInlet] = 0.0;
    ActDiskInlet_TotalTemperature[iMarker_ActDiskInlet] = 0.0;
    ActDiskInlet_Pressure[iMarker_ActDiskInlet] = 0.0;
    ActDiskInlet_TotalPressure[iMarker_ActDiskInlet] = 0.0;
    ActDiskInlet_RamDrag[iMarker_ActDiskInlet] = 0.0;
    ActDiskInlet_Force[iMarker_ActDiskInlet] = 0.0;
    ActDiskInlet_Power[iMarker_ActDiskInlet] = 0.0;
    iMarker_CfgFile++;
  }
  
  ActDiskOutlet_MassFlow = new su2double[nMarker_ActDiskOutlet];
  ActDiskOutlet_Temperature = new su2double[nMarker_ActDiskOutlet];
  ActDiskOutlet_TotalTemperature = new su2double[nMarker_ActDiskOutlet];
  ActDiskOutlet_Pressure = new su2double[nMarker_ActDiskOutlet];
  ActDiskOutlet_TotalPressure = new su2double[nMarker_ActDiskOutlet];
  ActDiskOutlet_GrossThrust = new su2double[nMarker_ActDiskOutlet];
  ActDiskOutlet_Force = new su2double[nMarker_ActDiskOutlet];
  ActDiskOutlet_Power = new su2double[nMarker_ActDiskOutlet];
  
  for (iMarker_ActDiskOutlet = 0; iMarker_ActDiskOutlet < nMarker_ActDiskOutlet; iMarker_ActDiskOutlet++) {
    Marker_CfgFile_TagBound[iMarker_CfgFile] = Marker_ActDiskOutlet[iMarker_ActDiskOutlet];
    Marker_CfgFile_KindBC[iMarker_CfgFile] = ACTDISK_OUTLET;
    ActDiskOutlet_MassFlow[iMarker_ActDiskOutlet] = 0.0;
    ActDiskOutlet_Temperature[iMarker_ActDiskOutlet] = 0.0;
    ActDiskOutlet_TotalTemperature[iMarker_ActDiskOutlet] = 0.0;
    ActDiskOutlet_Pressure[iMarker_ActDiskOutlet] = 0.0;
    ActDiskOutlet_TotalPressure[iMarker_ActDiskOutlet] = 0.0;
    ActDiskOutlet_GrossThrust[iMarker_ActDiskOutlet] = 0.0;
    ActDiskOutlet_Force[iMarker_ActDiskOutlet] = 0.0;
    ActDiskOutlet_Power[iMarker_ActDiskOutlet] = 0.0;
    iMarker_CfgFile++;
  }

  for (iMarker_NearFieldBound = 0; iMarker_NearFieldBound < nMarker_NearFieldBound; iMarker_NearFieldBound++) {
    Marker_CfgFile_TagBound[iMarker_CfgFile] = Marker_NearFieldBound[iMarker_NearFieldBound];
    Marker_CfgFile_KindBC[iMarker_CfgFile] = NEARFIELD_BOUNDARY;
    iMarker_CfgFile++;
  }

  for (iMarker_InterfaceBound = 0; iMarker_InterfaceBound < nMarker_InterfaceBound; iMarker_InterfaceBound++) {
    Marker_CfgFile_TagBound[iMarker_CfgFile] = Marker_InterfaceBound[iMarker_InterfaceBound];
    Marker_CfgFile_KindBC[iMarker_CfgFile] = INTERFACE_BOUNDARY;
    iMarker_CfgFile++;
  }
  
  for (iMarker_Fluid_InterfaceBound = 0; iMarker_Fluid_InterfaceBound < nMarker_Fluid_InterfaceBound; iMarker_Fluid_InterfaceBound++) {
    Marker_CfgFile_TagBound[iMarker_CfgFile] = Marker_Fluid_InterfaceBound[iMarker_Fluid_InterfaceBound];
    Marker_CfgFile_KindBC[iMarker_CfgFile] = FLUID_INTERFACE;
    iMarker_CfgFile++;
  }

  for (iMarker_Dirichlet = 0; iMarker_Dirichlet < nMarker_Dirichlet; iMarker_Dirichlet++) {
    Marker_CfgFile_TagBound[iMarker_CfgFile] = Marker_Dirichlet[iMarker_Dirichlet];
    Marker_CfgFile_KindBC[iMarker_CfgFile] = DIRICHLET;
    iMarker_CfgFile++;
  }

  for (iMarker_Inlet = 0; iMarker_Inlet < nMarker_Inlet; iMarker_Inlet++) {
    Marker_CfgFile_TagBound[iMarker_CfgFile] = Marker_Inlet[iMarker_Inlet];
    Marker_CfgFile_KindBC[iMarker_CfgFile] = INLET_FLOW;
    iMarker_CfgFile++;
  }

  for (iMarker_Riemann = 0; iMarker_Riemann < nMarker_Riemann; iMarker_Riemann++) {
    Marker_CfgFile_TagBound[iMarker_CfgFile] = Marker_Riemann[iMarker_Riemann];
    Marker_CfgFile_KindBC[iMarker_CfgFile] = RIEMANN_BOUNDARY;
    iMarker_CfgFile++;
  }

  for (iMarker_NRBC = 0; iMarker_NRBC < nMarker_NRBC; iMarker_NRBC++) {
    Marker_CfgFile_TagBound[iMarker_CfgFile] = Marker_NRBC[iMarker_NRBC];
    Marker_CfgFile_KindBC[iMarker_CfgFile] = NRBC_BOUNDARY;
    iMarker_CfgFile++;
  }

  Engine_Power = new su2double[nMarker_EngineInflow];
  Engine_Mach = new su2double[nMarker_EngineInflow];
  Engine_Force = new su2double[nMarker_EngineInflow];
  Engine_Power = new su2double[nMarker_EngineInflow];
  Engine_NetThrust = new su2double[nMarker_EngineInflow];
  Engine_GrossThrust = new su2double[nMarker_EngineInflow];
  Engine_Area = new su2double[nMarker_EngineInflow];
  
  for (iMarker_EngineInflow = 0; iMarker_EngineInflow < nMarker_EngineInflow; iMarker_EngineInflow++) {
    Engine_Power[iMarker_EngineInflow] = 0.0;
    Engine_Mach[iMarker_EngineInflow] = 0.0;
    Engine_Force[iMarker_EngineInflow] = 0.0;
    Engine_Power[iMarker_EngineInflow] = 0.0;
    Engine_NetThrust[iMarker_EngineInflow] = 0.0;
    Engine_GrossThrust[iMarker_EngineInflow] = 0.0;
    Engine_Area[iMarker_EngineInflow] = 0.0;
  }
  
  Inflow_Mach = new su2double[nMarker_EngineInflow];
  Inflow_Pressure = new su2double[nMarker_EngineInflow];
  Inflow_MassFlow = new su2double[nMarker_EngineInflow];
  Inflow_ReverseMassFlow = new su2double[nMarker_EngineInflow];
  Inflow_TotalPressure = new su2double[nMarker_EngineInflow];
  Inflow_Temperature = new su2double[nMarker_EngineInflow];
  Inflow_TotalTemperature = new su2double[nMarker_EngineInflow];
  Inflow_RamDrag = new su2double[nMarker_EngineInflow];
  Inflow_Force = new su2double[nMarker_EngineInflow];
  Inflow_Power = new su2double[nMarker_EngineInflow];
  
  for (iMarker_EngineInflow = 0; iMarker_EngineInflow < nMarker_EngineInflow; iMarker_EngineInflow++) {
    Marker_CfgFile_TagBound[iMarker_CfgFile] = Marker_EngineInflow[iMarker_EngineInflow];
    Marker_CfgFile_KindBC[iMarker_CfgFile] = ENGINE_INFLOW;
    Inflow_Mach[iMarker_EngineInflow] = 0.0;
    Inflow_Pressure[iMarker_EngineInflow] = 0.0;
    Inflow_MassFlow[iMarker_EngineInflow] = 0.0;
    Inflow_ReverseMassFlow[iMarker_EngineInflow] = 0.0;
    Inflow_TotalPressure[iMarker_EngineInflow] = 0.0;
    Inflow_Temperature[iMarker_EngineInflow] = 0.0;
    Inflow_TotalTemperature[iMarker_EngineInflow] = 0.0;
    Inflow_RamDrag[iMarker_EngineInflow] = 0.0;
    Inflow_Force[iMarker_EngineInflow] = 0.0;
    Inflow_Power[iMarker_EngineInflow] = 0.0;
    iMarker_CfgFile++;
  }
  
  Exhaust_Pressure = new su2double[nMarker_EngineExhaust];
  Exhaust_Temperature = new su2double[nMarker_EngineExhaust];
  Exhaust_MassFlow = new su2double[nMarker_EngineExhaust];
  Exhaust_TotalPressure = new su2double[nMarker_EngineExhaust];
  Exhaust_TotalTemperature = new su2double[nMarker_EngineExhaust];
  Exhaust_GrossThrust = new su2double[nMarker_EngineExhaust];
  Exhaust_Force = new su2double[nMarker_EngineExhaust];
  Exhaust_Power = new su2double[nMarker_EngineExhaust];
  
  for (iMarker_EngineExhaust = 0; iMarker_EngineExhaust < nMarker_EngineExhaust; iMarker_EngineExhaust++) {
    Marker_CfgFile_TagBound[iMarker_CfgFile] = Marker_EngineExhaust[iMarker_EngineExhaust];
    Marker_CfgFile_KindBC[iMarker_CfgFile] = ENGINE_EXHAUST;
    Exhaust_Pressure[iMarker_EngineExhaust] = 0.0;
    Exhaust_Temperature[iMarker_EngineExhaust] = 0.0;
    Exhaust_MassFlow[iMarker_EngineExhaust] = 0.0;
    Exhaust_TotalPressure[iMarker_EngineExhaust] = 0.0;
    Exhaust_TotalTemperature[iMarker_EngineExhaust] = 0.0;
    Exhaust_GrossThrust[iMarker_EngineExhaust] = 0.0;
    Exhaust_Force[iMarker_EngineExhaust] = 0.0;
    Exhaust_Power[iMarker_EngineExhaust] = 0.0;
    iMarker_CfgFile++;
  }
  
  for (iMarker_Supersonic_Inlet = 0; iMarker_Supersonic_Inlet < nMarker_Supersonic_Inlet; iMarker_Supersonic_Inlet++) {
    Marker_CfgFile_TagBound[iMarker_CfgFile] = Marker_Supersonic_Inlet[iMarker_Supersonic_Inlet];
    Marker_CfgFile_KindBC[iMarker_CfgFile] = SUPERSONIC_INLET;
    iMarker_CfgFile++;
  }
  
  for (iMarker_Supersonic_Outlet = 0; iMarker_Supersonic_Outlet < nMarker_Supersonic_Outlet; iMarker_Supersonic_Outlet++) {
    Marker_CfgFile_TagBound[iMarker_CfgFile] = Marker_Supersonic_Outlet[iMarker_Supersonic_Outlet];
    Marker_CfgFile_KindBC[iMarker_CfgFile] = SUPERSONIC_OUTLET;
    iMarker_CfgFile++;
  }

  for (iMarker_Neumann = 0; iMarker_Neumann < nMarker_Neumann; iMarker_Neumann++) {
    Marker_CfgFile_TagBound[iMarker_CfgFile] = Marker_Neumann[iMarker_Neumann];
    Marker_CfgFile_KindBC[iMarker_CfgFile] = NEUMANN;
    iMarker_CfgFile++;
  }
  
  for (iMarker_Internal = 0; iMarker_Internal < nMarker_Internal; iMarker_Internal++) {
    Marker_CfgFile_TagBound[iMarker_CfgFile] = Marker_Internal[iMarker_Internal];
    Marker_CfgFile_KindBC[iMarker_CfgFile] = INTERNAL_BOUNDARY;
    iMarker_CfgFile++;
  }

  for (iMarker_Custom = 0; iMarker_Custom < nMarker_Custom; iMarker_Custom++) {
    Marker_CfgFile_TagBound[iMarker_CfgFile] = Marker_Custom[iMarker_Custom];
    Marker_CfgFile_KindBC[iMarker_CfgFile] = CUSTOM_BOUNDARY;
    iMarker_CfgFile++;
  }

  for (iMarker_Outlet = 0; iMarker_Outlet < nMarker_Outlet; iMarker_Outlet++) {
    Marker_CfgFile_TagBound[iMarker_CfgFile] = Marker_Outlet[iMarker_Outlet];
    Marker_CfgFile_KindBC[iMarker_CfgFile] = OUTLET_FLOW;
    iMarker_CfgFile++;
  }

  for (iMarker_Isothermal = 0; iMarker_Isothermal < nMarker_Isothermal; iMarker_Isothermal++) {
    Marker_CfgFile_TagBound[iMarker_CfgFile] = Marker_Isothermal[iMarker_Isothermal];
    Marker_CfgFile_KindBC[iMarker_CfgFile] = ISOTHERMAL;
    iMarker_CfgFile++;
  }

  for (iMarker_HeatFlux = 0; iMarker_HeatFlux < nMarker_HeatFlux; iMarker_HeatFlux++) {
    Marker_CfgFile_TagBound[iMarker_CfgFile] = Marker_HeatFlux[iMarker_HeatFlux];
    Marker_CfgFile_KindBC[iMarker_CfgFile] = HEAT_FLUX;
    iMarker_CfgFile++;
  }

  for (iMarker_Clamped = 0; iMarker_Clamped < nMarker_Clamped; iMarker_Clamped++) {
    Marker_CfgFile_TagBound[iMarker_CfgFile] = Marker_Clamped[iMarker_Clamped];
    Marker_CfgFile_KindBC[iMarker_CfgFile] = CLAMPED_BOUNDARY;
    iMarker_CfgFile++;
  }

  for (iMarker_Displacement = 0; iMarker_Displacement < nMarker_Displacement; iMarker_Displacement++) {
    Marker_CfgFile_TagBound[iMarker_CfgFile] = Marker_Displacement[iMarker_Displacement];
    Marker_CfgFile_KindBC[iMarker_CfgFile] = DISPLACEMENT_BOUNDARY;
    iMarker_CfgFile++;
  }

  for (iMarker_Load = 0; iMarker_Load < nMarker_Load; iMarker_Load++) {
    Marker_CfgFile_TagBound[iMarker_CfgFile] = Marker_Load[iMarker_Load];
    Marker_CfgFile_KindBC[iMarker_CfgFile] = LOAD_BOUNDARY;
    iMarker_CfgFile++;
  }

  for (iMarker_Load_Dir = 0; iMarker_Load_Dir < nMarker_Load_Dir; iMarker_Load_Dir++) {
    Marker_CfgFile_TagBound[iMarker_CfgFile] = Marker_Load_Dir[iMarker_Load_Dir];
    Marker_CfgFile_KindBC[iMarker_CfgFile] = LOAD_DIR_BOUNDARY;
    iMarker_CfgFile++;
  }

  for (iMarker_Load_Sine = 0; iMarker_Load_Sine < nMarker_Load_Sine; iMarker_Load_Sine++) {
    Marker_CfgFile_TagBound[iMarker_CfgFile] = Marker_Load_Sine[iMarker_Load_Sine];
    Marker_CfgFile_KindBC[iMarker_CfgFile] = LOAD_SINE_BOUNDARY;
    iMarker_CfgFile++;
  }


  for (iMarker_FlowLoad = 0; iMarker_FlowLoad < nMarker_FlowLoad; iMarker_FlowLoad++) {
    Marker_CfgFile_TagBound[iMarker_CfgFile] = Marker_FlowLoad[iMarker_FlowLoad];
    Marker_CfgFile_KindBC[iMarker_CfgFile] = FLOWLOAD_BOUNDARY;
    iMarker_CfgFile++;
  }

  for (iMarker_CfgFile = 0; iMarker_CfgFile < nMarker_CfgFile; iMarker_CfgFile++) {
    Marker_CfgFile_Monitoring[iMarker_CfgFile] = NO;
    for (iMarker_Monitoring = 0; iMarker_Monitoring < nMarker_Monitoring; iMarker_Monitoring++)
      if (Marker_CfgFile_TagBound[iMarker_CfgFile] == Marker_Monitoring[iMarker_Monitoring])
        Marker_CfgFile_Monitoring[iMarker_CfgFile] = YES;
  }

  for (iMarker_CfgFile = 0; iMarker_CfgFile < nMarker_CfgFile; iMarker_CfgFile++) {
    Marker_CfgFile_GeoEval[iMarker_CfgFile] = NO;
    for (iMarker_GeoEval = 0; iMarker_GeoEval < nMarker_GeoEval; iMarker_GeoEval++)
      if (Marker_CfgFile_TagBound[iMarker_CfgFile] == Marker_GeoEval[iMarker_GeoEval])
        Marker_CfgFile_GeoEval[iMarker_CfgFile] = YES;
  }

  for (iMarker_CfgFile = 0; iMarker_CfgFile < nMarker_CfgFile; iMarker_CfgFile++) {
    Marker_CfgFile_Designing[iMarker_CfgFile] = NO;
    for (iMarker_Designing = 0; iMarker_Designing < nMarker_Designing; iMarker_Designing++)
      if (Marker_CfgFile_TagBound[iMarker_CfgFile] == Marker_Designing[iMarker_Designing])
        Marker_CfgFile_Designing[iMarker_CfgFile] = YES;
  }

  for (iMarker_CfgFile = 0; iMarker_CfgFile < nMarker_CfgFile; iMarker_CfgFile++) {
    Marker_CfgFile_Plotting[iMarker_CfgFile] = NO;
    for (iMarker_Plotting = 0; iMarker_Plotting < nMarker_Plotting; iMarker_Plotting++)
      if (Marker_CfgFile_TagBound[iMarker_CfgFile] == Marker_Plotting[iMarker_Plotting])
        Marker_CfgFile_Plotting[iMarker_CfgFile] = YES;
  }
  
  for (iMarker_CfgFile = 0; iMarker_CfgFile < nMarker_CfgFile; iMarker_CfgFile++) {
    Marker_CfgFile_Analyze[iMarker_CfgFile] = NO;
    for (iMarker_Analyze = 0; iMarker_Analyze < nMarker_Analyze; iMarker_Analyze++)
      if (Marker_CfgFile_TagBound[iMarker_CfgFile] == Marker_Analyze[iMarker_Analyze])
        Marker_CfgFile_Analyze[iMarker_CfgFile] = YES;
  }

  /*--- Identification of Fluid-Structure interface markers ---*/

  for (iMarker_CfgFile = 0; iMarker_CfgFile < nMarker_CfgFile; iMarker_CfgFile++) {
	unsigned short indexMarker = 0;
    Marker_CfgFile_FSIinterface[iMarker_CfgFile] = NO;
    for (iMarker_FSIinterface = 0; iMarker_FSIinterface < nMarker_FSIinterface; iMarker_FSIinterface++)
      if (Marker_CfgFile_TagBound[iMarker_CfgFile] == Marker_FSIinterface[iMarker_FSIinterface])
			indexMarker = (int)(iMarker_FSIinterface/2+1);
	  Marker_CfgFile_FSIinterface[iMarker_CfgFile] = indexMarker;
  }

  /*--- Identification of Turbomachinery markers and flag them---*/

  for (iMarker_CfgFile = 0; iMarker_CfgFile < nMarker_CfgFile; iMarker_CfgFile++) {
	unsigned short indexMarker=0;
	Marker_CfgFile_Turbomachinery[iMarker_CfgFile] = NO;
	Marker_CfgFile_TurbomachineryFlag[iMarker_CfgFile] = NO;
    for (iMarker_Turbomachinery = 0; iMarker_Turbomachinery < nMarker_Turbomachinery; iMarker_Turbomachinery++){
      if (Marker_CfgFile_TagBound[iMarker_CfgFile] == Marker_TurboBoundIn[iMarker_Turbomachinery]){
      	indexMarker=(iMarker_Turbomachinery+1);
        Marker_CfgFile_Turbomachinery[iMarker_CfgFile] = indexMarker;
        Marker_CfgFile_TurbomachineryFlag[iMarker_CfgFile] = INFLOW;
      }
    	if (Marker_CfgFile_TagBound[iMarker_CfgFile] == Marker_TurboBoundOut[iMarker_Turbomachinery]){
				indexMarker=(iMarker_Turbomachinery+1);
				Marker_CfgFile_Turbomachinery[iMarker_CfgFile] = indexMarker;
				Marker_CfgFile_TurbomachineryFlag[iMarker_CfgFile] = OUTFLOW;
    	}
    }
  }
  if(GetBoolTurbomachinery()){
		unsigned short count = 0;
		nBlades = new su2double[nZone];
		su2double pitch;
		for (iMarker_CfgFile = 0; iMarker_CfgFile < nMarker_CfgFile; iMarker_CfgFile++) {
			unsigned short iMarker_PerBound;
			for (iMarker_PerBound = 0; iMarker_PerBound < nMarker_PerBound; iMarker_PerBound++)
				if (Marker_CfgFile_TagBound[iMarker_CfgFile] == Marker_PerBound[iMarker_PerBound]){
					if (count == 0){
						pitch = abs(Periodic_RotAngles[iMarker_PerBound][2]);
						nBlades[count]= 2*PI_NUMBER/pitch;
						if (pitch <= EPS){
							nBlades[count]= 1.0;
						}

//						cout << nBlades[count] <<" in zone "<<  count<<endl;
						count++;
					}
					if((pitch != abs(Periodic_RotAngles[iMarker_PerBound][2])  || (pitch <= EPS) ) && (count < nZone)){
						pitch = abs(Periodic_RotAngles[iMarker_PerBound][2]);
						nBlades[count]= 2*PI_NUMBER/pitch;
						if (pitch <= EPS){
							nBlades[count]= 1.0;
						}
//						cout << nBlades[count] <<" in zone "<<  count<<endl;
						count++;
					}
				}
		}
  }
  /*--- Identification of MixingPlane interface markers ---*/

  for (iMarker_CfgFile = 0; iMarker_CfgFile < nMarker_CfgFile; iMarker_CfgFile++) {
  	unsigned short indexMarker=0;
    Marker_CfgFile_MixingPlaneInterface[iMarker_CfgFile] = NO;
    for (iMarker_MixingPlaneInterface = 0; iMarker_MixingPlaneInterface < nMarker_MixingPlaneInterface; iMarker_MixingPlaneInterface++)
      if (Marker_CfgFile_TagBound[iMarker_CfgFile] == Marker_MixingPlaneInterface[iMarker_MixingPlaneInterface])
      	indexMarker=(int)(iMarker_MixingPlaneInterface/2+1);
    Marker_CfgFile_MixingPlaneInterface[iMarker_CfgFile] = indexMarker;
  }

  for (iMarker_CfgFile = 0; iMarker_CfgFile < nMarker_CfgFile; iMarker_CfgFile++) {
    Marker_CfgFile_DV[iMarker_CfgFile] = NO;
    for (iMarker_DV = 0; iMarker_DV < nMarker_DV; iMarker_DV++)
      if (Marker_CfgFile_TagBound[iMarker_CfgFile] == Marker_DV[iMarker_DV])
        Marker_CfgFile_DV[iMarker_CfgFile] = YES;
  }

  for (iMarker_CfgFile = 0; iMarker_CfgFile < nMarker_CfgFile; iMarker_CfgFile++) {
    Marker_CfgFile_Moving[iMarker_CfgFile] = NO;
    for (iMarker_Moving = 0; iMarker_Moving < nMarker_Moving; iMarker_Moving++)
      if (Marker_CfgFile_TagBound[iMarker_CfgFile] == Marker_Moving[iMarker_Moving])
        Marker_CfgFile_Moving[iMarker_CfgFile] = YES;
  }

  for (iMarker_CfgFile = 0; iMarker_CfgFile < nMarker_CfgFile; iMarker_CfgFile++) {
    Marker_CfgFile_Out_1D[iMarker_CfgFile] = NO;
    for (iMarker_Out_1D = 0; iMarker_Out_1D < nMarker_Out_1D; iMarker_Out_1D++)
      if (Marker_CfgFile_TagBound[iMarker_CfgFile] == Marker_Out_1D[iMarker_Out_1D])
        Marker_CfgFile_Out_1D[iMarker_CfgFile] = YES;
  }

}

void CConfig::SetOutput(unsigned short val_software, unsigned short val_izone) {

  unsigned short iMarker_Euler, iMarker_Custom, iMarker_FarField,
  iMarker_SymWall, iMarker_PerBound, iMarker_Pressure, iMarker_NearFieldBound,
<<<<<<< HEAD
  iMarker_InterfaceBound, iMarker_Dirichlet, iMarker_Inlet, iMarker_Riemann,
  iMarker_NRBC, iMarker_Outlet, iMarker_Isothermal, iMarker_HeatFlux,
  iMarker_EngineInflow, iMarker_EngineBleed, iMarker_EngineExhaust, iMarker_Displacement,
  iMarker_Load, iMarker_FlowLoad,  iMarker_Neumann, iMarker_Monitoring,
  iMarker_Designing, iMarker_GeoEval, iMarker_Plotting, iMarker_DV, iDV_Value,
  iMarker_FSIinterface, iMarker_MixingPlaneInterface, iMarker_Load_Dir, iMarker_Load_Sine, iMarker_Clamped,
  iMarker_Moving, iMarker_Supersonic_Inlet, iMarker_Supersonic_Outlet, iMarker_ActDisk_Inlet,
  iMarker_ActDisk_Outlet;
=======
  iMarker_InterfaceBound, iMarker_Fluid_InterfaceBound, iMarker_Dirichlet, iMarker_Inlet, iMarker_Riemann,
  iMarker_NRBC, iMarker_MixBound, iMarker_Outlet, iMarker_Isothermal, iMarker_HeatFlux,
  iMarker_EngineInflow, iMarker_EngineExhaust, iMarker_Displacement,
  iMarker_Load, iMarker_FlowLoad, iMarker_Neumann, iMarker_Internal, iMarker_Monitoring,
  iMarker_Designing, iMarker_GeoEval, iMarker_Plotting, iMarker_Analyze, iMarker_DV, iDV_Value,
  iMarker_FSIinterface, iMarker_Load_Dir, iMarker_Load_Sine, iMarker_Clamped,
  iMarker_Moving, iMarker_Supersonic_Inlet, iMarker_Supersonic_Outlet, iMarker_ActDiskInlet,
  iMarker_ActDiskOutlet;
>>>>>>> fadd7a29
  
  
  /*--- WARNING: when compiling on Windows, ctime() is not available. Comment out
   the two lines below that use the dt variable. ---*/
  //time_t now = time(0);
  //string dt = ctime(&now); dt[24] = '.';

  cout << endl << "-------------------------------------------------------------------------" << endl;
  cout << "|    ___ _   _ ___                                                      |" << endl;
  cout << "|   / __| | | |_  )   Release 4.3.0  \"Cardinal\"                         |" << endl;
  cout << "|   \\__ \\ |_| |/ /                                                      |" << endl;
  switch (val_software) {
    case SU2_CFD: cout << "|   |___/\\___//___|   Suite (Computational Fluid Dynamics Code)         |" << endl; break;
    case SU2_DEF: cout << "|   |___/\\___//___|   Suite (Mesh Deformation Code)                     |" << endl; break;
    case SU2_DOT: cout << "|   |___/\\___//___|   Suite (Gradient Projection Code)                  |" << endl; break;
    case SU2_MSH: cout << "|   |___/\\___//___|   Suite (Mesh Adaptation Code)                      |" << endl; break;
    case SU2_GEO: cout << "|   |___/\\___//___|   Suite (Geometry Definition Code)                  |" << endl; break;
    case SU2_SOL: cout << "|   |___/\\___//___|   Suite (Solution Exporting Code)                   |" << endl; break;
  }

  cout << "|                                                                       |" << endl;
  //cout << "|   Local date and time: " << dt << "                      |" << endl;
  cout <<"-------------------------------------------------------------------------" << endl;
  cout << "| SU2 Lead Dev.: Dr. Francisco Palacios, Francisco.D.Palacios@boeing.com|" << endl;
  cout << "|                Dr. Thomas D. Economon, economon@stanford.edu          |" << endl;
  cout <<"-------------------------------------------------------------------------" << endl;
  cout << "| SU2 Developers:                                                       |" << endl;
  cout << "| - Prof. Juan J. Alonso's group at Stanford University.                |" << endl;
  cout << "| - Prof. Piero Colonna's group at Delft University of Technology.      |" << endl;
  cout << "| - Prof. Nicolas R. Gauger's group at Kaiserslautern U. of Technology. |" << endl;
  cout << "| - Prof. Alberto Guardone's group at Polytechnic University of Milan.  |" << endl;
  cout << "| - Prof. Rafael Palacios' group at Imperial College London.            |" << endl;
  cout << "| - Prof. Edwin van der Weide's group at the University of Twente.      |" << endl;
  cout << "| - Prof. Vincent Terrapon's group at the University of Liege.          |" << endl;
  cout <<"-------------------------------------------------------------------------" << endl;
  cout << "| Copyright (C) 2012-2016 SU2, the open-source CFD code.                |" << endl;
  cout << "|                                                                       |" << endl;
  cout << "| SU2 is free software; you can redistribute it and/or                  |" << endl;
  cout << "| modify it under the terms of the GNU Lesser General Public            |" << endl;
  cout << "| License as published by the Free Software Foundation; either          |" << endl;
  cout << "| version 2.1 of the License, or (at your option) any later version.    |" << endl;
  cout << "|                                                                       |" << endl;
  cout << "| SU2 is distributed in the hope that it will be useful,                |" << endl;
  cout << "| but WITHOUT ANY WARRANTY; without even the implied warranty of        |" << endl;
  cout << "| MERCHANTABILITY or FITNESS FOR A PARTICULAR PURPOSE. See the GNU      |" << endl;
  cout << "| Lesser General Public License for more details.                       |" << endl;
  cout << "|                                                                       |" << endl;
  cout << "| You should have received a copy of the GNU Lesser General Public      |" << endl;
  cout << "| License along with SU2. If not, see <http://www.gnu.org/licenses/>.   |" << endl;
  cout <<"-------------------------------------------------------------------------" << endl;

  cout << endl <<"------------------------ Physical Case Definition -----------------------" << endl;
  if (val_software == SU2_CFD) {
	if (FSI_Problem) {
	   cout << "Fluid-Structure Interaction." << endl;
	}

  if (DiscreteAdjoint) {
     cout <<"Discrete Adjoint equations using Algorithmic Differentiation " << endl;
     cout <<"based on the physical case: ";
  }
    switch (Kind_Solver) {
      case EULER: case DISC_ADJ_EULER:
        if (Kind_Regime == COMPRESSIBLE) cout << "Compressible Euler equations." << endl;
        if (Kind_Regime == INCOMPRESSIBLE) cout << "Incompressible Euler equations." << endl;
        if (Kind_Regime == FREESURFACE) {
          cout << "Incompressible Euler equations with FreeSurface." << endl;
          cout << "Free surface flow equation. Density ratio: " << RatioDensity << "." << endl;
          cout << "The free surface is located at: " << FreeSurface_Zero <<", and its thickness is: " << FreeSurface_Thickness << "." << endl;
        }
        break;
      case NAVIER_STOKES: case DISC_ADJ_NAVIER_STOKES:
        if (Kind_Regime == COMPRESSIBLE) cout << "Compressible Laminar Navier-Stokes' equations." << endl;
        if (Kind_Regime == INCOMPRESSIBLE) cout << "Incompressible Laminar Navier-Stokes' equations." << endl;
        if (Kind_Regime == FREESURFACE) {
          cout << "Incompressible Laminar Navier-Stokes' equations with FreeSurface." << endl;
          cout << "Free surface flow equation. Density ratio: " << RatioDensity <<". Viscosity ratio: "<< RatioViscosity << "." << endl;
          cout << "The free surface is located at: " << FreeSurface_Zero <<", and its thickness is: " << FreeSurface_Thickness << "." << endl;
        }
        break;
      case RANS: case DISC_ADJ_RANS:
        if (Kind_Regime == COMPRESSIBLE) cout << "Compressible RANS equations." << endl;
        if (Kind_Regime == INCOMPRESSIBLE) cout << "Incompressible RANS equations." << endl;
        if (Kind_Regime == FREESURFACE) {
          cout << "Incompressible RANS equations with FreeSurface." << endl;
          cout << "Free surface flow equation. Density ratio: " << RatioDensity <<". Viscosity ratio: "<< RatioViscosity << "." << endl;
          cout << "The free surface is located at: " << FreeSurface_Zero <<", and its thickness is: " << FreeSurface_Thickness << "." << endl;
        }
        cout << "Turbulence model: ";
        switch (Kind_Turb_Model) {
          case SA:     cout << "Spalart Allmaras" << endl; break;
          case SA_NEG: cout << "Negative Spalart Allmaras" << endl; break;
          case SST:    cout << "Menter's SST"     << endl; break;
        }
        break;
      case POISSON_EQUATION: cout << "Poisson equation." << endl; break;
      case WAVE_EQUATION: cout << "Wave equation." << endl; break;
      case HEAT_EQUATION: cout << "Heat equation." << endl; break;
      case FEM_ELASTICITY:
    	  if (Kind_Struct_Solver == SMALL_DEFORMATIONS) cout << "Geometrically linear elasticity solver." << endl;
    	  if (Kind_Struct_Solver == LARGE_DEFORMATIONS) cout << "Geometrically non-linear elasticity solver." << endl;
    	  if (Kind_Material == LINEAR_ELASTIC) cout << "Linear elastic material." << endl;
    	  if (Kind_Material == NEO_HOOKEAN) {
    		  if (Kind_Material_Compress == COMPRESSIBLE_MAT) cout << "Compressible Neo-Hookean material model." << endl;
    		  if (Kind_Material_Compress == INCOMPRESSIBLE_MAT) cout << "Incompressible Neo-Hookean material model (mean dilatation method)." << endl;
    	  }
    	  break;
      case ADJ_EULER: cout << "Continuous Euler adjoint equations." << endl; break;
      case ADJ_NAVIER_STOKES:
        if (Frozen_Visc)
          cout << "Continuous Navier-Stokes adjoint equations with frozen (laminar) viscosity." << endl;
        else
          cout << "Continuous Navier-Stokes adjoint equations." << endl;
        break;
      case ADJ_RANS:
        if (Frozen_Visc)
          cout << "Continuous RANS adjoint equations with frozen (laminar and eddy) viscosity." << endl;
        else
          cout << "Continuous RANS adjoint equations." << endl;

        break;

    }

    if ((Kind_Regime == COMPRESSIBLE) && (Kind_Solver != FEM_ELASTICITY) &&
        (Kind_Solver != HEAT_EQUATION) && (Kind_Solver != WAVE_EQUATION)) {
      cout << "Mach number: " << Mach <<"."<< endl;
      cout << "Angle of attack (AoA): " << AoA <<" deg, and angle of sideslip (AoS): " << AoS <<" deg."<< endl;
      if ((Kind_Solver == NAVIER_STOKES) || (Kind_Solver == ADJ_NAVIER_STOKES) ||
          (Kind_Solver == RANS) || (Kind_Solver == ADJ_RANS))
        cout << "Reynolds number: " << Reynolds <<". Reference length "  << Length_Reynolds << "." << endl;
      if (Fixed_CL_Mode) cout << "Fixed CL mode, target value: " << Target_CL << "." << endl;
      if (Fixed_CM_Mode) {
      		cout << "Fixed CM mode, target value:  " << Target_CM << "." << endl;
        cout << "HTP rotation axis (X,Z): ("<< HTP_Axis[0] <<", "<< HTP_Axis[1] <<")."<< endl;
      }
    }

    if (EquivArea) {
      cout <<"The equivalent area is going to be evaluated on the near-field."<< endl;
      cout <<"The lower integration limit is "<<EA_IntLimit[0]<<", and the upper is "<<EA_IntLimit[1]<<"."<< endl;
      cout <<"The near-field is situated at "<<EA_IntLimit[2]<<"."<< endl;
    }

    if (Grid_Movement) {
      cout << "Performing a dynamic mesh simulation: ";
      switch (Kind_GridMovement[ZONE_0]) {
        case NO_MOVEMENT:     cout << "no movement." << endl; break;
        case DEFORMING:       cout << "deforming mesh motion." << endl; break;
        case RIGID_MOTION:    cout << "rigid mesh motion." << endl; break;
        case MOVING_WALL:     cout << "moving walls." << endl; break;
        case MOVING_HTP:      cout << "HTP moving." << endl; break;
        case ROTATING_FRAME:  cout << "rotating reference frame." << endl; break;
        case AEROELASTIC:     cout << "aeroelastic motion." << endl; break;
        case FLUID_STRUCTURE: cout << "fluid-structure motion." << endl; break;
        case EXTERNAL:        cout << "externally prescribed motion." << endl; break;
        case AEROELASTIC_RIGID_MOTION:  cout << "rigid mesh motion plus aeroelastic motion." << endl; break;
      }
    }

    if (Restart) {
      if (!ContinuousAdjoint && Kind_Solver != FEM_ELASTICITY) cout << "Read flow solution from: " << Solution_FlowFileName << "." << endl;
      if (ContinuousAdjoint) cout << "Read adjoint solution from: " << Solution_AdjFileName << "." << endl;
      if (Kind_Solver == FEM_ELASTICITY) cout << "Read structural solution from: " << Solution_FEMFileName << "." << endl;
    }
    else {
      cout << "No restart solution, use the values at infinity (freestream)." << endl;
    }

    if (ContinuousAdjoint)
      cout << "Read flow solution from: " << Solution_FlowFileName << "." << endl;

    
    if (Ref_NonDim == DIMENSIONAL) { cout << "Dimensional simulation." << endl; }
    else if (Ref_NonDim == FREESTREAM_PRESS_EQ_ONE) { cout << "Non-Dimensional simulation (P=1.0, Rho=1.0, T=1.0 at the farfield)." << endl; }
    else if (Ref_NonDim == FREESTREAM_VEL_EQ_MACH) { cout << "Non-Dimensional simulation (V=Mach, Rho=1.0, T=1.0 at the farfield)." << endl; }
    else if (Ref_NonDim == FREESTREAM_VEL_EQ_ONE) { cout << "Non-Dimensional simulation (V=1.0, Rho=1.0, T=1.0 at the farfield)." << endl; }
    
    if (RefAreaCoeff == 0) cout << "The reference length/area will be computed using y(2D) or z(3D) projection." << endl;
    else cout << "The reference length/area (force coefficient) is " << RefAreaCoeff << "." << endl;
    cout << "The reference length (moment computation) is " << RefLengthMoment << "." << endl;

    if ((nRefOriginMoment_X > 1) || (nRefOriginMoment_Y > 1) || (nRefOriginMoment_Z > 1)) {
      cout << "Surface(s) where the force coefficients are evaluated and \n";
      cout << "their reference origin for moment computation: \n";

      for (iMarker_Monitoring = 0; iMarker_Monitoring < nMarker_Monitoring; iMarker_Monitoring++) {
        cout << "   - " << Marker_Monitoring[iMarker_Monitoring] << " (" << RefOriginMoment_X[iMarker_Monitoring] <<", "<<RefOriginMoment_Y[iMarker_Monitoring] <<", "<< RefOriginMoment_Z[iMarker_Monitoring] << ")";
        if (iMarker_Monitoring < nMarker_Monitoring-1) cout << ".\n";
        else cout <<"."<< endl;
      }
    }
    else {
      cout << "Reference origin (moment computation) is (" << RefOriginMoment_X[0] << ", " << RefOriginMoment_Y[0] << ", " << RefOriginMoment_Z[0] << ")." << endl;
      cout << "Surface(s) where the force coefficients are evaluated: ";
      for (iMarker_Monitoring = 0; iMarker_Monitoring < nMarker_Monitoring; iMarker_Monitoring++) {
        cout << Marker_Monitoring[iMarker_Monitoring];
        if (iMarker_Monitoring < nMarker_Monitoring-1) cout << ", ";
        else cout <<"."<< endl;
      }
    }
    
    if (nMarker_Designing != 0) {
      cout << "Surface(s) where the objective function is evaluated: ";
      for (iMarker_Designing = 0; iMarker_Designing < nMarker_Designing; iMarker_Designing++) {
        cout << Marker_Designing[iMarker_Designing];
        if (iMarker_Designing < nMarker_Designing-1) cout << ", ";
        else cout <<".";
      }
      cout<< endl;
    }
    
    if (nMarker_Plotting != 0) {
      cout << "Surface(s) plotted in the output file: ";
      for (iMarker_Plotting = 0; iMarker_Plotting < nMarker_Plotting; iMarker_Plotting++) {
        cout << Marker_Plotting[iMarker_Plotting];
        if (iMarker_Plotting < nMarker_Plotting-1) cout << ", ";
        else cout <<".";
      }
      cout<< endl;
    }
    
    if (nMarker_Analyze != 0) {
      cout << "Surface(s) to be analyzed in detail: ";
      for (iMarker_Analyze = 0; iMarker_Analyze < nMarker_Analyze; iMarker_Analyze++) {
        cout << Marker_Analyze[iMarker_Analyze];
        if (iMarker_Analyze < nMarker_Analyze-1) cout << ", ";
        else cout <<".";
      }
      cout<< endl;
    }
    
    if (nMarker_FSIinterface != 0) {
      cout << "Surface(s) belonging to the Fluid-Structure Interaction problem: ";
      for (iMarker_FSIinterface = 0; iMarker_FSIinterface < nMarker_FSIinterface; iMarker_FSIinterface++) {
        cout << Marker_FSIinterface[iMarker_FSIinterface];
        if (iMarker_FSIinterface < nMarker_FSIinterface-1) cout << ", ";
        else cout <<".";
      }
      cout<<endl;
    }
    
    if (nMarker_DV != 0) {
      cout << "Surface(s) affected by the design variables: ";
      for (iMarker_DV = 0; iMarker_DV < nMarker_DV; iMarker_DV++) {
        cout << Marker_DV[iMarker_DV];
        if (iMarker_DV < nMarker_DV-1) cout << ", ";
        else cout <<".";
      }
      cout<< endl;
    }

    if ((Kind_GridMovement[ZONE_0] == DEFORMING) || (Kind_GridMovement[ZONE_0] == MOVING_WALL)) {
      cout << "Surface(s) in motion: ";
      for (iMarker_Moving = 0; iMarker_Moving < nMarker_Moving; iMarker_Moving++) {
        cout << Marker_Moving[iMarker_Moving];
        if (iMarker_Moving < nMarker_Moving-1) cout << ", ";
        else cout <<".";
      }
      cout<< endl;
    }

  }

  if (val_software == SU2_GEO) {
    if (nMarker_GeoEval != 0) {
      cout << "Surface(s) where the geometrical based functions is evaluated: ";
      for (iMarker_GeoEval = 0; iMarker_GeoEval < nMarker_GeoEval; iMarker_GeoEval++) {
        cout << Marker_GeoEval[iMarker_GeoEval];
        if (iMarker_GeoEval < nMarker_GeoEval-1) cout << ", ";
        else cout <<".";
      }
      cout<< endl;
    }
  }

  cout << "Input mesh file name: " << Mesh_FileName << endl;

	if (val_software == SU2_DOT) {
    if (DiscreteAdjoint) {
      cout << "Input sensitivity file name: " << GetObjFunc_Extension(Solution_AdjFileName) << "." << endl;
    }else {
		cout << "Input sensitivity file name: " << SurfAdjCoeff_FileName << "." << endl;
	}
  }

	if (val_software == SU2_MSH) {
		switch (Kind_Adaptation) {
		case FULL: case WAKE: case FULL_FLOW: case FULL_ADJOINT: case SMOOTHING: case SUPERSONIC_SHOCK:
			break;
		case GRAD_FLOW:
			cout << "Read flow solution from: " << Solution_FlowFileName << "." << endl;
			break;
		case GRAD_ADJOINT:
			cout << "Read adjoint flow solution from: " << Solution_AdjFileName << "." << endl;
			break;
		case GRAD_FLOW_ADJ: case COMPUTABLE: case REMAINING:
			cout << "Read flow solution from: " << Solution_FlowFileName << "." << endl;
			cout << "Read adjoint flow solution from: " << Solution_AdjFileName << "." << endl;
			break;
		}
	}

	if (val_software == SU2_DEF) {
		cout << endl <<"---------------------- Grid deformation parameters ----------------------" << endl;
		cout << "Grid deformation using a linear elasticity method." << endl;

    if (Hold_GridFixed == YES) cout << "Hold some regions of the mesh fixed (hardcode implementation)." << endl;
  }

  if (val_software == SU2_DOT) {
  cout << endl <<"-------------------- Surface deformation parameters ---------------------" << endl;
  }

  if (((val_software == SU2_DEF) || (val_software == SU2_DOT)) && (Design_Variable[0] != NONE)) {

    for (unsigned short iDV = 0; iDV < nDV; iDV++) {

      
      if ((Design_Variable[iDV] != NO_DEFORMATION) &&
          (Design_Variable[iDV] != FFD_SETTING) &&
          (Design_Variable[iDV] != SURFACE_FILE)) {
        
        if (iDV == 0)
          cout << "Design variables definition (markers <-> value <-> param):" << endl;
        
        switch (Design_Variable[iDV]) {
          case FFD_CONTROL_POINT_2D:  cout << "FFD 2D (control point) <-> "; break;
          case FFD_CAMBER_2D:         cout << "FFD 2D (camber) <-> "; break;
          case FFD_THICKNESS_2D:      cout << "FFD 2D (thickness) <-> "; break;
          case HICKS_HENNE:           cout << "Hicks Henne <-> " ; break;
          case ANGLE_OF_ATTACK:       cout << "Angle of attack <-> " ; break;
	        case CST:           	      cout << "Kulfan parameter number (CST) <-> " ; break;
          case TRANSLATION:           cout << "Translation design variable."; break;
          case SCALE:                 cout << "Scale design variable."; break;
          case NACA_4DIGITS:          cout << "NACA four digits <-> "; break;
          case PARABOLIC:             cout << "Parabolic <-> "; break;
          case AIRFOIL:               cout << "Airfoil <-> "; break;
          case ROTATION:              cout << "Rotation <-> "; break;
          case HTP_INCIDENCE:         cout << "HTP incidence <-> "; break;
          case FFD_CONTROL_POINT:     cout << "FFD (control point) <-> "; break;
          case FFD_DIHEDRAL_ANGLE:    cout << "FFD (dihedral angle) <-> "; break;
          case FFD_TWIST_ANGLE:       cout << "FFD (twist angle) <-> "; break;
          case FFD_ROTATION:          cout << "FFD (rotation) <-> "; break;
          case FFD_CONTROL_SURFACE:   cout << "FFD (control surface) <-> "; break;
          case FFD_CAMBER:            cout << "FFD (camber) <-> "; break;
          case FFD_THICKNESS:         cout << "FFD (thickness) <-> "; break;
          case FFD_ANGLE_OF_ATTACK:   cout << "FFD (angle of attack) <-> "; break;
          case CUSTOM:                cout << "Custom DV <-> "; break;
        }
        
        for (iMarker_DV = 0; iMarker_DV < nMarker_DV; iMarker_DV++) {
          cout << Marker_DV[iMarker_DV];
          if (iMarker_DV < nMarker_DV-1) cout << ", ";
          else cout << " <-> ";
        }

        for (iDV_Value = 0; iDV_Value < nDV_Value[iDV]; iDV_Value++) {
          cout << DV_Value[iDV][iDV_Value];
          if (iDV_Value != nDV_Value[iDV]-1) cout << ", ";
        }
        cout << " <-> ";

        if ((Design_Variable[iDV] == NO_DEFORMATION) ||
            (Design_Variable[iDV] == FFD_SETTING) ||
            (Design_Variable[iDV] == SCALE) ) nParamDV = 0;
        if (Design_Variable[iDV] == ANGLE_OF_ATTACK) nParamDV = 1;
        if ((Design_Variable[iDV] == FFD_CAMBER_2D) ||
            (Design_Variable[iDV] == FFD_THICKNESS_2D) ||
            (Design_Variable[iDV] == HICKS_HENNE) ||
            (Design_Variable[iDV] == PARABOLIC) ||
            (Design_Variable[iDV] == AIRFOIL) ||
            (Design_Variable[iDV] == HTP_INCIDENCE) ||
            (Design_Variable[iDV] == FFD_ANGLE_OF_ATTACK) ) nParamDV = 2;
        if ((Design_Variable[iDV] ==  TRANSLATION) ||
            (Design_Variable[iDV] ==  NACA_4DIGITS) ||
	    (Design_Variable[iDV] ==  CST) ||
            (Design_Variable[iDV] ==  FFD_CAMBER) ||
            (Design_Variable[iDV] ==  FFD_THICKNESS) ) nParamDV = 3;
        if (Design_Variable[iDV] == FFD_CONTROL_POINT_2D) nParamDV = 5;
        if (Design_Variable[iDV] == ROTATION) nParamDV = 6;
        if ((Design_Variable[iDV] ==  FFD_CONTROL_POINT) ||
            (Design_Variable[iDV] ==  FFD_DIHEDRAL_ANGLE) ||
            (Design_Variable[iDV] ==  FFD_TWIST_ANGLE) ||
            (Design_Variable[iDV] ==  FFD_ROTATION) ||
            (Design_Variable[iDV] ==  FFD_CONTROL_SURFACE) ) nParamDV = 7;
        if (Design_Variable[iDV] ==  CUSTOM) nParamDV = 1;

        for (unsigned short iParamDV = 0; iParamDV < nParamDV; iParamDV++) {

          if (iParamDV == 0) cout << "( ";

          if ((iParamDV == 0) &&
              ((Design_Variable[iDV] == NO_DEFORMATION) ||
               (Design_Variable[iDV] == FFD_SETTING) ||
               (Design_Variable[iDV] == FFD_ANGLE_OF_ATTACK) ||
               (Design_Variable[iDV] == FFD_CONTROL_POINT_2D) ||
               (Design_Variable[iDV] == FFD_CAMBER_2D) ||
               (Design_Variable[iDV] == FFD_THICKNESS_2D) ||
               (Design_Variable[iDV] == FFD_CONTROL_POINT) ||
               (Design_Variable[iDV] == FFD_DIHEDRAL_ANGLE) ||
               (Design_Variable[iDV] == FFD_TWIST_ANGLE) ||
               (Design_Variable[iDV] == FFD_ROTATION) ||
               (Design_Variable[iDV] == FFD_CONTROL_SURFACE) ||
               (Design_Variable[iDV] == FFD_CAMBER) ||
               (Design_Variable[iDV] == FFD_THICKNESS))) cout << FFDTag[iDV];
          else cout << ParamDV[iDV][iParamDV];

          if (iParamDV < nParamDV-1) cout << ", ";
          else cout <<" )"<< endl;
          
        }

      }
      
      else if (Design_Variable[iDV] == FFD_SETTING) {
        
        cout << "Setting the FFD box structure." << endl;
        cout << "FFD boxes definition (FFD tag <-> degree <-> coord):" << endl;
        
        for (unsigned short iFFDBox = 0; iFFDBox < nFFDBox; iFFDBox++) {
          
          cout << TagFFDBox[iFFDBox] << " <-> ";
          
          for (unsigned short iDegreeFFD = 0; iDegreeFFD < 3; iDegreeFFD++) {
            if (iDegreeFFD == 0) cout << "( ";
            cout << DegreeFFDBox[iFFDBox][iDegreeFFD];
            if (iDegreeFFD < 2) cout << ", ";
            else cout <<" )";
          }
          
          cout << " <-> ";

          for (unsigned short iCoordFFD = 0; iCoordFFD < 24; iCoordFFD++) {
            if (iCoordFFD == 0) cout << "( ";
            cout << CoordFFDBox[iFFDBox][iCoordFFD];
            if (iCoordFFD < 23) cout << ", ";
            else cout <<" )"<< endl;
          }
          
        }
        
      }
      
      else cout << endl;

		}
	}

	if (((val_software == SU2_CFD) && ( ContinuousAdjoint )) || (val_software == SU2_DOT)) {

		cout << endl <<"----------------------- Design problem definition -----------------------" << endl;
		if (nObj==1) {
      switch (Kind_ObjFunc[0]) {
        case DRAG_COEFFICIENT:
          cout << "CD objective function." << endl;
          if (Fixed_CL_Mode) cout << "dCD/dCL = " << dCD_dCL << "." << endl;
          if (Fixed_CM_Mode) cout << "dCD/dCM = " << dCD_dCM << "." << endl;
          break;
        case LIFT_COEFFICIENT:        cout << "CL objective function." << endl; break;
        case MOMENT_X_COEFFICIENT:    cout << "CMx objective function." << endl; break;
        case MOMENT_Y_COEFFICIENT:    cout << "CMy objective function." << endl; break;
        case MOMENT_Z_COEFFICIENT:    cout << "CMz objective function." << endl; break;
        case INVERSE_DESIGN_PRESSURE: cout << "Inverse design (Cp) objective function." << endl; break;
        case INVERSE_DESIGN_HEATFLUX: cout << "Inverse design (Heat Flux) objective function." << endl; break;
        case SIDEFORCE_COEFFICIENT:   cout << "Side force objective function." << endl; break;
        case EFFICIENCY:              cout << "CL/CD objective function." << endl; break;
        case EQUIVALENT_AREA:         cout << "Equivalent area objective function. CD weight: " << WeightCd <<"."<< endl;  break;
        case NEARFIELD_PRESSURE:      cout << "Nearfield pressure objective function. CD weight: " << WeightCd <<"."<< endl;  break;
        case FORCE_X_COEFFICIENT:     cout << "X-force objective function." << endl; break;
        case FORCE_Y_COEFFICIENT:     cout << "Y-force objective function." << endl; break;
        case FORCE_Z_COEFFICIENT:     cout << "Z-force objective function." << endl; break;
        case THRUST_COEFFICIENT:      cout << "Thrust objective function." << endl; break;
        case TORQUE_COEFFICIENT:      cout << "Torque efficiency objective function." << endl; break;
        case TOTAL_HEATFLUX:          cout << "Total heat flux objective function." << endl; break;
        case MAXIMUM_HEATFLUX:        cout << "Maximum heat flux objective function." << endl; break;
        case FIGURE_OF_MERIT:         cout << "Rotor Figure of Merit objective function." << endl; break;
        case FREE_SURFACE:            cout << "Free-Surface objective function." << endl; break;
        case AVG_TOTAL_PRESSURE:      cout << "Average total objective pressure." << endl; break;
        case AVG_OUTLET_PRESSURE:     cout << "Average static objective pressure." << endl; break;
        case MASS_FLOW_RATE:          cout << "Mass flow rate objective function." << endl; break;
        case OUTFLOW_GENERALIZED:     cout << "Generalized outflow objective function." << endl; break;
      }
		}
		else {
		  cout << "Weighted sum objective function." << endl;
		}

	}

	if (val_software == SU2_CFD) {
		cout << endl <<"---------------------- Space Numerical Integration ----------------------" << endl;

		if (SmoothNumGrid) cout << "There are some smoothing iterations on the grid coordinates." << endl;

    if ((Kind_Solver == EULER) || (Kind_Solver == NAVIER_STOKES) || (Kind_Solver == RANS) ||
         (Kind_Solver == DISC_ADJ_EULER) || (Kind_Solver == DISC_ADJ_NAVIER_STOKES) || (Kind_Solver == DISC_ADJ_RANS) ) {

      if (Kind_ConvNumScheme_Flow == SPACE_CENTERED) {
        if (Kind_Centered_Flow == JST) {
          cout << "Jameson-Schmidt-Turkel scheme for the flow inviscid terms."<< endl;
          cout << "JST viscous coefficients (1st, 2nd & 4th): " << Kappa_1st_Flow
          << ", " << Kappa_2nd_Flow << ", " << Kappa_4th_Flow <<"."<< endl;
          cout << "The method includes a grid stretching correction (p = 0.3)."<< endl;
          cout << "Second order integration." << endl;
        }
        if (Kind_Centered_Flow == JST_KE) {
          cout << "Jameson-Schmidt-Turkel scheme for the flow inviscid terms."<< endl;
          cout << "JST viscous coefficients (1st, 2nd): " << Kappa_1st_Flow
          << ", " << Kappa_2nd_Flow << "."<< endl;
          cout << "The method includes a grid stretching correction (p = 0.3)."<< endl;
          cout << "Second order integration." << endl;
        }
        if (Kind_Centered_Flow == LAX) {
          cout << "Lax-Friedrich scheme for the flow inviscid terms."<< endl;
          cout << "First order integration." << endl;
        }
      }

			if (Kind_ConvNumScheme_Flow == SPACE_UPWIND) {
				if (Kind_Upwind_Flow == ROE) cout << "Roe (with entropy fix) solver for the flow inviscid terms."<< endl;
				if (Kind_Upwind_Flow == TURKEL) cout << "Roe-Turkel solver for the flow inviscid terms."<< endl;
				if (Kind_Upwind_Flow == AUSM)	cout << "AUSM solver for the flow inviscid terms."<< endl;
				if (Kind_Upwind_Flow == HLLC)	cout << "HLLC solver for the flow inviscid terms."<< endl;
				if (Kind_Upwind_Flow == SW)	cout << "Steger-Warming solver for the flow inviscid terms."<< endl;
				if (Kind_Upwind_Flow == MSW)	cout << "Modified Steger-Warming solver for the flow inviscid terms."<< endl;
        if (Kind_Upwind_Flow == CUSP)	cout << "CUSP solver for the flow inviscid terms."<< endl;
        switch (SpatialOrder_Flow) {
          case FIRST_ORDER: cout << "First order integration." << endl; break;
          case SECOND_ORDER: cout << "Second order integration." << endl; break;
          case SECOND_ORDER_LIMITER: cout << "Second order integration with slope limiter." << endl;
            switch (Kind_SlopeLimit_Flow) {
              case VENKATAKRISHNAN:
                cout << "Venkatakrishnan slope-limiting method, with constant: " << LimiterCoeff <<". "<< endl;
                cout << "The reference element size is: " << RefElemLength <<". "<< endl;
                break;
              case BARTH_JESPERSEN:
                cout << "Barth-Jespersen slope-limiting method." << endl;
                break;
            }
            break;
        }
			}

		}

    if ((Kind_Solver == RANS) || (Kind_Solver == DISC_ADJ_RANS)) {
      if (Kind_ConvNumScheme_Turb == SPACE_UPWIND) {
        if (Kind_Upwind_Turb == SCALAR_UPWIND) cout << "Scalar upwind solver (first order) for the turbulence model."<< endl;
        switch (SpatialOrder_Turb) {
          case FIRST_ORDER: cout << "First order integration." << endl; break;
          case SECOND_ORDER: cout << "Second order integration." << endl; break;
          case SECOND_ORDER_LIMITER: cout << "Second order integration with slope limiter." << endl;
            switch (Kind_SlopeLimit_Turb) {
              case VENKATAKRISHNAN:
                cout << "Venkatakrishnan slope-limiting method, with constant: " << LimiterCoeff <<". "<< endl;
                cout << "The reference element size is: " << RefElemLength <<". "<< endl;
                break;
              case BARTH_JESPERSEN:
                cout << "Barth-Jespersen slope-limiting method." << endl;
                break;
            }
            break;
        }
      }
    }

    if ((Kind_Solver == ADJ_EULER) || (Kind_Solver == ADJ_NAVIER_STOKES) || (Kind_Solver == ADJ_RANS)) {

      if (Kind_ConvNumScheme_AdjFlow == SPACE_CENTERED) {
        if (Kind_Centered_AdjFlow == JST) {
          cout << "Jameson-Schmidt-Turkel scheme for the adjoint inviscid terms."<< endl;
          cout << "JST viscous coefficients (1st, 2nd, & 4th): " << Kappa_1st_AdjFlow
          << ", " << Kappa_2nd_AdjFlow << ", " << Kappa_4th_AdjFlow <<"."<< endl;
          cout << "The method includes a grid stretching correction (p = 0.3)."<< endl;
          cout << "Second order integration." << endl;
        }
        if (Kind_Centered_AdjFlow == LAX) {
          cout << "Lax-Friedrich scheme for the adjoint inviscid terms."<< endl;
          cout << "First order integration." << endl;
        }
      }

      if (Kind_ConvNumScheme_AdjFlow == SPACE_UPWIND) {
        if (Kind_Upwind_AdjFlow == ROE) cout << "Roe (with entropy fix) solver for the adjoint inviscid terms."<< endl;
        switch (SpatialOrder_AdjFlow) {
          case FIRST_ORDER: cout << "First order integration." << endl; break;
          case SECOND_ORDER: cout << "Second order integration." << endl; break;
          case SECOND_ORDER_LIMITER: cout << "Second order integration with slope limiter." << endl;
            switch (Kind_SlopeLimit_AdjFlow) {
              case VENKATAKRISHNAN:
                cout << "Venkatakrishnan slope-limiting method, with constant: " << LimiterCoeff <<". "<< endl;
                cout << "The reference element size is: " << RefElemLength <<". "<< endl;
                break;
              case SHARP_EDGES:
                cout << "Sharp edges slope-limiting method, with constant: " << LimiterCoeff <<". "<< endl;
                cout << "The reference element size is: " << RefElemLength <<". "<< endl;
                cout << "The reference sharp edge distance is: " << SharpEdgesCoeff*RefElemLength*LimiterCoeff <<". "<< endl;
                break;
              case SOLID_WALL_DISTANCE:
                cout << "Wall distance slope-limiting method, with constant: " << LimiterCoeff <<". "<< endl;
                cout << "The reference element size is: " << RefElemLength <<". "<< endl;
                cout << "The reference wall distance is: " << SharpEdgesCoeff*RefElemLength*LimiterCoeff <<". "<< endl;
                break;
              case BARTH_JESPERSEN:
                cout << "Barth-Jespersen slope-limiting method." << endl;
                break;
            }
            break;
        }
      }
      
      cout << "The reference sharp edge distance is: " << SharpEdgesCoeff*RefElemLength*LimiterCoeff <<". "<< endl;

    }

    if ((Kind_Solver == ADJ_RANS) && (!Frozen_Visc)) {
      if (Kind_ConvNumScheme_AdjTurb == SPACE_UPWIND) {
        if (Kind_Upwind_Turb == SCALAR_UPWIND) cout << "Scalar upwind solver (first order) for the adjoint turbulence model."<< endl;
        switch (SpatialOrder_AdjTurb) {
          case FIRST_ORDER: cout << "First order integration." << endl; break;
          case SECOND_ORDER: cout << "Second order integration." << endl; break;
          case SECOND_ORDER_LIMITER: cout << "Second order integration with slope limiter." << endl;
            switch (Kind_SlopeLimit_AdjTurb) {
              case VENKATAKRISHNAN:
                cout << "Venkatakrishnan slope-limiting method, with constant: " << LimiterCoeff <<". "<< endl;
                cout << "The reference element size is: " << RefElemLength <<". "<< endl;
                break;
              case SHARP_EDGES:
                cout << "Sharp edges slope-limiting method, with constant: " << LimiterCoeff <<". "<< endl;
                cout << "The reference element size is: " << RefElemLength <<". "<< endl;
                cout << "The reference sharp edge distance is: " << SharpEdgesCoeff*RefElemLength*LimiterCoeff <<". "<< endl;
                break;
              case SOLID_WALL_DISTANCE:
                cout << "Wall distance slope-limiting method, with constant: " << LimiterCoeff <<". "<< endl;
                cout << "The reference element size is: " << RefElemLength <<". "<< endl;
                cout << "The reference wall distance is: " << SharpEdgesCoeff*RefElemLength*LimiterCoeff <<". "<< endl;
                break;
              case BARTH_JESPERSEN:
                cout << "Barth-Jespersen slope-limiting method." << endl;
                break;
            }
            break;
        }
      }
    }

    if ((Kind_Solver == NAVIER_STOKES) || (Kind_Solver == RANS) ||
        (Kind_Solver == DISC_ADJ_NAVIER_STOKES) || (Kind_Solver == DISC_ADJ_RANS)) {
        cout << "Average of gradients with correction (viscous flow terms)." << endl;
    }

    if ((Kind_Solver == ADJ_NAVIER_STOKES) || (Kind_Solver == ADJ_RANS)) {
      cout << "Average of gradients with correction (viscous adjoint terms)." << endl;
    }

    if ((Kind_Solver == RANS) || (Kind_Solver == DISC_ADJ_RANS)) {
      cout << "Average of gradients with correction (viscous turbulence terms)." << endl;
    }

    if (Kind_Solver == POISSON_EQUATION) {
      cout << "Galerkin method for viscous terms computation of the poisson potential equation." << endl;
    }

    if ((Kind_Solver == ADJ_RANS) && (!Frozen_Visc)) {
      cout << "Average of gradients with correction (2nd order) for computation of adjoint viscous turbulence terms." << endl;
      if (Kind_TimeIntScheme_AdjTurb == EULER_IMPLICIT) cout << "Euler implicit method for the turbulent adjoint equation." << endl;
    }

    switch (Kind_Gradient_Method) {
      case GREEN_GAUSS: cout << "Gradient computation using Green-Gauss theorem." << endl; break;
      case WEIGHTED_LEAST_SQUARES: cout << "Gradient Computation using weighted Least-Squares method." << endl; break;
    }

    if ((Kind_Regime == INCOMPRESSIBLE) || (Kind_Regime == FREESURFACE)) {
      cout << "Artificial compressibility factor: " << ArtComp_Factor << "." << endl;
    }

    cout << endl <<"---------------------- Time Numerical Integration -----------------------" << endl;

    if (Kind_Solver != FEM_ELASTICITY) {
		switch (Unsteady_Simulation) {
		  case NO:
			cout << "Local time stepping (steady state simulation)." << endl; break;
		  case TIME_STEPPING:
			cout << "Unsteady simulation using a time stepping strategy."<< endl;
			if (Unst_CFL != 0.0) cout << "Time step computed by the code. Unsteady CFL number: " << Unst_CFL <<"."<< endl;
			else cout << "Unsteady time step provided by the user (s): "<< Delta_UnstTime << "." << endl;
			break;
		  case DT_STEPPING_1ST: case DT_STEPPING_2ND:
			if (Unsteady_Simulation == DT_STEPPING_1ST) cout << "Unsteady simulation, dual time stepping strategy (first order in time)."<< endl;
			if (Unsteady_Simulation == DT_STEPPING_2ND) cout << "Unsteady simulation, dual time stepping strategy (second order in time)."<< endl;
			if (Unst_CFL != 0.0) cout << "Time step computed by the code. Unsteady CFL number: " << Unst_CFL <<"."<< endl;
			else cout << "Unsteady time step provided by the user (s): "<< Delta_UnstTime << "." << endl;
			cout << "Total number of internal Dual Time iterations: "<< Unst_nIntIter <<"." << endl;
			break;
		}
    }
	else {
		switch (Dynamic_Analysis) {
		  case NO:
			cout << "Static structural analysis." << endl; break;
		  case YES:
			cout << "Dynamic structural analysis."<< endl;
			cout << "Time step provided by the user for the dynamic analysis(s): "<< Delta_DynTime << "." << endl;
			break;
		}
	}

    if ((Kind_Solver == EULER) || (Kind_Solver == NAVIER_STOKES) || (Kind_Solver == RANS) ||
        (Kind_Solver == DISC_ADJ_EULER) || (Kind_Solver == DISC_ADJ_NAVIER_STOKES) || (Kind_Solver == DISC_ADJ_RANS)) {
      switch (Kind_TimeIntScheme_Flow) {
        case RUNGE_KUTTA_EXPLICIT:
          cout << "Runge-Kutta explicit method for the flow equations." << endl;
          cout << "Number of steps: " << nRKStep << endl;
          cout << "Alpha coefficients: ";
          for (unsigned short iRKStep = 0; iRKStep < nRKStep; iRKStep++) {
            cout << "\t" << RK_Alpha_Step[iRKStep];
          }
          cout << endl;
          break;
        case EULER_EXPLICIT: cout << "Euler explicit method for the flow equations." << endl; break;
        case EULER_IMPLICIT:
          cout << "Euler implicit method for the flow equations." << endl;
          switch (Kind_Linear_Solver) {
            case BCGSTAB:
              cout << "BCGSTAB is used for solving the linear system." << endl;
              cout << "Convergence criteria of the linear solver: "<< Linear_Solver_Error <<"."<< endl;
              cout << "Max number of iterations: "<< Linear_Solver_Iter <<"."<< endl;
              break;
            case FGMRES || RESTARTED_FGMRES:
              cout << "FGMRES is used for solving the linear system." << endl;
              cout << "Convergence criteria of the linear solver: "<< Linear_Solver_Error <<"."<< endl;
              cout << "Max number of iterations: "<< Linear_Solver_Iter <<"."<< endl;
              break;
            case SMOOTHER_JACOBI:
              cout << "A Jacobi method is used for smoothing the linear system." << endl;
              break;
            case SMOOTHER_ILU:
              cout << "A ILU0 method is used for smoothing the linear system." << endl;
              break;
            case SMOOTHER_LUSGS:
              cout << "A LU-SGS method is used for smoothing the linear system." << endl;
              break;
            case SMOOTHER_LINELET:
              cout << "A Linelet method is used for smoothing the linear system." << endl;
              break;
          }
          break;
      }
    }

    if ((Kind_Solver == ADJ_EULER) || (Kind_Solver == ADJ_NAVIER_STOKES) || (Kind_Solver == ADJ_RANS)) {
      switch (Kind_TimeIntScheme_AdjFlow) {
        case RUNGE_KUTTA_EXPLICIT:
          cout << "Runge-Kutta explicit method for the adjoint equations." << endl;
          cout << "Number of steps: " << nRKStep << endl;
          cout << "Alpha coefficients: ";
          for (unsigned short iRKStep = 0; iRKStep < nRKStep; iRKStep++) {
            cout << "\t" << RK_Alpha_Step[iRKStep];
          }
          cout << endl;
          break;
        case EULER_EXPLICIT: cout << "Euler explicit method for the adjoint equations." << endl; break;
        case EULER_IMPLICIT: cout << "Euler implicit method for the adjoint equations." << endl; break;
      }
    }

    if (nMGLevels !=0) {
      
      if (nStartUpIter != 0) cout << "A total of " << nStartUpIter << " start up iterations on the fine grid."<< endl;
      if (MGCycle == V_CYCLE) cout << "V Multigrid Cycle, with " << nMGLevels << " multigrid levels."<< endl;
      if (MGCycle == W_CYCLE) cout << "W Multigrid Cycle, with " << nMGLevels << " multigrid levels."<< endl;
      if (MGCycle == FULLMG_CYCLE) cout << "Full Multigrid Cycle, with " << nMGLevels << " multigrid levels."<< endl;

      cout << "Damping factor for the residual restriction: " << Damp_Res_Restric <<"."<< endl;
      cout << "Damping factor for the correction prolongation: " << Damp_Correc_Prolong <<"."<< endl;
    }

    if ((Kind_Solver != FEM_ELASTICITY) && (Kind_Solver != HEAT_EQUATION) && (Kind_Solver != WAVE_EQUATION)) {

      if (!CFL_Adapt) cout << "No CFL adaptation." << endl;
      else cout << "CFL adaptation. Factor down: "<< CFL_AdaptParam[0] <<", factor up: "<< CFL_AdaptParam[1]
        <<",\n                lower limit: "<< CFL_AdaptParam[2] <<", upper limit: " << CFL_AdaptParam[3] <<"."<< endl;

      if (nMGLevels !=0) {
        cout << "Multigrid Level:                  ";
        for (unsigned short iLevel = 0; iLevel < nMGLevels+1; iLevel++) {
          cout.width(6); cout << iLevel;
        }
        cout << endl;
      }

			if (Unsteady_Simulation != TIME_STEPPING) {
				cout << "Courant-Friedrichs-Lewy number:   ";
				cout.precision(3);
				cout.width(6); cout << CFL[0];
				cout << endl;
			}
			

      if (nMGLevels !=0) {
        cout.precision(3);
        cout << "MG PreSmooth coefficients:        ";
        for (unsigned short iMG_PreSmooth = 0; iMG_PreSmooth < nMGLevels+1; iMG_PreSmooth++) {
          cout.width(6); cout << MG_PreSmooth[iMG_PreSmooth];
        }
        cout << endl;
      }

      if (nMGLevels !=0) {
        cout.precision(3);
        cout << "MG PostSmooth coefficients:       ";
        for (unsigned short iMG_PostSmooth = 0; iMG_PostSmooth < nMGLevels+1; iMG_PostSmooth++) {
          cout.width(6); cout << MG_PostSmooth[iMG_PostSmooth];
        }
        cout << endl;
      }

      if (nMGLevels !=0) {
        cout.precision(3);
        cout << "MG CorrecSmooth coefficients:     ";
        for (unsigned short iMG_CorrecSmooth = 0; iMG_CorrecSmooth < nMGLevels+1; iMG_CorrecSmooth++) {
          cout.width(6); cout << MG_CorrecSmooth[iMG_CorrecSmooth];
        }
        cout << endl;
      }

    }

    if ((Kind_Solver == RANS) || (Kind_Solver == DISC_ADJ_RANS))
      if (Kind_TimeIntScheme_Turb == EULER_IMPLICIT)
        cout << "Euler implicit time integration for the turbulence model." << endl;
  }

  if (val_software == SU2_CFD) {

    cout << endl <<"------------------------- Convergence Criteria --------------------------" << endl;

    cout << "Maximum number of iterations: " << nExtIter <<"."<< endl;

    if (ConvCriteria == CAUCHY) {
      if (!ContinuousAdjoint && !DiscreteAdjoint)
        switch (Cauchy_Func_Flow) {
          case LIFT_COEFFICIENT: cout << "Cauchy criteria for Lift using "
            << Cauchy_Elems << " elements and epsilon " <<Cauchy_Eps<< "."<< endl; break;
          case DRAG_COEFFICIENT: cout << "Cauchy criteria for Drag using "
            << Cauchy_Elems << " elements and epsilon " <<Cauchy_Eps<< "."<< endl; break;
        }

      if (ContinuousAdjoint || DiscreteAdjoint)
        switch (Cauchy_Func_AdjFlow) {
          case SENS_GEOMETRY: cout << "Cauchy criteria for geo. sensitivity using "
            << Cauchy_Elems << " elements and epsilon " <<Cauchy_Eps<< "."<< endl; break;
          case SENS_MACH: cout << "Cauchy criteria for Mach number sensitivity using "
            << Cauchy_Elems << " elements and epsilon " <<Cauchy_Eps<< "."<< endl; break;
        }

      cout << "Start convergence criteria at iteration " << StartConv_Iter<< "."<< endl;
      
    }


    if (ConvCriteria == RESIDUAL) {
      if (!ContinuousAdjoint && !DiscreteAdjoint) {
        cout << "Reduce the density residual " << OrderMagResidual << " orders of magnitude."<< endl;
        cout << "The minimum bound for the density residual is 10^(" << MinLogResidual<< ")."<< endl;
        cout << "Start convergence criteria at iteration " << StartConv_Iter<< "."<< endl;
      }

      if (ContinuousAdjoint || DiscreteAdjoint) {
        cout << "Reduce the adjoint density residual " << OrderMagResidual << " orders of magnitude."<< endl;
        cout << "The minimum value for the adjoint density residual is 10^(" << MinLogResidual<< ")."<< endl;
      }

    }

  }

  if (val_software == SU2_MSH) {
    cout << endl <<"----------------------- Grid adaptation strategy ------------------------" << endl;

    switch (Kind_Adaptation) {
      case NONE: break;
      case PERIODIC: cout << "Grid modification to run periodic bc problems." << endl; break;
      case FULL: cout << "Grid adaptation using a complete refinement." << endl; break;
      case WAKE: cout << "Grid adaptation of the wake." << endl; break;
      case FULL_FLOW: cout << "Flow grid adaptation using a complete refinement." << endl; break;
      case FULL_ADJOINT: cout << "Adjoint grid adaptation using a complete refinement." << endl; break;
      case GRAD_FLOW: cout << "Grid adaptation using gradient based strategy (density)." << endl; break;
      case GRAD_ADJOINT: cout << "Grid adaptation using gradient based strategy (adjoint density)." << endl; break;
      case GRAD_FLOW_ADJ: cout << "Grid adaptation using gradient based strategy (density and adjoint density)." << endl; break;
      case COMPUTABLE: cout << "Grid adaptation using computable correction."<< endl; break;
      case REMAINING: cout << "Grid adaptation using remaining error."<< endl; break;
      case SMOOTHING: cout << "Grid smoothing using an implicit method."<< endl; break;
      case SUPERSONIC_SHOCK: cout << "Grid adaptation for a supersonic shock at Mach: " << Mach <<"."<< endl; break;
    }

    switch (Kind_Adaptation) {
      case GRAD_FLOW: case GRAD_ADJOINT: case GRAD_FLOW_ADJ: case COMPUTABLE: case REMAINING:
        cout << "Power of the dual volume in the adaptation sensor: " << DualVol_Power << endl;
        cout << "Percentage of new elements in the adaptation process: " << New_Elem_Adapt << "."<< endl;
        break;
    }

    if (Analytical_Surface != NONE)
      cout << "Use analytical definition for including points in the surfaces." << endl;

  }

  cout << endl <<"-------------------------- Output Information ---------------------------" << endl;

  if (val_software == SU2_CFD) {

    if (Low_MemoryOutput) cout << "Writing output files with low memory RAM requirements."<< endl;
    cout << "Writing a flow solution every " << Wrt_Sol_Freq <<" iterations."<< endl;
    cout << "Writing the convergence history every " << Wrt_Con_Freq <<" iterations."<< endl;
    if ((Unsteady_Simulation == DT_STEPPING_1ST) || (Unsteady_Simulation == DT_STEPPING_2ND)) {
      cout << "Writing the dual time flow solution every " << Wrt_Sol_Freq_DualTime <<" iterations."<< endl;
      cout << "Writing the dual time convergence history every " << Wrt_Con_Freq_DualTime <<" iterations."<< endl;
    }

    switch (Output_FileFormat) {
      case PARAVIEW: cout << "The output file format is Paraview ASCII (.vtk)." << endl; break;
      case TECPLOT: cout << "The output file format is Tecplot ASCII (.dat)." << endl; break;
      case TECPLOT_BINARY: cout << "The output file format is Tecplot binary (.plt)." << endl; break;
      case FIELDVIEW: cout << "The output file format is FieldView ASCII (.uns)." << endl; break;
      case FIELDVIEW_BINARY: cout << "The output file format is FieldView binary (.uns)." << endl; break;
      case CGNS_SOL: cout << "The output file format is CGNS (.cgns)." << endl; break;
    }

    cout << "Convergence history file name: " << Conv_FileName << "." << endl;

    cout << "Forces breakdown file name: " << Breakdown_FileName << "." << endl;

    if ((Kind_Solver != FEM_ELASTICITY) && (Kind_Solver != HEAT_EQUATION) && (Kind_Solver != WAVE_EQUATION)) {
      if (!ContinuousAdjoint && !DiscreteAdjoint) {
        cout << "Surface flow coefficients file name: " << SurfFlowCoeff_FileName << "." << endl;
        cout << "Flow variables file name: " << Flow_FileName << "." << endl;
        cout << "Restart flow file name: " << Restart_FlowFileName << "." << endl;
      }

      if (ContinuousAdjoint || DiscreteAdjoint) {
        cout << "Adjoint solution file name: " << Solution_AdjFileName << "." << endl;
        cout << "Restart adjoint file name: " << Restart_AdjFileName << "." << endl;
        cout << "Adjoint variables file name: " << Adj_FileName << "." << endl;
        cout << "Surface adjoint coefficients file name: " << SurfAdjCoeff_FileName << "." << endl;
      }
    }
    else {
      cout << "Surface structure coefficients file name: " << SurfStructure_FileName << "." << endl;
      cout << "Structure variables file name: " << Structure_FileName << "." << endl;
      cout << "Restart structure file name: " << Restart_FEMFileName << "." << endl;
    }

  }

  if (val_software == SU2_SOL) {
    if (Low_MemoryOutput) cout << "Writing output files with low memory RAM requirements."<< endl;
    switch (Output_FileFormat) {
      case PARAVIEW: cout << "The output file format is Paraview ASCII (.vtk)." << endl; break;
      case TECPLOT: cout << "The output file format is Tecplot ASCII (.dat)." << endl; break;
      case TECPLOT_BINARY: cout << "The output file format is Tecplot binary (.plt)." << endl; break;
      case FIELDVIEW: cout << "The output file format is FieldView ASCII (.uns)." << endl; break;
      case FIELDVIEW_BINARY: cout << "The output file format is FieldView binary (.uns)." << endl; break;
      case CGNS_SOL: cout << "The output file format is CGNS (.cgns)." << endl; break;
    }
    cout << "Flow variables file name: " << Flow_FileName << "." << endl;
  }

  if (val_software == SU2_DEF) {
    cout << "Output mesh file name: " << Mesh_Out_FileName << ". " << endl;
    if (Visualize_Deformation) cout << "A file will be created to visualize the deformation." << endl;
    else cout << "No file for visualizing the deformation." << endl;
    switch (GetDeform_Stiffness_Type()) {
      case INVERSE_VOLUME:
        cout << "Cell stiffness scaled by inverse of the cell volume." << endl;
        break;
      case WALL_DISTANCE:
        cout << "Cell stiffness scaled by distance from the deforming surface." << endl;
        break;
      case CONSTANT_STIFFNESS:
        cout << "Imposing constant cell stiffness (steel)." << endl;
        break;
    }
  }

  if (val_software == SU2_MSH) {
    cout << "Output mesh file name: " << Mesh_Out_FileName << ". " << endl;
  }

  if (val_software == SU2_DOT) {
    if (DiscreteAdjoint) {
      cout << "Output Volume Sensitivity file name: " << VolSens_FileName << ". " << endl;
      cout << "Output Surface Sensitivity file name: " << SurfSens_FileName << ". " << endl;
    }
    cout << "Output gradient file name: " << ObjFunc_Grad_FileName << ". " << endl;
  }

  if (val_software == SU2_MSH) {
    cout << "Output mesh file name: " << Mesh_Out_FileName << ". " << endl;
    cout << "Restart flow file name: " << Restart_FlowFileName << "." << endl;
    if ((Kind_Adaptation == FULL_ADJOINT) || (Kind_Adaptation == GRAD_ADJOINT) || (Kind_Adaptation == GRAD_FLOW_ADJ) ||
        (Kind_Adaptation == COMPUTABLE) || (Kind_Adaptation == REMAINING)) {
      if (Kind_ObjFunc[0] == DRAG_COEFFICIENT) cout << "Restart adjoint file name: " << Restart_AdjFileName << "." << endl;
      if (Kind_ObjFunc[0] == EQUIVALENT_AREA) cout << "Restart adjoint file name: " << Restart_AdjFileName << "." << endl;
      if (Kind_ObjFunc[0] == NEARFIELD_PRESSURE) cout << "Restart adjoint file name: " << Restart_AdjFileName << "." << endl;
      if (Kind_ObjFunc[0] == LIFT_COEFFICIENT) cout << "Restart adjoint file name: " << Restart_AdjFileName << "." << endl;
    }
  }

  cout << endl <<"------------------- Config File Boundary Information --------------------" << endl;

  if (nMarker_Euler != 0) {
    cout << "Euler wall boundary marker(s): ";
    for (iMarker_Euler = 0; iMarker_Euler < nMarker_Euler; iMarker_Euler++) {
      cout << Marker_Euler[iMarker_Euler];
      if (iMarker_Euler < nMarker_Euler-1) cout << ", ";
      else cout <<"."<< endl;
    }
  }

  if (nMarker_FarField != 0) {
    cout << "Far-field boundary marker(s): ";
    for (iMarker_FarField = 0; iMarker_FarField < nMarker_FarField; iMarker_FarField++) {
      cout << Marker_FarField[iMarker_FarField];
      if (iMarker_FarField < nMarker_FarField-1) cout << ", ";
      else cout <<"."<< endl;
    }
  }

  if (nMarker_SymWall != 0) {
    cout << "Symmetry plane boundary marker(s): ";
    for (iMarker_SymWall = 0; iMarker_SymWall < nMarker_SymWall; iMarker_SymWall++) {
      cout << Marker_SymWall[iMarker_SymWall];
      if (iMarker_SymWall < nMarker_SymWall-1) cout << ", ";
      else cout <<"."<< endl;
    }
  }

  if (nMarker_Pressure != 0) {
    cout << "Pressure boundary marker(s): ";
    for (iMarker_Pressure = 0; iMarker_Pressure < nMarker_Pressure; iMarker_Pressure++) {
      cout << Marker_Pressure[iMarker_Pressure];
      if (iMarker_Pressure < nMarker_Pressure-1) cout << ", ";
      else cout <<"."<< endl;
    }
  }

  if (nMarker_PerBound != 0) {
    cout << "Periodic boundary marker(s): ";
    for (iMarker_PerBound = 0; iMarker_PerBound < nMarker_PerBound; iMarker_PerBound++) {
      cout << Marker_PerBound[iMarker_PerBound];
      if (iMarker_PerBound < nMarker_PerBound-1) cout << ", ";
      else cout <<"."<< endl;
    }
  }

  if (nMarker_NearFieldBound != 0) {
    cout << "Near-field boundary marker(s): ";
    for (iMarker_NearFieldBound = 0; iMarker_NearFieldBound < nMarker_NearFieldBound; iMarker_NearFieldBound++) {
      cout << Marker_NearFieldBound[iMarker_NearFieldBound];
      if (iMarker_NearFieldBound < nMarker_NearFieldBound-1) cout << ", ";
      else cout <<"."<< endl;
    }
  }

  if (nMarker_InterfaceBound != 0) {
    cout << "Interface boundary marker(s): ";
    for (iMarker_InterfaceBound = 0; iMarker_InterfaceBound < nMarker_InterfaceBound; iMarker_InterfaceBound++) {
      cout << Marker_InterfaceBound[iMarker_InterfaceBound];
      if (iMarker_InterfaceBound < nMarker_InterfaceBound-1) cout << ", ";
      else cout <<"."<< endl;
    }
  }
  
  if (nMarker_Fluid_InterfaceBound != 0) {
    cout << "Fluid interface boundary marker(s): ";
    for (iMarker_Fluid_InterfaceBound = 0; iMarker_Fluid_InterfaceBound < nMarker_Fluid_InterfaceBound; iMarker_Fluid_InterfaceBound++) {
      cout << Marker_Fluid_InterfaceBound[iMarker_Fluid_InterfaceBound];
      if (iMarker_Fluid_InterfaceBound < nMarker_Fluid_InterfaceBound-1) cout << ", ";
      else cout <<"."<< endl;
    }
  }

  if (nMarker_Dirichlet != 0) {
    cout << "Dirichlet boundary marker(s): ";
    for (iMarker_Dirichlet = 0; iMarker_Dirichlet < nMarker_Dirichlet; iMarker_Dirichlet++) {
      cout << Marker_Dirichlet[iMarker_Dirichlet];
      if (iMarker_Dirichlet < nMarker_Dirichlet-1) cout << ", ";
      else cout <<"."<< endl;
    }
  }

  if (nMarker_FlowLoad != 0) {
    cout << "Flow Load boundary marker(s): ";
    for (iMarker_FlowLoad = 0; iMarker_FlowLoad < nMarker_FlowLoad; iMarker_FlowLoad++) {
      cout << Marker_FlowLoad[iMarker_FlowLoad];
      if (iMarker_FlowLoad < nMarker_FlowLoad-1) cout << ", ";
      else cout <<"."<< endl;
    }
  }
  
  if (nMarker_Internal != 0) {
    cout << "Internal boundary marker(s): ";
    for (iMarker_Internal = 0; iMarker_Internal < nMarker_Internal; iMarker_Internal++) {
      cout << Marker_Internal[iMarker_Internal];
      if (iMarker_Internal < nMarker_Internal-1) cout << ", ";
      else cout <<"."<< endl;
    }
  }

  if (nMarker_Inlet != 0) {
    cout << "Inlet boundary marker(s): ";
    for (iMarker_Inlet = 0; iMarker_Inlet < nMarker_Inlet; iMarker_Inlet++) {
      cout << Marker_Inlet[iMarker_Inlet];
      if (iMarker_Inlet < nMarker_Inlet-1) cout << ", ";
      else cout <<"."<< endl;
    }
  }

  if (nMarker_Riemann != 0) {
      cout << "Riemann boundary marker(s): ";
      for (iMarker_Riemann = 0; iMarker_Riemann < nMarker_Riemann; iMarker_Riemann++) {
        cout << Marker_Riemann[iMarker_Riemann];
        if (iMarker_Riemann < nMarker_Riemann-1) cout << ", ";
        else cout <<"."<< endl;
    }
  }
  
  if (nMarker_NRBC != 0) {
      cout << "NRBC boundary marker(s): ";
      for (iMarker_NRBC = 0; iMarker_NRBC < nMarker_NRBC; iMarker_NRBC++) {
        cout << Marker_NRBC[iMarker_NRBC];
        if (iMarker_NRBC < nMarker_NRBC-1) cout << ", ";
        else cout <<"."<< endl;
    }
  }

  if (nMarker_MixingPlaneInterface != 0) {
      cout << "MixingPlane boundary marker(s): ";
      for (iMarker_MixingPlaneInterface = 0; iMarker_MixingPlaneInterface < nMarker_MixingPlaneInterface; iMarker_MixingPlaneInterface++) {
        cout << Marker_MixingPlaneInterface[iMarker_MixingPlaneInterface];
        if (iMarker_MixingPlaneInterface < nMarker_MixingPlaneInterface-1) cout << ", ";
        else cout <<"."<< endl;
    }
  }

  if (nMarker_EngineInflow != 0) {
    cout << "Engine inflow boundary marker(s): ";
    for (iMarker_EngineInflow = 0; iMarker_EngineInflow < nMarker_EngineInflow; iMarker_EngineInflow++) {
      cout << Marker_EngineInflow[iMarker_EngineInflow];
      if (iMarker_EngineInflow < nMarker_EngineInflow-1) cout << ", ";
      else cout <<"."<< endl;
    }
  }

  if (nMarker_EngineExhaust != 0) {
    cout << "Engine exhaust boundary marker(s): ";
    for (iMarker_EngineExhaust = 0; iMarker_EngineExhaust < nMarker_EngineExhaust; iMarker_EngineExhaust++) {
      cout << Marker_EngineExhaust[iMarker_EngineExhaust];
      if (iMarker_EngineExhaust < nMarker_EngineExhaust-1) cout << ", ";
      else cout <<"."<< endl;
    }
  }

  if (nMarker_Supersonic_Inlet != 0) {
    cout << "Supersonic inlet boundary marker(s): ";
    for (iMarker_Supersonic_Inlet = 0; iMarker_Supersonic_Inlet < nMarker_Supersonic_Inlet; iMarker_Supersonic_Inlet++) {
      cout << Marker_Supersonic_Inlet[iMarker_Supersonic_Inlet];
      if (iMarker_Supersonic_Inlet < nMarker_Supersonic_Inlet-1) cout << ", ";
      else cout <<"."<< endl;
    }
  }
  
  if (nMarker_Supersonic_Outlet != 0) {
    cout << "Supersonic outlet boundary marker(s): ";
    for (iMarker_Supersonic_Outlet = 0; iMarker_Supersonic_Outlet < nMarker_Supersonic_Outlet; iMarker_Supersonic_Outlet++) {
      cout << Marker_Supersonic_Outlet[iMarker_Supersonic_Outlet];
      if (iMarker_Supersonic_Outlet < nMarker_Supersonic_Outlet-1) cout << ", ";
      else cout <<"."<< endl;
    }
  }

  if (nMarker_Outlet != 0) {
    cout << "Outlet boundary marker(s): ";
    for (iMarker_Outlet = 0; iMarker_Outlet < nMarker_Outlet; iMarker_Outlet++) {
      cout << Marker_Outlet[iMarker_Outlet];
      if (iMarker_Outlet < nMarker_Outlet-1) cout << ", ";
      else cout <<"."<< endl;
    }
  }

  if (nMarker_Isothermal != 0) {
    cout << "Isothermal wall boundary marker(s): ";
    for (iMarker_Isothermal = 0; iMarker_Isothermal < nMarker_Isothermal; iMarker_Isothermal++) {
      cout << Marker_Isothermal[iMarker_Isothermal];
      if (iMarker_Isothermal < nMarker_Isothermal-1) cout << ", ";
      else cout <<"."<< endl;
    }
  }

  if (nMarker_HeatFlux != 0) {
    cout << "Constant heat flux wall boundary marker(s): ";
    for (iMarker_HeatFlux = 0; iMarker_HeatFlux < nMarker_HeatFlux; iMarker_HeatFlux++) {
      cout << Marker_HeatFlux[iMarker_HeatFlux];
      if (iMarker_HeatFlux < nMarker_HeatFlux-1) cout << ", ";
      else cout <<"."<< endl;
    }
  }

  if (nMarker_Clamped != 0) {
    cout << "Clamped boundary marker(s): ";
    for (iMarker_Clamped = 0; iMarker_Clamped < nMarker_Clamped; iMarker_Clamped++) {
      cout << Marker_Clamped[iMarker_Clamped];
      if (iMarker_Clamped < nMarker_Clamped-1) cout << ", ";
      else cout <<"."<<endl;
    }
  }

  if (nMarker_Displacement != 0) {
    cout << "Displacement boundary marker(s): ";
    for (iMarker_Displacement = 0; iMarker_Displacement < nMarker_Displacement; iMarker_Displacement++) {
      cout << Marker_Displacement[iMarker_Displacement];
      if (iMarker_Displacement < nMarker_Displacement-1) cout << ", ";
      else cout <<"."<< endl;
    }
  }

  if (nMarker_Load != 0) {
    cout << "Normal load boundary marker(s): ";
    for (iMarker_Load = 0; iMarker_Load < nMarker_Load; iMarker_Load++) {
      cout << Marker_Load[iMarker_Load];
      if (iMarker_Load < nMarker_Load-1) cout << ", ";
      else cout <<"."<< endl;
    }
  }

  if (nMarker_Load_Dir != 0) {
    cout << "Load boundary marker(s) in cartesian coordinates: ";
    for (iMarker_Load_Dir = 0; iMarker_Load_Dir < nMarker_Load_Dir; iMarker_Load_Dir++) {
      cout << Marker_Load_Dir[iMarker_Load_Dir];
      if (iMarker_Load_Dir < nMarker_Load_Dir-1) cout << ", ";
      else cout <<"."<<endl;
    }
  }

  if (nMarker_Load_Sine != 0) {
    cout << "Sine-Wave Load boundary marker(s): ";
    for (iMarker_Load_Sine = 0; iMarker_Load_Sine < nMarker_Load_Sine; iMarker_Load_Sine++) {
      cout << Marker_Load_Sine[iMarker_Load_Sine];
      if (iMarker_Load_Sine < nMarker_Load_Sine-1) cout << ", ";
      else cout <<"."<<endl;
    }
  }

  if (nMarker_Neumann != 0) {
    cout << "Neumann boundary marker(s): ";
    for (iMarker_Neumann = 0; iMarker_Neumann < nMarker_Neumann; iMarker_Neumann++) {
      cout << Marker_Neumann[iMarker_Neumann];
      if (iMarker_Neumann < nMarker_Neumann-1) cout << ", ";
      else cout <<"."<< endl;
    }
  }

  if (nMarker_Custom != 0) {
    cout << "Custom boundary marker(s): ";
    for (iMarker_Custom = 0; iMarker_Custom < nMarker_Custom; iMarker_Custom++) {
      cout << Marker_Custom[iMarker_Custom];
      if (iMarker_Custom < nMarker_Custom-1) cout << ", ";
      else cout <<"."<< endl;
    }
  }

  if (nMarker_ActDiskInlet != 0) {
		cout << "Actuator disk (inlet) boundary marker(s): ";
		for (iMarker_ActDiskInlet = 0; iMarker_ActDiskInlet < nMarker_ActDiskInlet; iMarker_ActDiskInlet++) {
			cout << Marker_ActDiskInlet[iMarker_ActDiskInlet];
			if (iMarker_ActDiskInlet < nMarker_ActDiskInlet-1) cout << ", ";
			else cout <<"."<< endl;
		}
	}

  if (nMarker_ActDiskOutlet != 0) {
		cout << "Actuator disk (outlet) boundary marker(s): ";
		for (iMarker_ActDiskOutlet = 0; iMarker_ActDiskOutlet < nMarker_ActDiskOutlet; iMarker_ActDiskOutlet++) {
			cout << Marker_ActDiskOutlet[iMarker_ActDiskOutlet];
			if (iMarker_ActDiskOutlet < nMarker_ActDiskOutlet-1) cout << ", ";
			else cout <<"."<< endl;
		}
	}

}

bool CConfig::TokenizeString(string & str, string & option_name,
                             vector<string> & option_value) {
  const string delimiters(" ()[]{}:,\t\n\v\f\r");
  // check for comments or empty string
  string::size_type pos, last_pos;
  pos = str.find_first_of("%");
  if ( (str.length() == 0) || (pos == 0) ) {
    // str is empty or a comment line, so no option here
    return false;
  }
  if (pos != string::npos) {
    // remove comment at end if necessary
    str.erase(pos);
  }

  // look for line composed on only delimiters (usually whitespace)
  pos = str.find_first_not_of(delimiters);
  if (pos == string::npos) {
    return false;
  }

  // find the equals sign and split string
  string name_part, value_part;
  pos = str.find("=");
  if (pos == string::npos) {
    cerr << "Error in TokenizeString(): "
    << "line in the configuration file with no \"=\" sign."
    << endl;
    cout << "Look for: " << str << endl;
    cout << "str.length() = " << str.length() << endl;
    throw(-1);
  }
  name_part = str.substr(0, pos);
  value_part = str.substr(pos+1, string::npos);
  //cout << "name_part  = |" << name_part  << "|" << endl;
  //cout << "value_part = |" << value_part << "|" << endl;

  // the first_part should consist of one string with no interior delimiters
  last_pos = name_part.find_first_not_of(delimiters, 0);
  pos = name_part.find_first_of(delimiters, last_pos);
  if ( (name_part.length() == 0) || (last_pos == string::npos) ) {
    cerr << "Error in CConfig::TokenizeString(): "
    << "line in the configuration file with no name before the \"=\" sign."
    << endl;
    throw(-1);
  }
  if (pos == string::npos) pos = name_part.length();
  option_name = name_part.substr(last_pos, pos - last_pos);
  last_pos = name_part.find_first_not_of(delimiters, pos);
  if (last_pos != string::npos) {
    cerr << "Error in TokenizeString(): "
    << "two or more options before an \"=\" sign in the configuration file."
    << endl;
    throw(-1);
  }
  StringToUpperCase(option_name);

  //cout << "option_name = |" << option_name << "|" << endl;
  //cout << "pos = " << pos << ": last_pos = " << last_pos << endl;

  // now fill the option value vector
  option_value.clear();
  last_pos = value_part.find_first_not_of(delimiters, 0);
  pos = value_part.find_first_of(delimiters, last_pos);
  while (string::npos != pos || string::npos != last_pos) {
    // add token to the vector<string>
    option_value.push_back(value_part.substr(last_pos, pos - last_pos));
    // skip delimiters
    last_pos = value_part.find_first_not_of(delimiters, pos);
    // find next "non-delimiter"
    pos = value_part.find_first_of(delimiters, last_pos);
  }
  if (option_value.size() == 0) {
    cerr << "Error in TokenizeString(): "
    << "option " << option_name << " in configuration file with no value assigned."
    << endl;
    throw(-1);
  }

#if 0
  cout << "option value(s) = ";
  for (unsigned int i = 0; i < option_value.size(); i++)
    cout << option_value[i] << " ";
  cout << endl;
#endif

  // look for ';' DV delimiters attached to values
  vector<string>::iterator it;
  it = option_value.begin();
  while (it != option_value.end()) {
    if (it->compare(";") == 0) {
      it++;
      continue;
    }

    pos = it->find(';');
    if (pos != string::npos) {
      string before_semi = it->substr(0, pos);
      string after_semi= it->substr(pos+1, string::npos);
      if (before_semi.empty()) {
        *it = ";";
        it++;
        option_value.insert(it, after_semi);
      } else {
        *it = before_semi;
        it++;
        vector<string> to_insert;
        to_insert.push_back(";");
        if (!after_semi.empty())
          to_insert.push_back(after_semi);
        option_value.insert(it, to_insert.begin(), to_insert.end());
      }
      it = option_value.begin(); // go back to beginning; not efficient
      continue;
    } else {
      it++;
    }
  }
#if 0
  cout << "option value(s) = ";
  for (unsigned int i = 0; i < option_value.size(); i++)
    cout << option_value[i] << " ";
  cout << endl;
#endif
  // remove any consecutive ";"
  it = option_value.begin();
  bool semi_at_prev = false;
  while (it != option_value.end()) {
    if (semi_at_prev) {
      if (it->compare(";") == 0) {
        option_value.erase(it);
        it = option_value.begin();
        semi_at_prev = false;
        continue;
      }
    }
    if (it->compare(";") == 0) {
      semi_at_prev = true;
    } else {
      semi_at_prev = false;
    }
    it++;
  }

#if 0
  cout << "option value(s) = ";
  for (unsigned int i = 0; i < option_value.size(); i++)
    cout << option_value[i] << " ";
  cout << endl;
#endif
  return true;
}

unsigned short CConfig::GetMarker_CfgFile_TagBound(string val_marker) {

  unsigned short iMarker_CfgFile;

  for (iMarker_CfgFile = 0; iMarker_CfgFile < nMarker_CfgFile; iMarker_CfgFile++)
    if (Marker_CfgFile_TagBound[iMarker_CfgFile] == val_marker)
      return iMarker_CfgFile;

  cout <<"The configuration file doesn't have any definition for marker "<< val_marker <<"!!" << endl;
  exit(EXIT_FAILURE);
  
}

string CConfig::GetMarker_CfgFile_TagBound(unsigned short val_marker) {
  return Marker_CfgFile_TagBound[val_marker];
}

unsigned short CConfig::GetMarker_CfgFile_KindBC(string val_marker) {
  unsigned short iMarker_CfgFile;
  for (iMarker_CfgFile = 0; iMarker_CfgFile < nMarker_CfgFile; iMarker_CfgFile++)
    if (Marker_CfgFile_TagBound[iMarker_CfgFile] == val_marker) break;
  return Marker_CfgFile_KindBC[iMarker_CfgFile];
}

unsigned short CConfig::GetMarker_CfgFile_Monitoring(string val_marker) {
  unsigned short iMarker_CfgFile;
  for (iMarker_CfgFile = 0; iMarker_CfgFile < nMarker_CfgFile; iMarker_CfgFile++)
    if (Marker_CfgFile_TagBound[iMarker_CfgFile] == val_marker) break;
  return Marker_CfgFile_Monitoring[iMarker_CfgFile];
}

unsigned short CConfig::GetMarker_CfgFile_GeoEval(string val_marker) {
  unsigned short iMarker_CfgFile;
  for (iMarker_CfgFile = 0; iMarker_CfgFile < nMarker_CfgFile; iMarker_CfgFile++)
    if (Marker_CfgFile_TagBound[iMarker_CfgFile] == val_marker) break;
  return Marker_CfgFile_GeoEval[iMarker_CfgFile];
}

unsigned short CConfig::GetMarker_CfgFile_Designing(string val_marker) {
  unsigned short iMarker_CfgFile;
  for (iMarker_CfgFile = 0; iMarker_CfgFile < nMarker_CfgFile; iMarker_CfgFile++)
    if (Marker_CfgFile_TagBound[iMarker_CfgFile] == val_marker) break;
  return Marker_CfgFile_Designing[iMarker_CfgFile];
}

unsigned short CConfig::GetMarker_CfgFile_Plotting(string val_marker) {
  unsigned short iMarker_CfgFile;
  for (iMarker_CfgFile = 0; iMarker_CfgFile < nMarker_CfgFile; iMarker_CfgFile++)
    if (Marker_CfgFile_TagBound[iMarker_CfgFile] == val_marker) break;
  return Marker_CfgFile_Plotting[iMarker_CfgFile];
}

unsigned short CConfig::GetMarker_CfgFile_Analyze(string val_marker) {
  unsigned short iMarker_CfgFile;
  for (iMarker_CfgFile = 0; iMarker_CfgFile < nMarker_CfgFile; iMarker_CfgFile++)
    if (Marker_CfgFile_TagBound[iMarker_CfgFile] == val_marker) break;
  return Marker_CfgFile_Analyze[iMarker_CfgFile];
}


unsigned short CConfig::GetMarker_CfgFile_FSIinterface(string val_marker) {
  unsigned short iMarker_CfgFile;
  for (iMarker_CfgFile = 0; iMarker_CfgFile < nMarker_CfgFile; iMarker_CfgFile++)
    if (Marker_CfgFile_TagBound[iMarker_CfgFile] == val_marker) break;
  return Marker_CfgFile_FSIinterface[iMarker_CfgFile];
}

unsigned short CConfig::GetMarker_CfgFile_Turbomachinery(string val_marker) {
  unsigned short iMarker_CfgFile;
  for (iMarker_CfgFile = 0; iMarker_CfgFile < nMarker_CfgFile; iMarker_CfgFile++)
    if (Marker_CfgFile_TagBound[iMarker_CfgFile] == val_marker) break;
  return Marker_CfgFile_Turbomachinery[iMarker_CfgFile];
}

unsigned short CConfig::GetMarker_CfgFile_TurbomachineryFlag(string val_marker) {
  unsigned short iMarker_CfgFile;
  for (iMarker_CfgFile = 0; iMarker_CfgFile < nMarker_CfgFile; iMarker_CfgFile++)
    if (Marker_CfgFile_TagBound[iMarker_CfgFile] == val_marker) break;
  return Marker_CfgFile_TurbomachineryFlag[iMarker_CfgFile];
}

unsigned short CConfig::GetMarker_CfgFile_MixingPlaneInterface(string val_marker) {
  unsigned short iMarker_CfgFile;
  for (iMarker_CfgFile = 0; iMarker_CfgFile < nMarker_CfgFile; iMarker_CfgFile++)
    if (Marker_CfgFile_TagBound[iMarker_CfgFile] == val_marker) break;
  return Marker_CfgFile_MixingPlaneInterface[iMarker_CfgFile];
}

unsigned short CConfig::GetMarker_CfgFile_Out_1D(string val_marker) {
  unsigned short iMarker_CfgFile;
  for (iMarker_CfgFile = 0; iMarker_CfgFile < nMarker_CfgFile; iMarker_CfgFile++)
    if (Marker_CfgFile_TagBound[iMarker_CfgFile] == val_marker) break;
  return Marker_CfgFile_Out_1D[iMarker_CfgFile];
}

unsigned short CConfig::GetMarker_CfgFile_DV(string val_marker) {
  unsigned short iMarker_CfgFile;
  for (iMarker_CfgFile = 0; iMarker_CfgFile < nMarker_CfgFile; iMarker_CfgFile++)
    if (Marker_CfgFile_TagBound[iMarker_CfgFile] == val_marker) break;
  return Marker_CfgFile_DV[iMarker_CfgFile];
}

unsigned short CConfig::GetMarker_CfgFile_Moving(string val_marker) {
  unsigned short iMarker_CfgFile;
  for (iMarker_CfgFile = 0; iMarker_CfgFile < nMarker_CfgFile; iMarker_CfgFile++)
    if (Marker_CfgFile_TagBound[iMarker_CfgFile] == val_marker) break;
  return Marker_CfgFile_Moving[iMarker_CfgFile];
}

unsigned short CConfig::GetMarker_CfgFile_PerBound(string val_marker) {
  unsigned short iMarker_CfgFile;
  for (iMarker_CfgFile = 0; iMarker_CfgFile < nMarker_CfgFile; iMarker_CfgFile++)
    if (Marker_CfgFile_TagBound[iMarker_CfgFile] == val_marker) break;
  return Marker_CfgFile_PerBound[iMarker_CfgFile];
}

int CConfig::GetMarker_FSIinterface(string val_marker) {	
	  unsigned short iMarker_CfgFile;
	  for (iMarker_CfgFile = 0; iMarker_CfgFile < nMarker_CfgFile; iMarker_CfgFile++)
    
		  if (Marker_CfgFile_TagBound[iMarker_CfgFile] == val_marker)
				return  Marker_CfgFile_FSIinterface[iMarker_CfgFile];
    return 0;
}


CConfig::~CConfig(void) {
	
  unsigned long iDV, iMarker, iPeriodic, iFFD;

  /*--- Delete all of the option objects in the global option map ---*/
    
  for(map<string, COptionBase*>::iterator itr = option_map.begin(); itr != option_map.end(); itr++) {
    delete itr->second;
  }
 
  if (RK_Alpha_Step != NULL) delete [] RK_Alpha_Step;
  if (MG_PreSmooth  != NULL) delete [] MG_PreSmooth;
  if (MG_PostSmooth != NULL) delete [] MG_PostSmooth;
  
  /*--- Free memory for Aeroelastic problems. ---*/

  if (Grid_Movement && Aeroelastic_Simulation) {
    if (Aeroelastic_pitch  != NULL) delete[] Aeroelastic_pitch;
    if (Aeroelastic_plunge != NULL) delete[] Aeroelastic_plunge;
  }

  /*--- Free memory for unspecified grid motion parameters ---*/

 if (Kind_GridMovement != NULL) delete [] Kind_GridMovement;

  /*--- motion origin: ---*/
  
  if (Motion_Origin_X   != NULL) delete [] Motion_Origin_X;
  if (Motion_Origin_Y   != NULL) delete [] Motion_Origin_Y;
  if (Motion_Origin_Z   != NULL) delete [] Motion_Origin_Z;
  if (MoveMotion_Origin != NULL) delete [] MoveMotion_Origin;

  /*--- translation: ---*/
  
  if (Translation_Rate_X != NULL) delete [] Translation_Rate_X;
  if (Translation_Rate_Y != NULL) delete [] Translation_Rate_Y;
  if (Translation_Rate_Z != NULL) delete [] Translation_Rate_Z;

  /*--- rotation: ---*/
  
  if (Rotation_Rate_X != NULL) delete [] Rotation_Rate_X;
  if (Rotation_Rate_Y != NULL) delete [] Rotation_Rate_Y;
  if (Rotation_Rate_Z != NULL) delete [] Rotation_Rate_Z;

  /*--- pitching: ---*/
  
  if (Pitching_Omega_X != NULL) delete [] Pitching_Omega_X;
  if (Pitching_Omega_Y != NULL) delete [] Pitching_Omega_Y;
  if (Pitching_Omega_Z != NULL) delete [] Pitching_Omega_Z;

  /*--- pitching amplitude: ---*/
  
  if (Pitching_Ampl_X != NULL) delete [] Pitching_Ampl_X;
  if (Pitching_Ampl_Y != NULL) delete [] Pitching_Ampl_Y;
  if (Pitching_Ampl_Z != NULL) delete [] Pitching_Ampl_Z;

  /*--- pitching phase: ---*/
  
  if (Pitching_Phase_X != NULL) delete [] Pitching_Phase_X;
  if (Pitching_Phase_Y != NULL) delete [] Pitching_Phase_Y;
  if (Pitching_Phase_Z != NULL) delete [] Pitching_Phase_Z;

  /*--- plunging: ---*/
  
  if (Plunging_Omega_X != NULL) delete [] Plunging_Omega_X;
  if (Plunging_Omega_Y != NULL) delete [] Plunging_Omega_Y;
  if (Plunging_Omega_Z != NULL) delete [] Plunging_Omega_Z;

  /*--- plunging amplitude: ---*/
  
  if (Plunging_Ampl_X != NULL) delete [] Plunging_Ampl_X;
  if (Plunging_Ampl_Y != NULL) delete [] Plunging_Ampl_Y;
  if (Plunging_Ampl_Z != NULL) delete [] Plunging_Ampl_Z;

  /*--- reference origin for moments ---*/
  
  if (RefOriginMoment   != NULL) delete [] RefOriginMoment;
  if (RefOriginMoment_X != NULL) delete [] RefOriginMoment_X;
  if (RefOriginMoment_Y != NULL) delete [] RefOriginMoment_Y;
  if (RefOriginMoment_Z != NULL) delete [] RefOriginMoment_Z;

  /*--- Free memory for Harmonic Blance Frequency  pointer ---*/
    
  if (Omega_HB != NULL) delete [] Omega_HB;
    
  /*--- Marker pointers ---*/
  
  if (Marker_CfgFile_Out_1D != NULL) delete[] Marker_CfgFile_Out_1D;
  if (Marker_All_Out_1D     != NULL) delete[] Marker_All_Out_1D;
  
  if (Marker_CfgFile_GeoEval != NULL) delete[] Marker_CfgFile_GeoEval;
  if (Marker_All_GeoEval     != NULL) delete[] Marker_All_GeoEval;
  
  if (Marker_CfgFile_TagBound != NULL) delete[] Marker_CfgFile_TagBound;
  if (Marker_All_TagBound     != NULL) delete[] Marker_All_TagBound;
  
  if (Marker_CfgFile_KindBC != NULL) delete[] Marker_CfgFile_KindBC;
  if (Marker_All_KindBC     != NULL) delete[] Marker_All_KindBC;
  
  if (Marker_CfgFile_Monitoring != NULL) delete[] Marker_CfgFile_Monitoring;
  if (Marker_All_Monitoring     != NULL) delete[] Marker_All_Monitoring;
  
  if (Marker_CfgFile_Designing != NULL) delete[] Marker_CfgFile_Designing;
  if (Marker_All_Designing     != NULL) delete[] Marker_All_Designing;
  
  if (Marker_CfgFile_Plotting != NULL) delete[] Marker_CfgFile_Plotting;
  if (Marker_All_Plotting     != NULL) delete[] Marker_All_Plotting;
  
  if (Marker_CfgFile_Analyze != NULL) delete[] Marker_CfgFile_Analyze;
  if (Marker_All_Analyze  != NULL) delete[] Marker_All_Analyze;

  if (Marker_CfgFile_FSIinterface != NULL) delete[] Marker_CfgFile_FSIinterface;
  if (Marker_All_FSIinterface     != NULL) delete[] Marker_All_FSIinterface;
  
  if (Marker_CfgFile_DV != NULL) delete[] Marker_CfgFile_DV;
  if (Marker_All_DV     != NULL) delete[] Marker_All_DV;
  
  if (Marker_CfgFile_Moving != NULL) delete[] Marker_CfgFile_Moving;
  if (Marker_All_Moving     != NULL) delete[] Marker_All_Moving;
  
  if (Marker_CfgFile_PerBound != NULL) delete[] Marker_CfgFile_PerBound;
  if (Marker_All_PerBound     != NULL) delete[] Marker_All_PerBound;

  if (Marker_DV!= NULL)               delete[] Marker_DV;
  if (Marker_Moving != NULL)           delete[] Marker_Moving;
  if (Marker_Monitoring != NULL)      delete[] Marker_Monitoring;
  if (Marker_Designing != NULL)       delete[] Marker_Designing;
  if (Marker_GeoEval != NULL)         delete[] Marker_GeoEval;
  if (Marker_Plotting != NULL)        delete[] Marker_Plotting;
  if (Marker_Analyze != NULL)        delete[] Marker_Analyze;
  if (Marker_FSIinterface != NULL)        delete[] Marker_FSIinterface;
  if (Marker_All_SendRecv != NULL)    delete[] Marker_All_SendRecv;

  if (Kind_ObjFunc != NULL)      delete[] Kind_ObjFunc;
  if (Weight_ObjFunc != NULL)      delete[] Weight_ObjFunc;

  if (DV_Value != NULL) {
    for (iDV = 0; iDV < nDV; iDV++) delete[] DV_Value[iDV];
    delete [] DV_Value;
  }
  
  if (ParamDV != NULL) {
    for (iDV = 0; iDV < nDV; iDV++) delete[] ParamDV[iDV];
    delete [] ParamDV;
  }
  
  if (CoordFFDBox != NULL) {
    for (iFFD = 0; iFFD < nFFDBox; iFFD++) delete[] CoordFFDBox[iFFD];
    delete [] CoordFFDBox;
  }
  
  if (DegreeFFDBox != NULL) {
    for (iFFD = 0; iFFD < nFFDBox; iFFD++) delete[] DegreeFFDBox[iFFD];
    delete [] DegreeFFDBox;
  }
  
  if (Design_Variable != NULL)    delete[] Design_Variable;
  if (Dirichlet_Value != NULL)    delete[] Dirichlet_Value;
  
  if (Exhaust_Temperature_Target != NULL)    delete[]  Exhaust_Temperature_Target;
  if (Exhaust_Pressure_Target != NULL)    delete[]  Exhaust_Pressure_Target;
  if (Exhaust_Pressure != NULL)    delete[] Exhaust_Pressure;
  if (Exhaust_Temperature != NULL)    delete[] Exhaust_Temperature;
  if (Exhaust_MassFlow != NULL)    delete[] Exhaust_MassFlow;
  if (Exhaust_TotalPressure != NULL)    delete[] Exhaust_TotalPressure;
  if (Exhaust_TotalTemperature != NULL)    delete[] Exhaust_TotalTemperature;
  if (Exhaust_GrossThrust != NULL)    delete[] Exhaust_GrossThrust;
  if (Exhaust_Force != NULL)    delete[] Exhaust_Force;
  if (Exhaust_Power != NULL)    delete[] Exhaust_Power;

  if (Inflow_Mach != NULL)    delete[]  Inflow_Mach;
  if (Inflow_Pressure != NULL)    delete[] Inflow_Pressure;
  if (Inflow_MassFlow != NULL)    delete[] Inflow_MassFlow;
  if (Inflow_ReverseMassFlow != NULL)    delete[] Inflow_ReverseMassFlow;
  if (Inflow_TotalPressure != NULL)    delete[] Inflow_TotalPressure;
  if (Inflow_Temperature != NULL)    delete[] Inflow_Temperature;
  if (Inflow_TotalTemperature != NULL)    delete[] Inflow_TotalTemperature;
  if (Inflow_RamDrag != NULL)    delete[] Inflow_RamDrag;
  if (Inflow_Force != NULL)    delete[]  Inflow_Force;
  if (Inflow_Power != NULL)    delete[] Inflow_Power;

  if (Engine_Power != NULL)    delete[]  Engine_Power;
  if (Engine_Mach != NULL)    delete[]  Engine_Mach;
  if (Engine_Force != NULL)    delete[]  Engine_Force;
  if (Engine_NetThrust != NULL)    delete[]  Engine_NetThrust;
  if (Engine_GrossThrust != NULL)    delete[]  Engine_GrossThrust;
  if (Engine_Area != NULL)    delete[]  Engine_Area;
  if (EngineInflow_Target != NULL)    delete[] EngineInflow_Target;

  if (ActDiskInlet_MassFlow != NULL)    delete[]  ActDiskInlet_MassFlow;
  if (ActDiskInlet_Temperature != NULL)    delete[]  ActDiskInlet_Temperature;
  if (ActDiskInlet_TotalTemperature != NULL)    delete[]  ActDiskInlet_TotalTemperature;
  if (ActDiskInlet_Pressure != NULL)    delete[]  ActDiskInlet_Pressure;
  if (ActDiskInlet_TotalPressure != NULL)    delete[]  ActDiskInlet_TotalPressure;
  if (ActDiskInlet_RamDrag != NULL)    delete[]  ActDiskInlet_RamDrag;
  if (ActDiskInlet_Force != NULL)    delete[]  ActDiskInlet_Force;
  if (ActDiskInlet_Power != NULL)    delete[]  ActDiskInlet_Power;

  if (ActDiskOutlet_MassFlow != NULL)    delete[]  ActDiskOutlet_MassFlow;
  if (ActDiskOutlet_Temperature != NULL)    delete[]  ActDiskOutlet_Temperature;
  if (ActDiskOutlet_TotalTemperature != NULL)    delete[]  ActDiskOutlet_TotalTemperature;
  if (ActDiskOutlet_Pressure != NULL)    delete[]  ActDiskOutlet_Pressure;
  if (ActDiskOutlet_TotalPressure != NULL)    delete[]  ActDiskOutlet_TotalPressure;
  if (ActDiskOutlet_GrossThrust != NULL)    delete[]  ActDiskOutlet_GrossThrust;
  if (ActDiskOutlet_Force != NULL)    delete[]  ActDiskOutlet_Force;
  if (ActDiskOutlet_Power != NULL)    delete[]  ActDiskOutlet_Power;

  if (ActDisk_DeltaPress != NULL)    delete[]  ActDisk_DeltaPress;
  if (ActDisk_DeltaTemp != NULL)    delete[]  ActDisk_DeltaTemp;
  if (ActDisk_TotalPressRatio != NULL)    delete[]  ActDisk_TotalPressRatio;
  if (ActDisk_TotalTempRatio != NULL)    delete[]  ActDisk_TotalTempRatio;
  if (ActDisk_StaticPressRatio != NULL)    delete[]  ActDisk_StaticPressRatio;
  if (ActDisk_StaticTempRatio != NULL)    delete[]  ActDisk_StaticTempRatio;
  if (ActDisk_Power != NULL)    delete[]  ActDisk_Power;
  if (ActDisk_MassFlow != NULL)    delete[]  ActDisk_MassFlow;
  if (ActDisk_Mach != NULL)    delete[]  ActDisk_Mach;
  if (ActDisk_Force != NULL)    delete[]  ActDisk_Force;
  if (ActDisk_NetThrust != NULL)    delete[]  ActDisk_NetThrust;
  if (ActDisk_BCThrust != NULL)    delete[]  ActDisk_BCThrust;
  if (ActDisk_BCThrust_Old != NULL)    delete[]  ActDisk_BCThrust_Old;
  if (ActDisk_GrossThrust != NULL)    delete[]  ActDisk_GrossThrust;
  if (ActDisk_Area != NULL)    delete[]  ActDisk_Area;
  if (ActDisk_ReverseMassFlow != NULL)    delete[]  ActDisk_ReverseMassFlow;
  
  if (Surface_MassFlow != NULL)    delete[]  Surface_MassFlow;
  if (Surface_DC60 != NULL)    delete[]  Surface_DC60;
  if (Surface_IDC != NULL)    delete[]  Surface_IDC;
  if (Surface_IDC_Mach != NULL)    delete[]  Surface_IDC_Mach;
  if (Surface_IDR != NULL)    delete[]  Surface_IDR;

  if (Inlet_Ttotal != NULL) delete[]  Inlet_Ttotal;
  if (Inlet_Ptotal != NULL) delete[]  Inlet_Ptotal;
  if (Inlet_FlowDir != NULL) {
    for (iMarker = 0; iMarker < nMarker_Inlet; iMarker++)
      delete [] Inlet_FlowDir[iMarker];
    delete [] Inlet_FlowDir;
  }
  
  if (Inlet_Velocity != NULL) {
    for (iMarker = 0; iMarker < nMarker_Supersonic_Inlet; iMarker++)
      delete [] Inlet_Velocity[iMarker];
    delete [] Inlet_Velocity;
  }
  
  if (Riemann_FlowDir != NULL) {
    for (iMarker = 0; iMarker < nMarker_Riemann; iMarker++)
      delete [] Riemann_FlowDir[iMarker];
    delete [] Riemann_FlowDir;
  }
  
  if (NRBC_FlowDir != NULL) {
    for (iMarker = 0; iMarker < nMarker_NRBC; iMarker++)
      delete [] NRBC_FlowDir[iMarker];
    delete [] NRBC_FlowDir;
  }
  
  if (Load_Sine_Dir != NULL) {
    for (iMarker = 0; iMarker < nMarker_Load_Sine; iMarker++)
      delete [] Load_Sine_Dir[iMarker];
    delete [] Load_Sine_Dir;
  }
  
  if (Load_Dir != NULL) {
    for (iMarker = 0; iMarker < nMarker_Load_Dir; iMarker++)
      delete [] Load_Dir[iMarker];
    delete [] Load_Dir;
  }
  
  if (Inlet_Temperature != NULL)    delete[] Inlet_Temperature;
  if (Inlet_Pressure != NULL)    delete[] Inlet_Pressure;
  if (Outlet_Pressure != NULL)    delete[] Outlet_Pressure;
  if (Isothermal_Temperature != NULL)    delete[] Isothermal_Temperature;
  if (Heat_Flux != NULL)    delete[] Heat_Flux;
  if (Displ_Value != NULL)    delete[] Displ_Value;
  if (Load_Value != NULL)    delete[] Load_Value;
  if (Load_Dir_Multiplier != NULL)    delete[] Load_Dir_Multiplier;
  if (Load_Dir_Value != NULL)    delete[] Load_Dir_Value;
  if (Load_Sine_Amplitude != NULL)    delete[] Load_Sine_Amplitude;
  if (Load_Sine_Frequency != NULL)    delete[] Load_Sine_Frequency;
  if (FlowLoad_Value != NULL)    delete[] FlowLoad_Value;

  /*--- related to periodic boundary conditions ---*/
  
  for (iMarker = 0; iMarker < nMarker_PerBound; iMarker++) {
    if (Periodic_RotCenter   != NULL) delete [] Periodic_RotCenter[iMarker];
    if (Periodic_RotAngles   != NULL) delete [] Periodic_RotAngles[iMarker];
    if (Periodic_Translation != NULL) delete [] Periodic_Translation[iMarker];
  }
  if (Periodic_RotCenter   != NULL) delete[] Periodic_RotCenter;
  if (Periodic_RotAngles   != NULL) delete[] Periodic_RotAngles;
  if (Periodic_Translation != NULL) delete[] Periodic_Translation;

  for (iPeriodic = 0; iPeriodic < nPeriodic_Index; iPeriodic++) {
    if (Periodic_Center    != NULL) delete [] Periodic_Center[iPeriodic];
    if (Periodic_Rotation  != NULL) delete [] Periodic_Rotation[iPeriodic];
    if (Periodic_Translate != NULL) delete [] Periodic_Translate[iPeriodic];
  }
  if (Periodic_Center      != NULL) delete[] Periodic_Center;
  if (Periodic_Rotation    != NULL) delete[] Periodic_Rotation;
  if (Periodic_Translate   != NULL) delete[] Periodic_Translate;
  
  if (MG_CorrecSmooth != NULL) delete[] MG_CorrecSmooth;
  if (PlaneTag != NULL)        delete[] PlaneTag;
  if (CFL != NULL)             delete[] CFL;

  /*--- String markers ---*/
  
  if (Marker_Euler != NULL )              delete[] Marker_Euler;
  if (Marker_FarField != NULL )           delete[] Marker_FarField;
  if (Marker_Custom != NULL )             delete[] Marker_Custom;
  if (Marker_SymWall != NULL )            delete[] Marker_SymWall;
  if (Marker_Pressure != NULL )           delete[] Marker_Pressure;
  if (Marker_PerBound != NULL )           delete[] Marker_PerBound;
  if (Marker_PerDonor != NULL )           delete[] Marker_PerDonor;
  if (Marker_NearFieldBound != NULL )     delete[] Marker_NearFieldBound;
  if (Marker_InterfaceBound != NULL )     delete[] Marker_InterfaceBound;
  if (Marker_Fluid_InterfaceBound != NULL )     delete[] Marker_Fluid_InterfaceBound;
  if (Marker_Dirichlet != NULL )          delete[] Marker_Dirichlet;
  if (Marker_Inlet != NULL )              delete[] Marker_Inlet;
  if (Marker_Supersonic_Inlet != NULL )   delete[] Marker_Supersonic_Inlet;
  if (Marker_Supersonic_Outlet != NULL )   delete[] Marker_Supersonic_Outlet;
  if (Marker_Outlet != NULL )             delete[] Marker_Outlet;
  if (Marker_Out_1D != NULL )             delete[] Marker_Out_1D;
  if (Marker_Isothermal != NULL )         delete[] Marker_Isothermal;
  if (Marker_EngineInflow != NULL )      delete[] Marker_EngineInflow;
  if (Marker_EngineExhaust != NULL )     delete[] Marker_EngineExhaust;
  if (Marker_Displacement != NULL )       delete[] Marker_Displacement;
  if (Marker_Load != NULL )               delete[] Marker_Load;
  if (Marker_Load_Dir != NULL )               delete[] Marker_Load_Dir;
  if (Marker_Load_Sine != NULL )               delete[] Marker_Load_Sine;
  if (Marker_FlowLoad != NULL )           delete[] Marker_FlowLoad;
  if (Marker_Neumann != NULL )            delete[] Marker_Neumann;
  if (Marker_Internal != NULL )            delete[] Marker_Internal;
  if (Marker_HeatFlux != NULL )               delete[] Marker_HeatFlux;

  if (Int_Coeffs != NULL) delete [] Int_Coeffs;
  
  /*--- Delete some arrays needed just for initializing options. ---*/
  
  if (default_vel_inf       != NULL) delete [] default_vel_inf;
  if (default_eng_box       != NULL) delete [] default_eng_box;
  if (default_eng_val       != NULL) delete [] default_eng_val;
  if (default_cfl_adapt     != NULL) delete [] default_cfl_adapt;
  if (default_ad_coeff_flow != NULL) delete [] default_ad_coeff_flow;
  if (default_ad_coeff_adj  != NULL) delete [] default_ad_coeff_adj;
  if (default_obj_coeff     != NULL) delete [] default_obj_coeff;
  if (default_geo_loc       != NULL) delete [] default_geo_loc;
  if (default_distortion    != NULL) delete [] default_distortion;
  if (default_ea_lim        != NULL) delete [] default_ea_lim;
  if (default_grid_fix      != NULL) delete [] default_grid_fix;
  if (default_inc_crit      != NULL) delete [] default_inc_crit;
  if (default_htp_axis      != NULL) delete [] default_htp_axis;

  if (FFDTag != NULL) delete [] FFDTag;
  if (nDV_Value != NULL) delete [] nDV_Value;
  if (TagFFDBox != NULL) delete [] TagFFDBox;
  
  if (Kind_Data_Riemann != NULL) delete [] Kind_Data_Riemann;
  if (Riemann_Var1 != NULL) delete [] Riemann_Var1;
  if (Riemann_Var2 != NULL) delete [] Riemann_Var2;
  if (Kind_Data_NRBC != NULL) delete [] Kind_Data_NRBC;
  if (NRBC_Var1 != NULL) delete [] NRBC_Var1;
  if (NRBC_Var2 != NULL) delete [] NRBC_Var2;
  if (Marker_TurboBoundIn != NULL) delete [] Marker_TurboBoundIn;
  if (Marker_TurboBoundOut != NULL) delete [] Marker_TurboBoundOut;
  if (Marker_Riemann != NULL) delete [] Marker_Riemann;
  if (Marker_NRBC != NULL) delete [] Marker_NRBC;
 
}

string CConfig::GetUnsteady_FileName(string val_filename, int val_iter) {

  string UnstExt, UnstFilename = val_filename;
  char buffer[50];

  /*--- Check that a positive value iteration is requested (for now). ---*/
  
  if (val_iter < 0) {
    cout << "Requesting a negative iteration number for the restart file!!" << endl;
    exit(EXIT_FAILURE);
  }

  /*--- Append iteration number for unsteady cases ---*/

  if ((Wrt_Unsteady) || (Wrt_Dynamic)) {
    unsigned short lastindex = UnstFilename.find_last_of(".");
    UnstFilename = UnstFilename.substr(0, lastindex);
    if ((val_iter >= 0)    && (val_iter < 10))    SPRINTF (buffer, "_0000%d.dat", val_iter);
    if ((val_iter >= 10)   && (val_iter < 100))   SPRINTF (buffer, "_000%d.dat",  val_iter);
    if ((val_iter >= 100)  && (val_iter < 1000))  SPRINTF (buffer, "_00%d.dat",   val_iter);
    if ((val_iter >= 1000) && (val_iter < 10000)) SPRINTF (buffer, "_0%d.dat",    val_iter);
    if (val_iter >= 10000) SPRINTF (buffer, "_%d.dat", val_iter);
    string UnstExt = string(buffer);
    UnstFilename.append(UnstExt);
  }

  return UnstFilename;
}

string CConfig::GetMultizone_FileName(string val_filename, int val_iZone) {

    string multizone_filename = val_filename;
    char buffer[50];
    
    if (GetnZone() > 1 ) {
        unsigned short lastindex = multizone_filename.find_last_of(".");
        multizone_filename = multizone_filename.substr(0, lastindex);
        SPRINTF (buffer, "_%d.dat", SU2_TYPE::Int(val_iZone));
        multizone_filename.append(string(buffer));
    }
    return multizone_filename;
}

string CConfig::GetObjFunc_Extension(string val_filename) {

  string AdjExt, Filename = val_filename;

  if (ContinuousAdjoint || DiscreteAdjoint) {

    /*--- Remove filename extension (.dat) ---*/
    unsigned short lastindex = Filename.find_last_of(".");
    Filename = Filename.substr(0, lastindex);
    if (nObj==1) {
      switch (Kind_ObjFunc[0]) {
      case DRAG_COEFFICIENT:        AdjExt = "_cd";       break;
      case LIFT_COEFFICIENT:        AdjExt = "_cl";       break;
      case SIDEFORCE_COEFFICIENT:   AdjExt = "_csf";      break;
      case INVERSE_DESIGN_PRESSURE: AdjExt = "_invpress"; break;
      case INVERSE_DESIGN_HEATFLUX: AdjExt = "_invheat";  break;
      case MOMENT_X_COEFFICIENT:    AdjExt = "_cmx";      break;
      case MOMENT_Y_COEFFICIENT:    AdjExt = "_cmy";      break;
      case MOMENT_Z_COEFFICIENT:    AdjExt = "_cmz";      break;
      case EFFICIENCY:              AdjExt = "_eff";      break;
      case EQUIVALENT_AREA:         AdjExt = "_ea";       break;
      case NEARFIELD_PRESSURE:      AdjExt = "_nfp";      break;
      case FORCE_X_COEFFICIENT:     AdjExt = "_cfx";      break;
      case FORCE_Y_COEFFICIENT:     AdjExt = "_cfy";      break;
      case FORCE_Z_COEFFICIENT:     AdjExt = "_cfz";      break;
      case THRUST_COEFFICIENT:      AdjExt = "_ct";       break;
      case TORQUE_COEFFICIENT:      AdjExt = "_cq";       break;
      case TOTAL_HEATFLUX:          AdjExt = "_totheat";  break;
      case MAXIMUM_HEATFLUX:        AdjExt = "_maxheat";  break;
      case FIGURE_OF_MERIT:         AdjExt = "_merit";    break;
      case FREE_SURFACE:            AdjExt = "_fs";       break;
      case AVG_TOTAL_PRESSURE:      AdjExt = "_pt";       break;
      case AVG_OUTLET_PRESSURE:     AdjExt = "_pe";       break;
      case MASS_FLOW_RATE:          AdjExt = "_mfr";       break;
      case OUTFLOW_GENERALIZED:     AdjExt = "_chn";       break;
      case KINETIC_ENERGY_LOSS:     AdjExt = "_ke";        break;
      case TOTAL_PRESSURE_LOSS:     AdjExt = "_pl";        break;
      case FLOW_ANGLE_OUT:          AdjExt = "_fao";       break;
      case FLOW_ANGLE_IN:           AdjExt = "_fai";       break;
      case TOTAL_EFFICIENCY:        AdjExt = "_teff";      break;
      case TOTAL_STATIC_EFFICIENCY: AdjExt = "_tseff";     break;
      case EULERIAN_WORK:           AdjExt = "_ew";        break;
      case MASS_FLOW_IN:            AdjExt = "_mfi";       break;
      case MASS_FLOW_OUT:           AdjExt = "_mfo";       break;
      case ENTROPY_GENERATION:      AdjExt = "_entg";       break;
      }
    }
    else{
      AdjExt = "_combo";
    }
    Filename.append(AdjExt);

    /*--- Lastly, add the .dat extension ---*/
    Filename.append(".dat");

  }

  return Filename;
}

unsigned short CConfig::GetContainerPosition(unsigned short val_eqsystem) {

  switch (val_eqsystem) {
    case RUNTIME_FLOW_SYS:      return FLOW_SOL;
    case RUNTIME_TURB_SYS:      return TURB_SOL;
    case RUNTIME_TRANS_SYS:     return TRANS_SOL;
    case RUNTIME_POISSON_SYS:   return POISSON_SOL;
    case RUNTIME_WAVE_SYS:      return WAVE_SOL;
    case RUNTIME_HEAT_SYS:      return HEAT_SOL;
    case RUNTIME_FEA_SYS:       return FEA_SOL;
    case RUNTIME_ADJPOT_SYS:    return ADJFLOW_SOL;
    case RUNTIME_ADJFLOW_SYS:   return ADJFLOW_SOL;
    case RUNTIME_ADJTURB_SYS:   return ADJTURB_SOL;
    case RUNTIME_MULTIGRID_SYS: return 0;
  }
  return 0;
}

void CConfig::SetKind_ConvNumScheme(unsigned short val_kind_convnumscheme,
                                    unsigned short val_kind_centered, unsigned short val_kind_upwind,
                                    unsigned short val_kind_slopelimit, unsigned short val_order_spatial_int) {

  Kind_ConvNumScheme = val_kind_convnumscheme;
  Kind_Centered = val_kind_centered;
  Kind_Upwind = val_kind_upwind;
  Kind_SlopeLimit = val_kind_slopelimit;
  SpatialOrder = val_order_spatial_int;

}

void CConfig::SetGlobalParam(unsigned short val_solver,
                             unsigned short val_system,
                             unsigned long val_extiter) {

  /*--- Set the simulation global time ---*/
  Current_UnstTime = static_cast<su2double>(val_extiter)*Delta_UnstTime;
  Current_UnstTimeND = static_cast<su2double>(val_extiter)*Delta_UnstTimeND;

  /*--- Set the solver methods ---*/
  switch (val_solver) {
    case EULER:
      if (val_system == RUNTIME_FLOW_SYS) {
        SetKind_ConvNumScheme(Kind_ConvNumScheme_Flow, Kind_Centered_Flow,
                              Kind_Upwind_Flow, Kind_SlopeLimit_Flow,
                              SpatialOrder_Flow);
        SetKind_TimeIntScheme(Kind_TimeIntScheme_Flow);
      }
      break;
    case NAVIER_STOKES:
      if (val_system == RUNTIME_FLOW_SYS) {
        SetKind_ConvNumScheme(Kind_ConvNumScheme_Flow, Kind_Centered_Flow,
                              Kind_Upwind_Flow, Kind_SlopeLimit_Flow,
                              SpatialOrder_Flow);
        SetKind_TimeIntScheme(Kind_TimeIntScheme_Flow);
      }
      break;
    case RANS:
      if (val_system == RUNTIME_FLOW_SYS) {
        SetKind_ConvNumScheme(Kind_ConvNumScheme_Flow, Kind_Centered_Flow,
                              Kind_Upwind_Flow, Kind_SlopeLimit_Flow,
                              SpatialOrder_Flow);
        SetKind_TimeIntScheme(Kind_TimeIntScheme_Flow);
      }
      if (val_system == RUNTIME_TURB_SYS) {
        SetKind_ConvNumScheme(Kind_ConvNumScheme_Turb, Kind_Centered_Turb,
                              Kind_Upwind_Turb, Kind_SlopeLimit_Turb,
                              SpatialOrder_Turb);
        SetKind_TimeIntScheme(Kind_TimeIntScheme_Turb);
      }
      if (val_system == RUNTIME_TRANS_SYS) {
        SetKind_ConvNumScheme(Kind_ConvNumScheme_Turb, Kind_Centered_Turb,
                              Kind_Upwind_Turb, Kind_SlopeLimit_Turb,
                              SpatialOrder_Turb);
        SetKind_TimeIntScheme(Kind_TimeIntScheme_Turb);
      }
      break;
    case ADJ_EULER:
      if (val_system == RUNTIME_FLOW_SYS) {
        SetKind_ConvNumScheme(Kind_ConvNumScheme_Flow, Kind_Centered_Flow,
                              Kind_Upwind_Flow, Kind_SlopeLimit_Flow,
                              SpatialOrder_Flow);
        SetKind_TimeIntScheme(Kind_TimeIntScheme_Flow);
      }
      if (val_system == RUNTIME_ADJFLOW_SYS) {
        SetKind_ConvNumScheme(Kind_ConvNumScheme_AdjFlow, Kind_Centered_AdjFlow,
                              Kind_Upwind_AdjFlow, Kind_SlopeLimit_AdjFlow,
                              SpatialOrder_AdjFlow);
        SetKind_TimeIntScheme(Kind_TimeIntScheme_AdjFlow);
      }
      break;
    case ADJ_NAVIER_STOKES:
      if (val_system == RUNTIME_FLOW_SYS) {
        SetKind_ConvNumScheme(Kind_ConvNumScheme_Flow, Kind_Centered_Flow,
                              Kind_Upwind_Flow, Kind_SlopeLimit_Flow,
                              SpatialOrder_Flow);
        SetKind_TimeIntScheme(Kind_TimeIntScheme_Flow);
      }
      if (val_system == RUNTIME_ADJFLOW_SYS) {
        SetKind_ConvNumScheme(Kind_ConvNumScheme_AdjFlow, Kind_Centered_AdjFlow,
                              Kind_Upwind_AdjFlow, Kind_SlopeLimit_AdjFlow,
                              SpatialOrder_AdjFlow);
        SetKind_TimeIntScheme(Kind_TimeIntScheme_AdjFlow);
      }
      break;
    case ADJ_RANS:
      if (val_system == RUNTIME_FLOW_SYS) {
        SetKind_ConvNumScheme(Kind_ConvNumScheme_Flow, Kind_Centered_Flow,
                              Kind_Upwind_Flow, Kind_SlopeLimit_Flow,
                              SpatialOrder_Flow);
        SetKind_TimeIntScheme(Kind_TimeIntScheme_Flow);
      }
      if (val_system == RUNTIME_ADJFLOW_SYS) {
        SetKind_ConvNumScheme(Kind_ConvNumScheme_AdjFlow, Kind_Centered_AdjFlow,
                              Kind_Upwind_AdjFlow, Kind_SlopeLimit_AdjFlow,
                              SpatialOrder_AdjFlow);
        SetKind_TimeIntScheme(Kind_TimeIntScheme_AdjFlow);
      }
      if (val_system == RUNTIME_TURB_SYS) {
        SetKind_ConvNumScheme(Kind_ConvNumScheme_Turb, Kind_Centered_Turb,
                              Kind_Upwind_Turb, Kind_SlopeLimit_Turb,
                              SpatialOrder_Turb);
        SetKind_TimeIntScheme(Kind_TimeIntScheme_Turb);
      }
      if (val_system == RUNTIME_ADJTURB_SYS) {
        SetKind_ConvNumScheme(Kind_ConvNumScheme_AdjTurb, Kind_Centered_AdjTurb,
                              Kind_Upwind_AdjTurb, Kind_SlopeLimit_AdjTurb,
                              SpatialOrder_AdjTurb);
        SetKind_TimeIntScheme(Kind_TimeIntScheme_AdjTurb);
      }
      break;
    case POISSON_EQUATION:
      if (val_system == RUNTIME_POISSON_SYS) {
        SetKind_ConvNumScheme(NONE, NONE, NONE, NONE, NONE);
        SetKind_TimeIntScheme(Kind_TimeIntScheme_Poisson);
      }
      break;
    case WAVE_EQUATION:
      if (val_system == RUNTIME_WAVE_SYS) {
        SetKind_ConvNumScheme(NONE, NONE, NONE, NONE, NONE);
        SetKind_TimeIntScheme(Kind_TimeIntScheme_Wave);
      }
      break;
    case HEAT_EQUATION:
      if (val_system == RUNTIME_HEAT_SYS) {
        SetKind_ConvNumScheme(NONE, NONE, NONE, NONE, NONE);
        SetKind_TimeIntScheme(Kind_TimeIntScheme_Heat);
      }
      break;
    case FEM_ELASTICITY:

      Current_DynTime = static_cast<su2double>(val_extiter)*Delta_DynTime;

      if (val_system == RUNTIME_FEA_SYS) {
        SetKind_ConvNumScheme(NONE, NONE, NONE, NONE, NONE);
        SetKind_TimeIntScheme(Kind_TimeIntScheme_FEA);
      }
      break;
  }
}

su2double* CConfig::GetPeriodicRotCenter(string val_marker) {
  unsigned short iMarker_PerBound;
  for (iMarker_PerBound = 0; iMarker_PerBound < nMarker_PerBound; iMarker_PerBound++)
    if (Marker_PerBound[iMarker_PerBound] == val_marker) break;
  return Periodic_RotCenter[iMarker_PerBound];
}

su2double* CConfig::GetPeriodicRotAngles(string val_marker) {
  unsigned short iMarker_PerBound;
  for (iMarker_PerBound = 0; iMarker_PerBound < nMarker_PerBound; iMarker_PerBound++)
    if (Marker_PerBound[iMarker_PerBound] == val_marker) break;
  return Periodic_RotAngles[iMarker_PerBound];
}

su2double* CConfig::GetPeriodicTranslation(string val_marker) {
  unsigned short iMarker_PerBound;
  for (iMarker_PerBound = 0; iMarker_PerBound < nMarker_PerBound; iMarker_PerBound++)
    if (Marker_PerBound[iMarker_PerBound] == val_marker) break;
  return Periodic_Translation[iMarker_PerBound];
}

unsigned short CConfig::GetMarker_Periodic_Donor(string val_marker) {
  unsigned short iMarker_PerBound, jMarker_PerBound, kMarker_All;

  /*--- Find the marker for this periodic boundary. ---*/
  for (iMarker_PerBound = 0; iMarker_PerBound < nMarker_PerBound; iMarker_PerBound++)
    if (Marker_PerBound[iMarker_PerBound] == val_marker) break;

  /*--- Find corresponding donor. ---*/
  for (jMarker_PerBound = 0; jMarker_PerBound < nMarker_PerBound; jMarker_PerBound++)
    if (Marker_PerBound[jMarker_PerBound] == Marker_PerDonor[iMarker_PerBound]) break;

  /*--- Find and return global marker index for donor boundary. ---*/
  for (kMarker_All = 0; kMarker_All < nMarker_CfgFile; kMarker_All++)
    if (Marker_PerBound[jMarker_PerBound] == Marker_All_TagBound[kMarker_All]) break;

  return kMarker_All;
}

su2double CConfig::GetActDisk_NetThrust(string val_marker) {
  unsigned short iMarker_ActDisk;
  for (iMarker_ActDisk = 0; iMarker_ActDisk < nMarker_ActDiskInlet; iMarker_ActDisk++)
    if ((Marker_ActDiskInlet[iMarker_ActDisk] == val_marker) ||
        (Marker_ActDiskOutlet[iMarker_ActDisk] == val_marker)) break;
  return ActDisk_NetThrust[iMarker_ActDisk];
}

su2double CConfig::GetActDisk_Power(string val_marker) {
  unsigned short iMarker_ActDisk;
  for (iMarker_ActDisk = 0; iMarker_ActDisk < nMarker_ActDiskInlet; iMarker_ActDisk++)
    if ((Marker_ActDiskInlet[iMarker_ActDisk] == val_marker) ||
        (Marker_ActDiskOutlet[iMarker_ActDisk] == val_marker)) break;
  return ActDisk_Power[iMarker_ActDisk];
}

su2double CConfig::GetActDisk_MassFlow(string val_marker) {
  unsigned short iMarker_ActDisk;
  for (iMarker_ActDisk = 0; iMarker_ActDisk < nMarker_ActDiskInlet; iMarker_ActDisk++)
    if ((Marker_ActDiskInlet[iMarker_ActDisk] == val_marker) ||
        (Marker_ActDiskOutlet[iMarker_ActDisk] == val_marker)) break;
  return ActDisk_MassFlow[iMarker_ActDisk];
}

su2double CConfig::GetActDisk_Mach(string val_marker) {
  unsigned short iMarker_ActDisk;
  for (iMarker_ActDisk = 0; iMarker_ActDisk < nMarker_ActDiskInlet; iMarker_ActDisk++)
    if ((Marker_ActDiskInlet[iMarker_ActDisk] == val_marker) ||
        (Marker_ActDiskOutlet[iMarker_ActDisk] == val_marker)) break;
  return ActDisk_Mach[iMarker_ActDisk];
}

su2double CConfig::GetActDisk_Force(string val_marker) {
  unsigned short iMarker_ActDisk;
  for (iMarker_ActDisk = 0; iMarker_ActDisk < nMarker_ActDiskInlet; iMarker_ActDisk++)
    if ((Marker_ActDiskInlet[iMarker_ActDisk] == val_marker) ||
        (Marker_ActDiskOutlet[iMarker_ActDisk] == val_marker)) break;
  return ActDisk_Force[iMarker_ActDisk];
}

su2double CConfig::GetActDisk_BCThrust(string val_marker) {
  unsigned short iMarker_ActDisk;
  for (iMarker_ActDisk = 0; iMarker_ActDisk < nMarker_ActDiskInlet; iMarker_ActDisk++)
    if ((Marker_ActDiskInlet[iMarker_ActDisk] == val_marker) ||
        (Marker_ActDiskOutlet[iMarker_ActDisk] == val_marker)) break;
  return ActDisk_BCThrust[iMarker_ActDisk];
}

su2double CConfig::GetActDisk_BCThrust_Old(string val_marker) {
  unsigned short iMarker_ActDisk;
  for (iMarker_ActDisk = 0; iMarker_ActDisk < nMarker_ActDiskInlet; iMarker_ActDisk++)
    if ((Marker_ActDiskInlet[iMarker_ActDisk] == val_marker) ||
        (Marker_ActDiskOutlet[iMarker_ActDisk] == val_marker)) break;
  return ActDisk_BCThrust_Old[iMarker_ActDisk];
}

void CConfig::SetActDisk_BCThrust(string val_marker, su2double val_actdisk_bcthrust) {
  unsigned short iMarker_ActDisk;
  for (iMarker_ActDisk = 0; iMarker_ActDisk < nMarker_ActDiskInlet; iMarker_ActDisk++)
    if ((Marker_ActDiskInlet[iMarker_ActDisk] == val_marker) ||
        (Marker_ActDiskOutlet[iMarker_ActDisk] == val_marker)) break;
  ActDisk_BCThrust[iMarker_ActDisk] = val_actdisk_bcthrust;
}

void CConfig::SetActDisk_BCThrust_Old(string val_marker, su2double val_actdisk_bcthrust_old) {
  unsigned short iMarker_ActDisk;
  for (iMarker_ActDisk = 0; iMarker_ActDisk < nMarker_ActDiskInlet; iMarker_ActDisk++)
    if ((Marker_ActDiskInlet[iMarker_ActDisk] == val_marker) ||
        (Marker_ActDiskOutlet[iMarker_ActDisk] == val_marker)) break;
  ActDisk_BCThrust_Old[iMarker_ActDisk] = val_actdisk_bcthrust_old;
}

su2double CConfig::GetActDisk_Area(string val_marker) {
  unsigned short iMarker_ActDisk;
  for (iMarker_ActDisk = 0; iMarker_ActDisk < nMarker_ActDiskInlet; iMarker_ActDisk++)
    if ((Marker_ActDiskInlet[iMarker_ActDisk] == val_marker) ||
        (Marker_ActDiskOutlet[iMarker_ActDisk] == val_marker)) break;
  return ActDisk_Area[iMarker_ActDisk];
}

su2double CConfig::GetActDisk_ReverseMassFlow(string val_marker) {
  unsigned short iMarker_ActDisk;
  for (iMarker_ActDisk = 0; iMarker_ActDisk < nMarker_ActDiskInlet; iMarker_ActDisk++)
    if ((Marker_ActDiskInlet[iMarker_ActDisk] == val_marker) ||
        (Marker_ActDiskOutlet[iMarker_ActDisk] == val_marker)) break;
  return ActDisk_ReverseMassFlow[iMarker_ActDisk];
}

su2double CConfig::GetActDisk_PressJump(string val_marker, unsigned short val_value) {
  unsigned short iMarker_ActDisk;
  for (iMarker_ActDisk = 0; iMarker_ActDisk < nMarker_ActDiskInlet; iMarker_ActDisk++)
    if ((Marker_ActDiskInlet[iMarker_ActDisk] == val_marker) ||
        (Marker_ActDiskOutlet[iMarker_ActDisk] == val_marker)) break;
  return ActDisk_PressJump[iMarker_ActDisk][val_value];
}

su2double CConfig::GetActDisk_TempJump(string val_marker, unsigned short val_value) {
  unsigned short iMarker_ActDisk;
  for (iMarker_ActDisk = 0; iMarker_ActDisk < nMarker_ActDiskInlet; iMarker_ActDisk++)
    if ((Marker_ActDiskInlet[iMarker_ActDisk] == val_marker) ||
        (Marker_ActDiskOutlet[iMarker_ActDisk] == val_marker)) break;
  return ActDisk_TempJump[iMarker_ActDisk][val_value];;
}

su2double CConfig::GetActDisk_Omega(string val_marker, unsigned short val_value) {
  unsigned short iMarker_ActDisk;
  for (iMarker_ActDisk = 0; iMarker_ActDisk < nMarker_ActDiskInlet; iMarker_ActDisk++)
    if ((Marker_ActDiskInlet[iMarker_ActDisk] == val_marker) ||
        (Marker_ActDiskOutlet[iMarker_ActDisk] == val_marker)) break;
  return ActDisk_Omega[iMarker_ActDisk][val_value];;
}

unsigned short CConfig::GetMarker_CfgFile_ActDiskOutlet(string val_marker) {
  unsigned short iMarker_ActDisk, kMarker_All;
  
  /*--- Find the marker for this actuator disk inlet. ---*/
  
  for (iMarker_ActDisk = 0; iMarker_ActDisk < nMarker_ActDiskInlet; iMarker_ActDisk++)
    if (Marker_ActDiskInlet[iMarker_ActDisk] == val_marker) break;
  
  /*--- Find and return global marker index for the actuator disk outlet. ---*/
  
  for (kMarker_All = 0; kMarker_All < nMarker_CfgFile; kMarker_All++)
    if (Marker_ActDiskOutlet[iMarker_ActDisk] == Marker_CfgFile_TagBound[kMarker_All]) break;
  
  return kMarker_All;
}

unsigned short CConfig::GetMarker_CfgFile_EngineExhaust(string val_marker) {
  unsigned short iMarker_Engine, kMarker_All;
  
  /*--- Find the marker for this engine inflow. ---*/
  
  for (iMarker_Engine = 0; iMarker_Engine < nMarker_EngineInflow; iMarker_Engine++)
    if (Marker_EngineInflow[iMarker_Engine] == val_marker) break;
  
  /*--- Find and return global marker index for the engine exhaust. ---*/
  
  for (kMarker_All = 0; kMarker_All < nMarker_CfgFile; kMarker_All++)
    if (Marker_EngineExhaust[iMarker_Engine] == Marker_CfgFile_TagBound[kMarker_All]) break;
  
  return kMarker_All;
}

void CConfig::SetnPeriodicIndex(unsigned short val_index) {

  /*--- Store total number of transformations. ---*/
  nPeriodic_Index = val_index;

  /*--- Allocate memory for centers, angles, translations. ---*/
  Periodic_Center    = new su2double*[nPeriodic_Index];
  Periodic_Rotation  = new su2double*[nPeriodic_Index];
  Periodic_Translate = new su2double*[nPeriodic_Index];
  
  for (unsigned long i = 0; i < nPeriodic_Index; i++) {
    Periodic_Center[i]    = new su2double[3];
    Periodic_Rotation[i]  = new su2double[3];
    Periodic_Translate[i] = new su2double[3];
  }
  
}

unsigned short CConfig::GetMarker_Moving(string val_marker) {
  unsigned short iMarker_Moving;

  /*--- Find the marker for this moving boundary. ---*/
  for (iMarker_Moving = 0; iMarker_Moving < nMarker_Moving; iMarker_Moving++)
    if (Marker_Moving[iMarker_Moving] == val_marker) break;

  return iMarker_Moving;
}

su2double CConfig::GetDirichlet_Value(string val_marker) {
  unsigned short iMarker_Dirichlet;
  for (iMarker_Dirichlet = 0; iMarker_Dirichlet < nMarker_Dirichlet; iMarker_Dirichlet++)
    if (Marker_Dirichlet[iMarker_Dirichlet] == val_marker) break;
  return Dirichlet_Value[iMarker_Dirichlet];
}

bool CConfig::GetDirichlet_Boundary(string val_marker) {
  unsigned short iMarker_Dirichlet;
  bool Dirichlet = false;
  for (iMarker_Dirichlet = 0; iMarker_Dirichlet < nMarker_Dirichlet; iMarker_Dirichlet++)
    if (Marker_Dirichlet[iMarker_Dirichlet] == val_marker) {
      Dirichlet = true;
      break;
    }
  return Dirichlet;
}

su2double CConfig::GetExhaust_Temperature_Target(string val_marker) {
  unsigned short iMarker_EngineExhaust;
  for (iMarker_EngineExhaust = 0; iMarker_EngineExhaust < nMarker_EngineExhaust; iMarker_EngineExhaust++)
    if (Marker_EngineExhaust[iMarker_EngineExhaust] == val_marker) break;
  return Exhaust_Temperature_Target[iMarker_EngineExhaust];
}

su2double CConfig::GetExhaust_Pressure_Target(string val_marker) {
  unsigned short iMarker_EngineExhaust;
  for (iMarker_EngineExhaust = 0; iMarker_EngineExhaust < nMarker_EngineExhaust; iMarker_EngineExhaust++)
    if (Marker_EngineExhaust[iMarker_EngineExhaust] == val_marker) break;
  return Exhaust_Pressure_Target[iMarker_EngineExhaust];
}

su2double CConfig::GetInlet_Ttotal(string val_marker) {
  unsigned short iMarker_Inlet;
  for (iMarker_Inlet = 0; iMarker_Inlet < nMarker_Inlet; iMarker_Inlet++)
    if (Marker_Inlet[iMarker_Inlet] == val_marker) break;
  return Inlet_Ttotal[iMarker_Inlet];
}

su2double CConfig::GetInlet_Ptotal(string val_marker) {
  unsigned short iMarker_Inlet;
  for (iMarker_Inlet = 0; iMarker_Inlet < nMarker_Inlet; iMarker_Inlet++)
    if (Marker_Inlet[iMarker_Inlet] == val_marker) break;
  return Inlet_Ptotal[iMarker_Inlet];
}

su2double* CConfig::GetInlet_FlowDir(string val_marker) {
  unsigned short iMarker_Inlet;
  for (iMarker_Inlet = 0; iMarker_Inlet < nMarker_Inlet; iMarker_Inlet++)
    if (Marker_Inlet[iMarker_Inlet] == val_marker) break;
  return Inlet_FlowDir[iMarker_Inlet];
}

su2double CConfig::GetInlet_Temperature(string val_marker) {
  unsigned short iMarker_Supersonic_Inlet;
  for (iMarker_Supersonic_Inlet = 0; iMarker_Supersonic_Inlet < nMarker_Supersonic_Inlet; iMarker_Supersonic_Inlet++)
    if (Marker_Supersonic_Inlet[iMarker_Supersonic_Inlet] == val_marker) break;
  return Inlet_Temperature[iMarker_Supersonic_Inlet];
}

su2double CConfig::GetInlet_Pressure(string val_marker) {
  unsigned short iMarker_Supersonic_Inlet;
  for (iMarker_Supersonic_Inlet = 0; iMarker_Supersonic_Inlet < nMarker_Supersonic_Inlet; iMarker_Supersonic_Inlet++)
    if (Marker_Supersonic_Inlet[iMarker_Supersonic_Inlet] == val_marker) break;
  return Inlet_Pressure[iMarker_Supersonic_Inlet];
}

su2double* CConfig::GetInlet_Velocity(string val_marker) {
  unsigned short iMarker_Supersonic_Inlet;
  for (iMarker_Supersonic_Inlet = 0; iMarker_Supersonic_Inlet < nMarker_Supersonic_Inlet; iMarker_Supersonic_Inlet++)
    if (Marker_Supersonic_Inlet[iMarker_Supersonic_Inlet] == val_marker) break;
  return Inlet_Velocity[iMarker_Supersonic_Inlet];
}

su2double CConfig::GetOutlet_Pressure(string val_marker) {
  unsigned short iMarker_Outlet;
  for (iMarker_Outlet = 0; iMarker_Outlet < nMarker_Outlet; iMarker_Outlet++)
    if (Marker_Outlet[iMarker_Outlet] == val_marker) break;
  return Outlet_Pressure[iMarker_Outlet];
}

su2double CConfig::GetRiemann_Var1(string val_marker) {
  unsigned short iMarker_Riemann;
  for (iMarker_Riemann = 0; iMarker_Riemann < nMarker_Riemann; iMarker_Riemann++)
    if (Marker_Riemann[iMarker_Riemann] == val_marker) break;
  return Riemann_Var1[iMarker_Riemann];
}

su2double CConfig::GetRiemann_Var2(string val_marker) {
  unsigned short iMarker_Riemann;
  for (iMarker_Riemann = 0; iMarker_Riemann < nMarker_Riemann; iMarker_Riemann++)
    if (Marker_Riemann[iMarker_Riemann] == val_marker) break;
  return Riemann_Var2[iMarker_Riemann];
}

su2double* CConfig::GetRiemann_FlowDir(string val_marker) {
  unsigned short iMarker_Riemann;
  for (iMarker_Riemann = 0; iMarker_Riemann < nMarker_Riemann; iMarker_Riemann++)
    if (Marker_Riemann[iMarker_Riemann] == val_marker) break;
  return Riemann_FlowDir[iMarker_Riemann];
}

unsigned short CConfig::GetKind_Data_Riemann(string val_marker) {
  unsigned short iMarker_Riemann;
  for (iMarker_Riemann = 0; iMarker_Riemann < nMarker_Riemann; iMarker_Riemann++)
    if (Marker_Riemann[iMarker_Riemann] == val_marker) break;
  return Kind_Data_Riemann[iMarker_Riemann];
}


su2double CConfig::GetNRBC_Var1(string val_marker) {
  unsigned short iMarker_NRBC;
  for (iMarker_NRBC = 0; iMarker_NRBC < nMarker_NRBC; iMarker_NRBC++)
    if (Marker_NRBC[iMarker_NRBC] == val_marker) break;
  return NRBC_Var1[iMarker_NRBC];
}

su2double CConfig::GetNRBC_Var2(string val_marker) {
  unsigned short iMarker_NRBC;
  for (iMarker_NRBC = 0; iMarker_NRBC < nMarker_NRBC; iMarker_NRBC++)
    if (Marker_NRBC[iMarker_NRBC] == val_marker) break;
  return NRBC_Var2[iMarker_NRBC];
}

su2double CConfig::GetNRBC_RelaxFactorAverage(string val_marker) {
  unsigned short iMarker_NRBC;
  for (iMarker_NRBC = 0; iMarker_NRBC < nMarker_NRBC; iMarker_NRBC++)
    if (Marker_NRBC[iMarker_NRBC] == val_marker) break;
  return RelaxFactorAverage[iMarker_NRBC];
}

su2double CConfig::GetNRBC_RelaxFactorFourier(string val_marker) {
  unsigned short iMarker_NRBC;
  for (iMarker_NRBC = 0; iMarker_NRBC < nMarker_NRBC; iMarker_NRBC++)
    if (Marker_NRBC[iMarker_NRBC] == val_marker) break;
  return RelaxFactorFourier[iMarker_NRBC];
}

su2double* CConfig::GetNRBC_FlowDir(string val_marker) {
  unsigned short iMarker_NRBC;
  for (iMarker_NRBC = 0; iMarker_NRBC < nMarker_NRBC; iMarker_NRBC++)
    if (Marker_NRBC[iMarker_NRBC] == val_marker) break;
  return NRBC_FlowDir[iMarker_NRBC];
}

unsigned short CConfig::GetKind_Data_NRBC(string val_marker) {
  unsigned short iMarker_NRBC;
  for (iMarker_NRBC = 0; iMarker_NRBC < nMarker_NRBC; iMarker_NRBC++)
    if (Marker_NRBC[iMarker_NRBC] == val_marker) break;
  return Kind_Data_NRBC[iMarker_NRBC];
}


su2double CConfig::GetPressureOut_BC() {
  unsigned short iMarker_BC;
  su2double pres_out;
  for (iMarker_BC = 0; iMarker_BC < nMarker_NRBC; iMarker_BC++){
    if (Kind_Data_NRBC[iMarker_BC] == STATIC_PRESSURE || Kind_Data_NRBC[iMarker_BC] == GLOBAL_STATIC_PRESSURE || Kind_Data_NRBC[iMarker_BC] == RADIAL_EQUILIBRIUM ){
    	pres_out = NRBC_Var1[iMarker_BC];
    }
  }
  for (iMarker_BC = 0; iMarker_BC < nMarker_Riemann; iMarker_BC++){
  	if (Kind_Data_Riemann[iMarker_BC] == STATIC_PRESSURE || Kind_Data_Riemann[iMarker_BC] == RADIAL_EQUILIBRIUM){
  		pres_out = Riemann_Var1[iMarker_BC];
  	}
  }
  return pres_out/Pressure_Ref;
}

su2double CConfig::GetTotalPressureIn_BC() {
	unsigned short iMarker_BC;
	su2double tot_pres_in;
	for (iMarker_BC = 0; iMarker_BC < nMarker_NRBC; iMarker_BC++){
		if (Kind_Data_NRBC[iMarker_BC] == TOTAL_CONDITIONS_PT ){
			tot_pres_in = NRBC_Var1[iMarker_BC];
		}
	}
	for (iMarker_BC = 0; iMarker_BC < nMarker_Riemann; iMarker_BC++){
		if (Kind_Data_Riemann[iMarker_BC] == TOTAL_CONDITIONS_PT ){
			tot_pres_in = Riemann_Var1[iMarker_BC];
		}
	}
	if(nMarker_Inlet == 1 && Kind_Inlet == TOTAL_CONDITIONS){
		tot_pres_in = Inlet_Ptotal[0];
	}
	return tot_pres_in/Pressure_Ref;
}

su2double CConfig::GetTotalTemperatureIn_BC() {
  unsigned short iMarker_BC;
  su2double tot_temp_in;
  for (iMarker_BC = 0; iMarker_BC < nMarker_NRBC; iMarker_BC++){
    if (Kind_Data_NRBC[iMarker_BC] == TOTAL_CONDITIONS_PT ){
    	tot_temp_in = NRBC_Var2[iMarker_BC];
    }
  }
  for (iMarker_BC = 0; iMarker_BC < nMarker_Riemann; iMarker_BC++){
  	if (Kind_Data_Riemann[iMarker_BC] == TOTAL_CONDITIONS_PT ){
  		tot_temp_in = Riemann_Var2[iMarker_BC];
  	}
  }

  if(nMarker_Inlet == 1 && Kind_Inlet == TOTAL_CONDITIONS){
  	tot_temp_in = Inlet_Ttotal[0];
  }
  return tot_temp_in/Temperature_Ref;
}

su2double CConfig::GetFlowAngleIn_BC() {
  unsigned short iMarker_BC;
  su2double alpha_in;
  for (iMarker_BC = 0; iMarker_BC < nMarker_NRBC; iMarker_BC++){
    if (Kind_Data_NRBC[iMarker_BC] == TOTAL_CONDITIONS_PT ){
    	alpha_in = atan(NRBC_FlowDir[iMarker_BC][1]/NRBC_FlowDir[iMarker_BC][0]);
    }
  }
  for (iMarker_BC = 0; iMarker_BC < nMarker_Riemann; iMarker_BC++){
  	if (Kind_Data_Riemann[iMarker_BC] == TOTAL_CONDITIONS_PT ){
  		alpha_in = atan(Riemann_FlowDir[iMarker_BC][1]/Riemann_FlowDir[iMarker_BC][0]);
  	}
  }

  if(nMarker_Inlet == 1 && Kind_Inlet == TOTAL_CONDITIONS){
  	alpha_in = atan(Inlet_FlowDir[0][1]/Inlet_FlowDir[0][0]);
  }

  return alpha_in;
}

su2double CConfig::GetIsothermal_Temperature(string val_marker) {

  unsigned short iMarker_Isothermal = 0;

  if (nMarker_Isothermal > 0) {
    for (iMarker_Isothermal = 0; iMarker_Isothermal < nMarker_Isothermal; iMarker_Isothermal++)
      if (Marker_Isothermal[iMarker_Isothermal] == val_marker) break;
  }

  return Isothermal_Temperature[iMarker_Isothermal];
}

su2double CConfig::GetWall_HeatFlux(string val_marker) {
  unsigned short iMarker_HeatFlux = 0;

  if (nMarker_HeatFlux > 0) {
  for (iMarker_HeatFlux = 0; iMarker_HeatFlux < nMarker_HeatFlux; iMarker_HeatFlux++)
    if (Marker_HeatFlux[iMarker_HeatFlux] == val_marker) break;
  }

  return Heat_Flux[iMarker_HeatFlux];
}

su2double CConfig::GetEngineInflow_Target(string val_marker) {
  unsigned short iMarker_EngineInflow;
  for (iMarker_EngineInflow = 0; iMarker_EngineInflow < nMarker_EngineInflow; iMarker_EngineInflow++)
    if (Marker_EngineInflow[iMarker_EngineInflow] == val_marker) break;
  return EngineInflow_Target[iMarker_EngineInflow];
}

su2double CConfig::GetInflow_Pressure(string val_marker) {
  unsigned short iMarker_EngineInflow;
  for (iMarker_EngineInflow = 0; iMarker_EngineInflow < nMarker_EngineInflow; iMarker_EngineInflow++)
    if (Marker_EngineInflow[iMarker_EngineInflow] == val_marker) break;
  return Inflow_Pressure[iMarker_EngineInflow];
}

su2double CConfig::GetInflow_MassFlow(string val_marker) {
  unsigned short iMarker_EngineInflow;
  for (iMarker_EngineInflow = 0; iMarker_EngineInflow < nMarker_EngineInflow; iMarker_EngineInflow++)
    if (Marker_EngineInflow[iMarker_EngineInflow] == val_marker) break;
  return Inflow_MassFlow[iMarker_EngineInflow];
}

su2double CConfig::GetInflow_ReverseMassFlow(string val_marker) {
  unsigned short iMarker_EngineInflow;
  for (iMarker_EngineInflow = 0; iMarker_EngineInflow < nMarker_EngineInflow; iMarker_EngineInflow++)
    if (Marker_EngineInflow[iMarker_EngineInflow] == val_marker) break;
  return Inflow_ReverseMassFlow[iMarker_EngineInflow];
}

su2double CConfig::GetInflow_TotalPressure(string val_marker) {
  unsigned short iMarker_EngineInflow;
  for (iMarker_EngineInflow = 0; iMarker_EngineInflow < nMarker_EngineInflow; iMarker_EngineInflow++)
    if (Marker_EngineInflow[iMarker_EngineInflow] == val_marker) break;
  return Inflow_TotalPressure[iMarker_EngineInflow];
}

su2double CConfig::GetInflow_Temperature(string val_marker) {
  unsigned short iMarker_EngineInflow;
  for (iMarker_EngineInflow = 0; iMarker_EngineInflow < nMarker_EngineInflow; iMarker_EngineInflow++)
    if (Marker_EngineInflow[iMarker_EngineInflow] == val_marker) break;
  return Inflow_Temperature[iMarker_EngineInflow];
}

su2double CConfig::GetInflow_TotalTemperature(string val_marker) {
  unsigned short iMarker_EngineInflow;
  for (iMarker_EngineInflow = 0; iMarker_EngineInflow < nMarker_EngineInflow; iMarker_EngineInflow++)
    if (Marker_EngineInflow[iMarker_EngineInflow] == val_marker) break;
  return Inflow_TotalTemperature[iMarker_EngineInflow];
}

su2double CConfig::GetInflow_RamDrag(string val_marker) {
  unsigned short iMarker_EngineInflow;
  for (iMarker_EngineInflow = 0; iMarker_EngineInflow < nMarker_EngineInflow; iMarker_EngineInflow++)
    if (Marker_EngineInflow[iMarker_EngineInflow] == val_marker) break;
  return Inflow_RamDrag[iMarker_EngineInflow];
}

su2double CConfig::GetInflow_Force(string val_marker) {
  unsigned short iMarker_EngineInflow;
  for (iMarker_EngineInflow = 0; iMarker_EngineInflow < nMarker_EngineInflow; iMarker_EngineInflow++)
    if (Marker_EngineInflow[iMarker_EngineInflow] == val_marker) break;
  return Inflow_Force[iMarker_EngineInflow];
}

su2double CConfig::GetInflow_Power(string val_marker) {
  unsigned short iMarker_EngineInflow;
  for (iMarker_EngineInflow = 0; iMarker_EngineInflow < nMarker_EngineInflow; iMarker_EngineInflow++)
    if (Marker_EngineInflow[iMarker_EngineInflow] == val_marker) break;
  return Inflow_Power[iMarker_EngineInflow];
}

su2double CConfig::GetInflow_Mach(string val_marker) {
  unsigned short iMarker_EngineInflow;
  for (iMarker_EngineInflow = 0; iMarker_EngineInflow < nMarker_EngineInflow; iMarker_EngineInflow++)
    if (Marker_EngineInflow[iMarker_EngineInflow] == val_marker) break;
  return Inflow_Mach[iMarker_EngineInflow];
}

su2double CConfig::GetExhaust_Pressure(string val_marker) {
  unsigned short iMarker_EngineExhaust;
  for (iMarker_EngineExhaust = 0; iMarker_EngineExhaust < nMarker_EngineExhaust; iMarker_EngineExhaust++)
    if (Marker_EngineExhaust[iMarker_EngineExhaust] == val_marker) break;
  return Exhaust_Pressure[iMarker_EngineExhaust];
}

su2double CConfig::GetExhaust_Temperature(string val_marker) {
  unsigned short iMarker_EngineExhaust;
  for (iMarker_EngineExhaust = 0; iMarker_EngineExhaust < nMarker_EngineExhaust; iMarker_EngineExhaust++)
    if (Marker_EngineExhaust[iMarker_EngineExhaust] == val_marker) break;
  return Exhaust_Temperature[iMarker_EngineExhaust];
}

su2double CConfig::GetExhaust_MassFlow(string val_marker) {
  unsigned short iMarker_EngineExhaust;
  for (iMarker_EngineExhaust = 0; iMarker_EngineExhaust < nMarker_EngineExhaust; iMarker_EngineExhaust++)
    if (Marker_EngineExhaust[iMarker_EngineExhaust] == val_marker) break;
  return Exhaust_MassFlow[iMarker_EngineExhaust];
}

su2double CConfig::GetExhaust_TotalPressure(string val_marker) {
  unsigned short iMarker_EngineExhaust;
  for (iMarker_EngineExhaust = 0; iMarker_EngineExhaust < nMarker_EngineExhaust; iMarker_EngineExhaust++)
    if (Marker_EngineExhaust[iMarker_EngineExhaust] == val_marker) break;
  return Exhaust_TotalPressure[iMarker_EngineExhaust];
}

su2double CConfig::GetExhaust_TotalTemperature(string val_marker) {
  unsigned short iMarker_EngineExhaust;
  for (iMarker_EngineExhaust = 0; iMarker_EngineExhaust < nMarker_EngineExhaust; iMarker_EngineExhaust++)
    if (Marker_EngineExhaust[iMarker_EngineExhaust] == val_marker) break;
  return Exhaust_TotalTemperature[iMarker_EngineExhaust];
}

su2double CConfig::GetExhaust_GrossThrust(string val_marker) {
  unsigned short iMarker_EngineExhaust;
  for (iMarker_EngineExhaust = 0; iMarker_EngineExhaust < nMarker_EngineExhaust; iMarker_EngineExhaust++)
    if (Marker_EngineExhaust[iMarker_EngineExhaust] == val_marker) break;
  return Exhaust_GrossThrust[iMarker_EngineExhaust];
}

su2double CConfig::GetExhaust_Force(string val_marker) {
  unsigned short iMarker_EngineExhaust;
  for (iMarker_EngineExhaust = 0; iMarker_EngineExhaust < nMarker_EngineExhaust; iMarker_EngineExhaust++)
    if (Marker_EngineExhaust[iMarker_EngineExhaust] == val_marker) break;
  return Exhaust_Force[iMarker_EngineExhaust];
}

su2double CConfig::GetExhaust_Power(string val_marker) {
  unsigned short iMarker_EngineExhaust;
  for (iMarker_EngineExhaust = 0; iMarker_EngineExhaust < nMarker_EngineExhaust; iMarker_EngineExhaust++)
    if (Marker_EngineExhaust[iMarker_EngineExhaust] == val_marker) break;
  return Exhaust_Power[iMarker_EngineExhaust];
}

su2double CConfig::GetActDiskInlet_Pressure(string val_marker) {
  unsigned short iMarker_ActDiskInlet;
  for (iMarker_ActDiskInlet = 0; iMarker_ActDiskInlet < nMarker_ActDiskInlet; iMarker_ActDiskInlet++)
    if (Marker_ActDiskInlet[iMarker_ActDiskInlet] == val_marker) break;
  return ActDiskInlet_Pressure[iMarker_ActDiskInlet];
}

su2double CConfig::GetActDiskInlet_TotalPressure(string val_marker) {
  unsigned short iMarker_ActDiskInlet;
  for (iMarker_ActDiskInlet = 0; iMarker_ActDiskInlet < nMarker_ActDiskInlet; iMarker_ActDiskInlet++)
    if (Marker_ActDiskInlet[iMarker_ActDiskInlet] == val_marker) break;
  return ActDiskInlet_TotalPressure[iMarker_ActDiskInlet];
}

su2double CConfig::GetActDiskInlet_RamDrag(string val_marker) {
  unsigned short iMarker_ActDiskInlet;
  for (iMarker_ActDiskInlet = 0; iMarker_ActDiskInlet < nMarker_ActDiskInlet; iMarker_ActDiskInlet++)
    if (Marker_ActDiskInlet[iMarker_ActDiskInlet] == val_marker) break;
  return ActDiskInlet_RamDrag[iMarker_ActDiskInlet];
}

su2double CConfig::GetActDiskInlet_Force(string val_marker) {
  unsigned short iMarker_ActDiskInlet;
  for (iMarker_ActDiskInlet = 0; iMarker_ActDiskInlet < nMarker_ActDiskInlet; iMarker_ActDiskInlet++)
    if (Marker_ActDiskInlet[iMarker_ActDiskInlet] == val_marker) break;
  return ActDiskInlet_Force[iMarker_ActDiskInlet];
}

su2double CConfig::GetActDiskInlet_Power(string val_marker) {
  unsigned short iMarker_ActDiskInlet;
  for (iMarker_ActDiskInlet = 0; iMarker_ActDiskInlet < nMarker_ActDiskInlet; iMarker_ActDiskInlet++)
    if (Marker_ActDiskInlet[iMarker_ActDiskInlet] == val_marker) break;
  return ActDiskInlet_Power[iMarker_ActDiskInlet];
}

su2double CConfig::GetActDiskOutlet_Pressure(string val_marker) {
  unsigned short iMarker_ActDiskOutlet;
  for (iMarker_ActDiskOutlet = 0; iMarker_ActDiskOutlet < nMarker_ActDiskOutlet; iMarker_ActDiskOutlet++)
    if (Marker_ActDiskOutlet[iMarker_ActDiskOutlet] == val_marker) break;
  return ActDiskOutlet_Pressure[iMarker_ActDiskOutlet];
}

su2double CConfig::GetActDiskOutlet_TotalPressure(string val_marker) {
  unsigned short iMarker_ActDiskOutlet;
  for (iMarker_ActDiskOutlet = 0; iMarker_ActDiskOutlet < nMarker_ActDiskOutlet; iMarker_ActDiskOutlet++)
    if (Marker_ActDiskOutlet[iMarker_ActDiskOutlet] == val_marker) break;
  return ActDiskOutlet_TotalPressure[iMarker_ActDiskOutlet];
}

su2double CConfig::GetActDiskOutlet_GrossThrust(string val_marker) {
  unsigned short iMarker_ActDiskOutlet;
  for (iMarker_ActDiskOutlet = 0; iMarker_ActDiskOutlet < nMarker_ActDiskOutlet; iMarker_ActDiskOutlet++)
    if (Marker_ActDiskOutlet[iMarker_ActDiskOutlet] == val_marker) break;
  return ActDiskOutlet_GrossThrust[iMarker_ActDiskOutlet];
}

su2double CConfig::GetActDiskOutlet_Force(string val_marker) {
  unsigned short iMarker_ActDiskOutlet;
  for (iMarker_ActDiskOutlet = 0; iMarker_ActDiskOutlet < nMarker_ActDiskOutlet; iMarker_ActDiskOutlet++)
    if (Marker_ActDiskOutlet[iMarker_ActDiskOutlet] == val_marker) break;
  return ActDiskOutlet_Force[iMarker_ActDiskOutlet];
}

su2double CConfig::GetActDiskOutlet_Power(string val_marker) {
  unsigned short iMarker_ActDiskOutlet;
  for (iMarker_ActDiskOutlet = 0; iMarker_ActDiskOutlet < nMarker_ActDiskOutlet; iMarker_ActDiskOutlet++)
    if (Marker_ActDiskOutlet[iMarker_ActDiskOutlet] == val_marker) break;
  return ActDiskOutlet_Power[iMarker_ActDiskOutlet];
}

su2double CConfig::GetActDiskInlet_Temperature(string val_marker) {
  unsigned short iMarker_ActDiskInlet;
  for (iMarker_ActDiskInlet = 0; iMarker_ActDiskInlet < nMarker_ActDiskInlet; iMarker_ActDiskInlet++)
    if (Marker_ActDiskInlet[iMarker_ActDiskInlet] == val_marker) break;
  return ActDiskInlet_Temperature[iMarker_ActDiskInlet];
}

su2double CConfig::GetActDiskInlet_TotalTemperature(string val_marker) {
  unsigned short iMarker_ActDiskInlet;
  for (iMarker_ActDiskInlet = 0; iMarker_ActDiskInlet < nMarker_ActDiskInlet; iMarker_ActDiskInlet++)
    if (Marker_ActDiskInlet[iMarker_ActDiskInlet] == val_marker) break;
  return ActDiskInlet_TotalTemperature[iMarker_ActDiskInlet];
}

su2double CConfig::GetActDiskOutlet_Temperature(string val_marker) {
  unsigned short iMarker_ActDiskOutlet;
  for (iMarker_ActDiskOutlet = 0; iMarker_ActDiskOutlet < nMarker_ActDiskOutlet; iMarker_ActDiskOutlet++)
    if (Marker_ActDiskOutlet[iMarker_ActDiskOutlet] == val_marker) break;
  return ActDiskOutlet_Temperature[iMarker_ActDiskOutlet];
}

su2double CConfig::GetActDiskOutlet_TotalTemperature(string val_marker) {
  unsigned short iMarker_ActDiskOutlet;
  for (iMarker_ActDiskOutlet = 0; iMarker_ActDiskOutlet < nMarker_ActDiskOutlet; iMarker_ActDiskOutlet++)
    if (Marker_ActDiskOutlet[iMarker_ActDiskOutlet] == val_marker) break;
  return ActDiskOutlet_TotalTemperature[iMarker_ActDiskOutlet];
}

su2double CConfig::GetActDiskInlet_MassFlow(string val_marker) {
  unsigned short iMarker_ActDiskInlet;
  for (iMarker_ActDiskInlet = 0; iMarker_ActDiskInlet < nMarker_ActDiskInlet; iMarker_ActDiskInlet++)
    if (Marker_ActDiskInlet[iMarker_ActDiskInlet] == val_marker) break;
  return ActDiskInlet_MassFlow[iMarker_ActDiskInlet];
}

su2double CConfig::GetActDiskOutlet_MassFlow(string val_marker) {
  unsigned short iMarker_ActDiskOutlet;
  for (iMarker_ActDiskOutlet = 0; iMarker_ActDiskOutlet < nMarker_ActDiskOutlet; iMarker_ActDiskOutlet++)
    if (Marker_ActDiskOutlet[iMarker_ActDiskOutlet] == val_marker) break;
  return ActDiskOutlet_MassFlow[iMarker_ActDiskOutlet];
}

su2double CConfig::GetDispl_Value(string val_marker) {
  unsigned short iMarker_Displacement;
  for (iMarker_Displacement = 0; iMarker_Displacement < nMarker_Displacement; iMarker_Displacement++)
    if (Marker_Displacement[iMarker_Displacement] == val_marker) break;
  return Displ_Value[iMarker_Displacement];
}

su2double CConfig::GetLoad_Value(string val_marker) {
  unsigned short iMarker_Load;
  for (iMarker_Load = 0; iMarker_Load < nMarker_Load; iMarker_Load++)
    if (Marker_Load[iMarker_Load] == val_marker) break;
  return Load_Value[iMarker_Load];
}

su2double CConfig::GetLoad_Dir_Value(string val_marker) {
  unsigned short iMarker_Load_Dir;
  for (iMarker_Load_Dir = 0; iMarker_Load_Dir < nMarker_Load_Dir; iMarker_Load_Dir++)
    if (Marker_Load_Dir[iMarker_Load_Dir] == val_marker) break;
  return Load_Dir_Value[iMarker_Load_Dir];
}

su2double CConfig::GetLoad_Dir_Multiplier(string val_marker) {
  unsigned short iMarker_Load_Dir;
  for (iMarker_Load_Dir = 0; iMarker_Load_Dir < nMarker_Load_Dir; iMarker_Load_Dir++)
    if (Marker_Load_Dir[iMarker_Load_Dir] == val_marker) break;
  return Load_Dir_Multiplier[iMarker_Load_Dir];
}

su2double* CConfig::GetLoad_Dir(string val_marker) {
  unsigned short iMarker_Load_Dir;
  for (iMarker_Load_Dir = 0; iMarker_Load_Dir < nMarker_Load_Dir; iMarker_Load_Dir++)
    if (Marker_Load_Dir[iMarker_Load_Dir] == val_marker) break;
  return Load_Dir[iMarker_Load_Dir];
}


su2double CConfig::GetLoad_Sine_Amplitude(string val_marker) {
  unsigned short iMarker_Load_Sine;
  for (iMarker_Load_Sine = 0; iMarker_Load_Sine < nMarker_Load_Sine; iMarker_Load_Sine++)
    if (Marker_Load_Sine[iMarker_Load_Sine] == val_marker) break;
  return Load_Sine_Amplitude[iMarker_Load_Sine];
}

su2double CConfig::GetLoad_Sine_Frequency(string val_marker) {
  unsigned short iMarker_Load_Sine;
  for (iMarker_Load_Sine = 0; iMarker_Load_Sine < nMarker_Load_Sine; iMarker_Load_Sine++)
    if (Marker_Load_Sine[iMarker_Load_Sine] == val_marker) break;
  return Load_Sine_Frequency[iMarker_Load_Sine];
}

su2double* CConfig::GetLoad_Sine_Dir(string val_marker) {
  unsigned short iMarker_Load_Sine;
  for (iMarker_Load_Sine = 0; iMarker_Load_Sine < nMarker_Load_Sine; iMarker_Load_Sine++)
    if (Marker_Load_Sine[iMarker_Load_Sine] == val_marker) break;
  return Load_Sine_Dir[iMarker_Load_Sine];
}

su2double CConfig::GetFlowLoad_Value(string val_marker) {
  unsigned short iMarker_FlowLoad;
  for (iMarker_FlowLoad = 0; iMarker_FlowLoad < nMarker_FlowLoad; iMarker_FlowLoad++)
    if (Marker_FlowLoad[iMarker_FlowLoad] == val_marker) break;
  return FlowLoad_Value[iMarker_FlowLoad];
}

void CConfig::SetSpline(vector<su2double> &x, vector<su2double> &y, unsigned long n, su2double yp1, su2double ypn, vector<su2double> &y2) {
  unsigned long i, k;
  su2double p, qn, sig, un, *u;

  u = new su2double [n];

  if (yp1 > 0.99e30)			// The lower boundary condition is set either to be "nat
    y2[0]=u[0]=0.0;			  // -ural"
  else {									// or else to have a specified first derivative.
    y2[0] = -0.5;
    u[0]=(3.0/(x[1]-x[0]))*((y[1]-y[0])/(x[1]-x[0])-yp1);
  }

  for (i=2; i<=n-1; i++) {									//  This is the decomposition loop of the tridiagonal al-
    sig=(x[i-1]-x[i-2])/(x[i]-x[i-2]);		//	gorithm. y2 and u are used for tem-
    p=sig*y2[i-2]+2.0;										//	porary storage of the decomposed
    y2[i-1]=(sig-1.0)/p;										//	factors.
    u[i-1]=(y[i]-y[i-1])/(x[i]-x[i-1]) - (y[i-1]-y[i-2])/(x[i-1]-x[i-2]);
    u[i-1]=(6.0*u[i-1]/(x[i]-x[i-2])-sig*u[i-2])/p;
  }

  if (ypn > 0.99e30)						// The upper boundary condition is set either to be
    qn=un=0.0;									// "natural"
  else {												// or else to have a specified first derivative.
    qn=0.5;
    un=(3.0/(x[n-1]-x[n-2]))*(ypn-(y[n-1]-y[n-2])/(x[n-1]-x[n-2]));
  }
  y2[n-1]=(un-qn*u[n-2])/(qn*y2[n-2]+1.0);
  for (k=n-1; k>=1; k--)					// This is the backsubstitution loop of the tridiagonal
    y2[k-1]=y2[k-1]*y2[k]+u[k-1];	  // algorithm.

  delete[] u;

}

su2double CConfig::GetSpline(vector<su2double>&xa, vector<su2double>&ya, vector<su2double>&y2a, unsigned long n, su2double x) {
  unsigned long klo, khi, k;
  su2double h, b, a, y;

  klo=1;										// We will find the right place in the table by means of
  khi=n;										// bisection. This is optimal if sequential calls to this
  while (khi-klo > 1) {			// routine are at random values of x. If sequential calls
    k=(khi+klo) >> 1;				// are in order, and closely spaced, one would do better
    if (xa[k-1] > x) khi=k;		// to store previous values of klo and khi and test if
    else klo=k;							// they remain appropriate on the next call.
  }								// klo and khi now bracket the input value of x
  h=xa[khi-1]-xa[klo-1];
  if (h == 0.0) cout << "Bad xa input to routine splint" << endl;	// The xa’s must be dis-
  a=(xa[khi-1]-x)/h;																					      // tinct.
  b=(x-xa[klo-1])/h;				// Cubic spline polynomial is now evaluated.
  y=a*ya[klo-1]+b*ya[khi-1]+((a*a*a-a)*y2a[klo-1]+(b*b*b-b)*y2a[khi-1])*(h*h)/6.0;

  return y;
}<|MERGE_RESOLUTION|>--- conflicted
+++ resolved
@@ -33,166 +33,6 @@
 
 #include "../include/config_structure.hpp"
 
-<<<<<<< HEAD
-unsigned short CConfig::GetnZone(string val_mesh_filename, unsigned short val_format, CConfig *config) {
-  string text_line, Marker_Tag;
-  ifstream mesh_file;
-  short nZone = 1; // Default value
-  unsigned short iLine, nLine = 10;
-  char cstr[200];
-  string::size_type position;
-
-  /*--- Search the mesh file for the 'NZONE' keyword. ---*/
-
-  switch (val_format) {
-    case SU2:
-
-      /*--- Open grid file ---*/
-
-      strcpy (cstr, val_mesh_filename.c_str());
-      mesh_file.open(cstr, ios::in);
-      if (mesh_file.fail()) {
-        cout << "cstr=" << cstr << endl;
-        cout << "There is no geometry file (GetnZone))!" << endl;
-
-#ifndef HAVE_MPI
-        exit(EXIT_FAILURE);
-#else
-        MPI_Abort(MPI_COMM_WORLD,1);
-        MPI_Finalize();
-#endif
-      }
-
-      /*--- Read the SU2 mesh file ---*/
-
-      for (iLine = 0; iLine < nLine ; iLine++) {
-
-        getline (mesh_file, text_line);
-
-        /*--- Search for the "NZONE" keyword to see if there are multiple Zones ---*/
-
-        position = text_line.find ("NZONE=",0);
-        if (position != string::npos) {
-          text_line.erase (0,6); nZone = atoi(text_line.c_str());
-        }
-      }
-
-      break;
-
-  }
-
-  /*--- For time spectral integration, nZones = nTimeInstances. ---*/
-
-  if (config->GetUnsteady_Simulation() == TIME_SPECTRAL) {
-    nZone = config->GetnTimeInstances();
-  }
-
-  return (unsigned short) nZone;
-}
-
-unsigned short CConfig::GetnDim(string val_mesh_filename, unsigned short val_format) {
-
-  string text_line, Marker_Tag;
-  ifstream mesh_file;
-  short nDim = 3;
-  unsigned short iLine, nLine = 10;
-  char cstr[200];
-  string::size_type position;
-
-  /*--- Open grid file ---*/
-
-  strcpy (cstr, val_mesh_filename.c_str());
-  mesh_file.open(cstr, ios::in);
-
-  switch (val_format) {
-    case SU2:
-
-      /*--- Read SU2 mesh file ---*/
-
-      for (iLine = 0; iLine < nLine ; iLine++) {
-
-        getline (mesh_file, text_line);
-
-        /*--- Search for the "NDIM" keyword to see if there are multiple Zones ---*/
-
-        position = text_line.find ("NDIME=",0);
-        if (position != string::npos) {
-          text_line.erase (0,6); nDim = atoi(text_line.c_str());
-        }
-      }
-      break;
-
-    case CGNS:
-
-#ifdef HAVE_CGNS
-
-      /*--- Local variables which are needed when calling the CGNS mid-level API. ---*/
-
-      int fn, nbases = 0, nzones = 0, file_type;
-      int cell_dim = 0, phys_dim = 0;
-      char basename[CGNS_STRING_SIZE];
-
-      /*--- Check whether the supplied file is truly a CGNS file. ---*/
-
-      if ( cg_is_cgns(val_mesh_filename.c_str(), &file_type) != CG_OK ) {
-        printf( "\n\n   !!! Error !!!\n" );
-        printf( " %s is not a CGNS file.\n", val_mesh_filename.c_str());
-        printf( " Now exiting...\n\n");
-        exit(EXIT_FAILURE);
-      }
-
-      /*--- Open the CGNS file for reading. The value of fn returned
-       is the specific index number for this file and will be
-       repeatedly used in the function calls. ---*/
-
-      if (cg_open(val_mesh_filename.c_str(), CG_MODE_READ, &fn)) cg_error_exit();
-
-      /*--- Get the number of databases. This is the highest node
-       in the CGNS heirarchy. ---*/
-
-      if (cg_nbases(fn, &nbases)) cg_error_exit();
-
-      /*--- Check if there is more than one database. Throw an
-       error if there is because this reader can currently
-       only handle one database. ---*/
-
-      if ( nbases > 1 ) {
-        printf("\n\n   !!! Error !!!\n" );
-        printf("CGNS reader currently incapable of handling more than 1 database.");
-        printf("Now exiting...\n\n");
-        exit(EXIT_FAILURE);
-      }
-
-      /*--- Read the databases. Note that the indexing starts at 1. ---*/
-
-      for ( int i = 1; i <= nbases; i++ ) {
-
-        if (cg_base_read(fn, i, basename, &cell_dim, &phys_dim)) cg_error_exit();
-
-        /*--- Get the number of zones for this base. ---*/
-
-        if (cg_nzones(fn, i, &nzones)) cg_error_exit();
-
-      }
-
-      /*--- Set the problem dimension as read from the CGNS file ---*/
-
-      nDim = cell_dim;
-
-#endif
-
-      break;
-
-  }
-
-  mesh_file.close();
-
-  return (unsigned short) nDim;
-}
-
-CConfig::CConfig(char case_filename[MAX_STRING_SIZE], unsigned short val_software, unsigned short val_iZone, unsigned short val_nZone, unsigned short val_nDim, unsigned short verb_level) {
-=======
->>>>>>> fadd7a29
 
 CConfig::CConfig(char case_filename[MAX_STRING_SIZE], unsigned short val_software, unsigned short val_iZone, unsigned short val_nZone, unsigned short val_nDim, unsigned short verb_level) {
   
@@ -605,7 +445,6 @@
   nDV_Value = NULL;
   TagFFDBox = NULL;
  
-<<<<<<< HEAD
   Kind_Data_Riemann = NULL;
   Riemann_Var1 = NULL;
   Riemann_Var2 = NULL;
@@ -615,18 +454,6 @@
   Marker_TurboBoundIn = NULL;
   Marker_TurboBoundOut = NULL;
   Marker_NRBC = NULL;
-=======
-  Kind_Data_Riemann     = NULL;
-  Riemann_Var1          = NULL;
-  Riemann_Var2          = NULL;
-  Kind_Data_NRBC        = NULL;
-  NRBC_Var1             = NULL;
-  NRBC_Var2             = NULL;
-  Marker_TurboBoundIn   = NULL;
-  Marker_TurboBoundOut  = NULL;
-  Kind_TurboPerformance = NULL;
-  Marker_NRBC           = NULL;
->>>>>>> fadd7a29
   
   /*--- Variable initialization ---*/
   
@@ -944,7 +771,7 @@
   addNRBCOption("MARKER_NRBC", nMarker_NRBC, Marker_NRBC, Kind_Data_NRBC, NRBC_Map, NRBC_Var1, NRBC_Var2, NRBC_FlowDir, RelaxFactorAverage, RelaxFactorFourier);
   /*!\brief MIXING_PROCESS_TYPE \n DESCRIPTION: types of mixing process for averaging quantities at the boundaries.
     \n OPTIONS: see \link MixingProcess_Map \endlink \n DEFAULT: AREA_AVERAGE \ingroup Config*/
-  addEnumOption("AVERAGE_PROCESS_KIND", Kind_AverageProcess, AverageProcess_Map, AREA);
+  addEnumOption("AVERAGE_PROCESS_KIND", Kind_AverageProcess, AverageProcess_Map, AREA_AVG);
   /*!\brief MARKER_MIXINGPLANE \n DESCRIPTION: Identify the boundaries in which the mixing plane is applied. \ingroup Config*/
   addStringListOption("MARKER_MIXINGPLANE_INTERFACE", nMarker_MixingPlaneInterface, Marker_MixingPlaneInterface);
   /*!\brief MARKER_MIXINGPLANE \n DESCRIPTION: Identify the boundaries in which the mixing plane is applied. \ingroup Config*/
@@ -3275,13 +3102,8 @@
   iMarker_Displacement, iMarker_Load, iMarker_FlowLoad, iMarker_Neumann, iMarker_Internal,
   iMarker_Monitoring, iMarker_Designing, iMarker_GeoEval, iMarker_Plotting, iMarker_Analyze,
   iMarker_DV, iMarker_Moving, iMarker_Supersonic_Inlet, iMarker_Supersonic_Outlet,
-<<<<<<< HEAD
   iMarker_Clamped, iMarker_FSIinterface, iMarker_Turbomachinery, iMarker_MixingPlaneInterface, iMarker_Load_Dir, iMarker_Load_Sine,
-  iMarker_ActDisk_Inlet, iMarker_ActDisk_Outlet, iMarker_Out_1D;
-=======
-  iMarker_Clamped, iMarker_FSIinterface, iMarker_Load_Dir, iMarker_Load_Sine,
   iMarker_ActDiskInlet, iMarker_ActDiskOutlet, iMarker_Out_1D;
->>>>>>> fadd7a29
 
   int size = SINGLE_NODE;
   
@@ -3312,22 +3134,22 @@
 
   /*--- Allocate the memory (markers in each domain) ---*/
   
-<<<<<<< HEAD
-  Marker_All_TagBound   						= new string[nMarker_All];			    // Store the tag that correspond with each marker.
-  Marker_All_SendRecv   						= new short[nMarker_All];						// +#domain (send), -#domain (receive).
-  Marker_All_KindBC     						= new unsigned short[nMarker_All];	// Store the kind of boundary condition.
-  Marker_All_Monitoring 						= new unsigned short[nMarker_All];	// Store whether the boundary should be monitored.
-  Marker_All_Designing  						= new unsigned short[nMarker_All];  // Store whether the boundary should be designed.
-  Marker_All_Plotting   						= new unsigned short[nMarker_All];	// Store whether the boundary should be plotted.
-  Marker_All_FSIinterface   				= new unsigned short[nMarker_All];	// Store whether the boundary is in the FSI interface.
-  Marker_All_Turbomachinery         = new unsigned short[nMarker_All];	// Store whether the boundary is in needed for Turbomachinery computations.
-  Marker_All_TurbomachineryFlag     = new unsigned short[nMarker_All];	// Store whether the boundary has a flag for Turbomachinery computations.
-  Marker_All_MixingPlaneInterface		= new unsigned short[nMarker_All];	// Store whether the boundary has a in the MixingPlane interface.
-  Marker_All_GeoEval    						= new unsigned short[nMarker_All];	// Store whether the boundary should be geometry evaluation.
-  Marker_All_DV         						= new unsigned short[nMarker_All];	// Store whether the boundary should be affected by design variables.
-  Marker_All_Moving     						= new unsigned short[nMarker_All];	// Store whether the boundary should be in motion.
-  Marker_All_PerBound   						= new short[nMarker_All];						// Store whether the boundary belongs to a periodic boundary.
-  Marker_All_Out_1D     						= new unsigned short[nMarker_All];  // Store whether the boundary belongs to a 1-d output boundary.
+  Marker_All_TagBound             = new string[nMarker_All];		// Store the tag that correspond with each marker.
+  Marker_All_SendRecv             = new short[nMarker_All];		// +#domain (send), -#domain (receive).
+  Marker_All_KindBC               = new unsigned short[nMarker_All];	// Store the kind of boundary condition.
+  Marker_All_Monitoring           = new unsigned short[nMarker_All];	// Store whether the boundary should be monitored.
+  Marker_All_Designing            = new unsigned short[nMarker_All];  // Store whether the boundary should be designed.
+  Marker_All_Plotting             = new unsigned short[nMarker_All];	// Store whether the boundary should be plotted.
+  Marker_All_Analyze              = new unsigned short[nMarker_All];	// Store whether the boundary should be plotted.
+  Marker_All_FSIinterface         = new unsigned short[nMarker_All];	// Store whether the boundary is in the FSI interface.
+  Marker_All_Turbomachinery       = new unsigned short[nMarker_All];	// Store whether the boundary is in needed for Turbomachinery computations.
+  Marker_All_TurbomachineryFlag   = new unsigned short[nMarker_All];	// Store whether the boundary has a flag for Turbomachinery computations.
+  Marker_All_MixingPlaneInterface = new unsigned short[nMarker_All];	// Store whether the boundary has a in the MixingPlane interface.
+  Marker_All_GeoEval              = new unsigned short[nMarker_All];	// Store whether the boundary should be geometry evaluation.
+  Marker_All_DV                   = new unsigned short[nMarker_All];	// Store whether the boundary should be affected by design variables.
+  Marker_All_Moving               = new unsigned short[nMarker_All];	// Store whether the boundary should be in motion.
+  Marker_All_PerBound             = new short[nMarker_All];		// Store whether the boundary belongs to a periodic boundary.
+  Marker_All_Out_1D               = new unsigned short[nMarker_All];  // Store whether the boundary belongs to a 1-d output boundary.
 
   for (iMarker_All = 0; iMarker_All < nMarker_All; iMarker_All++) {
     Marker_All_TagBound[iMarker_All]   						= "SEND_RECEIVE";
@@ -3337,59 +3159,30 @@
     Marker_All_GeoEval[iMarker_All]    						= 0;
     Marker_All_Designing[iMarker_All]  						= 0;
     Marker_All_Plotting[iMarker_All]   						= 0;
-    Marker_All_FSIinterface[iMarker_All]   				= 0;
-    Marker_All_Turbomachinery[iMarker_All]  		  = 0;
-    Marker_All_TurbomachineryFlag[iMarker_All]    = 0;
-    Marker_All_MixingPlaneInterface[iMarker_All]    = 0;
+    Marker_All_Analyze[iMarker_All]                                             = 0;
+    Marker_All_FSIinterface[iMarker_All]   				        = 0;
+    Marker_All_Turbomachinery[iMarker_All]  		                        = 0;
+    Marker_All_TurbomachineryFlag[iMarker_All]                                  = 0;
+    Marker_All_MixingPlaneInterface[iMarker_All]                                = 0;
     Marker_All_DV[iMarker_All]         						= 0;
     Marker_All_Moving[iMarker_All]     						= 0;
     Marker_All_PerBound[iMarker_All]   						= 0;
     Marker_All_Out_1D[iMarker_All]     						= 0;
-=======
-  Marker_All_TagBound       = new string[nMarker_All];			    // Store the tag that correspond with each marker.
-  Marker_All_SendRecv       = new short[nMarker_All];						// +#domain (send), -#domain (receive).
-  Marker_All_KindBC         = new unsigned short[nMarker_All];	// Store the kind of boundary condition.
-  Marker_All_Monitoring     = new unsigned short[nMarker_All];	// Store whether the boundary should be monitored.
-  Marker_All_Designing      = new unsigned short[nMarker_All];  // Store whether the boundary should be designed.
-  Marker_All_Plotting       = new unsigned short[nMarker_All];	// Store whether the boundary should be plotted.
-  Marker_All_Analyze  = new unsigned short[nMarker_All];	// Store whether the boundary should be plotted.
-  Marker_All_FSIinterface   = new unsigned short[nMarker_All];	// Store whether the boundary is in the FSI interface.
-  Marker_All_GeoEval        = new unsigned short[nMarker_All];	// Store whether the boundary should be geometry evaluation.
-  Marker_All_DV             = new unsigned short[nMarker_All];	// Store whether the boundary should be affected by design variables.
-  Marker_All_Moving         = new unsigned short[nMarker_All];	// Store whether the boundary should be in motion.
-  Marker_All_PerBound       = new short[nMarker_All];						// Store whether the boundary belongs to a periodic boundary.
-  Marker_All_Out_1D         = new unsigned short[nMarker_All];  // Store whether the boundary belongs to a 1-d output boundary.
-
-  for (iMarker_All = 0; iMarker_All < nMarker_All; iMarker_All++) {
-    Marker_All_TagBound[iMarker_All]      = "SEND_RECEIVE";
-    Marker_All_SendRecv[iMarker_All]      = 0;
-    Marker_All_KindBC[iMarker_All]        = 0;
-    Marker_All_Monitoring[iMarker_All]    = 0;
-    Marker_All_GeoEval[iMarker_All]       = 0;
-    Marker_All_Designing[iMarker_All]     = 0;
-    Marker_All_Plotting[iMarker_All]      = 0;
-    Marker_All_Analyze[iMarker_All] = 0;
-    Marker_All_FSIinterface[iMarker_All]  = 0;
-    Marker_All_DV[iMarker_All]            = 0;
-    Marker_All_Moving[iMarker_All]        = 0;
-    Marker_All_PerBound[iMarker_All]      = 0;
-    Marker_All_Out_1D[iMarker_All]        = 0;
->>>>>>> fadd7a29
   }
 
   /*--- Allocate the memory (markers in the config file) ---*/
 
-<<<<<<< HEAD
   Marker_CfgFile_TagBound   					= new string[nMarker_CfgFile];
-  Marker_CfgFile_KindBC    	 					= new unsigned short[nMarker_CfgFile];
+  Marker_CfgFile_KindBC    	 				= new unsigned short[nMarker_CfgFile];
   Marker_CfgFile_Monitoring 					= new unsigned short[nMarker_CfgFile];
   Marker_CfgFile_Designing  					= new unsigned short[nMarker_CfgFile];
   Marker_CfgFile_Plotting   					= new unsigned short[nMarker_CfgFile];
+  Marker_CfgFile_Analyze                                        = new unsigned short[nMarker_CfgFile];  
   Marker_CfgFile_GeoEval    					= new unsigned short[nMarker_CfgFile];
   Marker_CfgFile_FSIinterface					= new unsigned short[nMarker_CfgFile];
-  Marker_CfgFile_Turbomachinery 			= new unsigned short[nMarker_CfgFile];
-  Marker_CfgFile_TurbomachineryFlag	  = new unsigned short[nMarker_CfgFile];
-  Marker_CfgFile_MixingPlaneInterface	= new unsigned short[nMarker_CfgFile];
+  Marker_CfgFile_Turbomachinery 			        = new unsigned short[nMarker_CfgFile];
+  Marker_CfgFile_TurbomachineryFlag	                        = new unsigned short[nMarker_CfgFile];
+  Marker_CfgFile_MixingPlaneInterface	                        = new unsigned short[nMarker_CfgFile];
   Marker_CfgFile_DV         					= new unsigned short[nMarker_CfgFile];
   Marker_CfgFile_Moving     					= new unsigned short[nMarker_CfgFile];
   Marker_CfgFile_PerBound   					= new unsigned short[nMarker_CfgFile];
@@ -3402,44 +3195,16 @@
     Marker_CfgFile_GeoEval[iMarker_CfgFile]    						= 0;
     Marker_CfgFile_Designing[iMarker_CfgFile]  						= 0;
     Marker_CfgFile_Plotting[iMarker_CfgFile]   						= 0;
-    Marker_CfgFile_FSIinterface[iMarker_CfgFile]   				= 0;
-    Marker_CfgFile_Turbomachinery[iMarker_CfgFile]			  = 0;
-    Marker_CfgFile_TurbomachineryFlag[iMarker_CfgFile]	  = 0;
-    Marker_CfgFile_MixingPlaneInterface[iMarker_CfgFile]  = 0;
+    Marker_CfgFile_Analyze[iMarker_CfgFile]                                             = 0;
+    Marker_CfgFile_FSIinterface[iMarker_CfgFile]   				        = 0;
+    Marker_CfgFile_Turbomachinery[iMarker_CfgFile]			                = 0;
+    Marker_CfgFile_TurbomachineryFlag[iMarker_CfgFile]	                                = 0;
+    Marker_CfgFile_MixingPlaneInterface[iMarker_CfgFile]                                = 0;
     Marker_CfgFile_DV[iMarker_CfgFile]         						= 0;
     Marker_CfgFile_Moving[iMarker_CfgFile]     						= 0;
     Marker_CfgFile_PerBound[iMarker_CfgFile]   						= 0;
     Marker_CfgFile_Out_1D[iMarker_CfgFile]     						= 0;
   }
-=======
-  Marker_CfgFile_TagBound      = new string[nMarker_CfgFile];
-  Marker_CfgFile_KindBC        = new unsigned short[nMarker_CfgFile];
-  Marker_CfgFile_Monitoring    = new unsigned short[nMarker_CfgFile];
-  Marker_CfgFile_Designing     = new unsigned short[nMarker_CfgFile];
-  Marker_CfgFile_Plotting      = new unsigned short[nMarker_CfgFile];
-  Marker_CfgFile_Analyze       = new unsigned short[nMarker_CfgFile];
-  Marker_CfgFile_GeoEval       = new unsigned short[nMarker_CfgFile];
-  Marker_CfgFile_FSIinterface	 = new unsigned short[nMarker_CfgFile];
-  Marker_CfgFile_DV            = new unsigned short[nMarker_CfgFile];
-  Marker_CfgFile_Moving        = new unsigned short[nMarker_CfgFile];
-  Marker_CfgFile_PerBound      = new unsigned short[nMarker_CfgFile];
-  Marker_CfgFile_Out_1D        = new unsigned short[nMarker_CfgFile];
-
-  for (iMarker_CfgFile = 0; iMarker_CfgFile < nMarker_CfgFile; iMarker_CfgFile++) {
-    Marker_CfgFile_TagBound[iMarker_CfgFile]      = "SEND_RECEIVE";
-    Marker_CfgFile_KindBC[iMarker_CfgFile]        = 0;
-    Marker_CfgFile_Monitoring[iMarker_CfgFile]    = 0;
-    Marker_CfgFile_GeoEval[iMarker_CfgFile]       = 0;
-    Marker_CfgFile_Designing[iMarker_CfgFile]     = 0;
-    Marker_CfgFile_Plotting[iMarker_CfgFile]      = 0;
-    Marker_CfgFile_Analyze[iMarker_CfgFile] = 0;
-    Marker_CfgFile_FSIinterface[iMarker_CfgFile]  = 0;
-    Marker_CfgFile_DV[iMarker_CfgFile]            = 0;
-    Marker_CfgFile_Moving[iMarker_CfgFile]        = 0;
-    Marker_CfgFile_PerBound[iMarker_CfgFile]      = 0;
-    Marker_CfgFile_Out_1D[iMarker_CfgFile]        = 0;
-  }
-
   /*--- Allocate memory to store surface information (Analyze BC) ---*/
 
   Surface_MassFlow = new su2double[nMarker_Analyze];
@@ -3454,7 +3219,6 @@
      Surface_IDC_Mach[iMarker_Analyze] = 0.0;
      Surface_IDR[iMarker_Analyze] = 0.0;
    }
->>>>>>> fadd7a29
 
   /*--- Populate the marker information in the config file (all domains) ---*/
 
@@ -3901,25 +3665,14 @@
 
   unsigned short iMarker_Euler, iMarker_Custom, iMarker_FarField,
   iMarker_SymWall, iMarker_PerBound, iMarker_Pressure, iMarker_NearFieldBound,
-<<<<<<< HEAD
-  iMarker_InterfaceBound, iMarker_Dirichlet, iMarker_Inlet, iMarker_Riemann,
-  iMarker_NRBC, iMarker_Outlet, iMarker_Isothermal, iMarker_HeatFlux,
-  iMarker_EngineInflow, iMarker_EngineBleed, iMarker_EngineExhaust, iMarker_Displacement,
-  iMarker_Load, iMarker_FlowLoad,  iMarker_Neumann, iMarker_Monitoring,
-  iMarker_Designing, iMarker_GeoEval, iMarker_Plotting, iMarker_DV, iDV_Value,
-  iMarker_FSIinterface, iMarker_MixingPlaneInterface, iMarker_Load_Dir, iMarker_Load_Sine, iMarker_Clamped,
-  iMarker_Moving, iMarker_Supersonic_Inlet, iMarker_Supersonic_Outlet, iMarker_ActDisk_Inlet,
-  iMarker_ActDisk_Outlet;
-=======
   iMarker_InterfaceBound, iMarker_Fluid_InterfaceBound, iMarker_Dirichlet, iMarker_Inlet, iMarker_Riemann,
   iMarker_NRBC, iMarker_MixBound, iMarker_Outlet, iMarker_Isothermal, iMarker_HeatFlux,
-  iMarker_EngineInflow, iMarker_EngineExhaust, iMarker_Displacement,
-  iMarker_Load, iMarker_FlowLoad, iMarker_Neumann, iMarker_Internal, iMarker_Monitoring,
+  iMarker_EngineInflow, iMarker_EngineBleed, iMarker_EngineExhaust, iMarker_Displacement,
+  iMarker_Load, iMarker_FlowLoad,  iMarker_Neumann, iMarker_Internal, iMarker_Monitoring,
   iMarker_Designing, iMarker_GeoEval, iMarker_Plotting, iMarker_Analyze, iMarker_DV, iDV_Value,
-  iMarker_FSIinterface, iMarker_Load_Dir, iMarker_Load_Sine, iMarker_Clamped,
+  iMarker_FSIinterface, iMarker_MixingPlaneInterface, iMarker_Load_Dir, iMarker_Load_Sine, iMarker_Clamped,
   iMarker_Moving, iMarker_Supersonic_Inlet, iMarker_Supersonic_Outlet, iMarker_ActDiskInlet,
   iMarker_ActDiskOutlet;
->>>>>>> fadd7a29
   
   
   /*--- WARNING: when compiling on Windows, ctime() is not available. Comment out
