/*!
 * \file grid_movement_structure.cpp
 * \brief Subroutines for doing the grid movement using different strategies
 * \author F. Palacios, T. Economon, S. Padron
 * \version 5.0.0 "Raven"
 *
 * SU2 Original Developers: Dr. Francisco D. Palacios.
 *                          Dr. Thomas D. Economon.
 *
 * SU2 Developers: Prof. Juan J. Alonso's group at Stanford University.
 *                 Prof. Piero Colonna's group at Delft University of Technology.
 *                 Prof. Nicolas R. Gauger's group at Kaiserslautern University of Technology.
 *                 Prof. Alberto Guardone's group at Polytechnic University of Milan.
 *                 Prof. Rafael Palacios' group at Imperial College London.
 *                 Prof. Edwin van der Weide's group at the University of Twente.
 *                 Prof. Vincent Terrapon's group at the University of Liege.
 *
 * Copyright (C) 2012-2017 SU2, the open-source CFD code.
 *
 * SU2 is free software; you can redistribute it and/or
 * modify it under the terms of the GNU Lesser General Public
 * License as published by the Free Software Foundation; either
 * version 2.1 of the License, or (at your option) any later version.
 *
 * SU2 is distributed in the hope that it will be useful,
 * but WITHOUT ANY WARRANTY; without even the implied warranty of
 * MERCHANTABILITY or FITNESS FOR A PARTICULAR PURPOSE. See the GNU
 * Lesser General Public License for more details.
 *
 * You should have received a copy of the GNU Lesser General Public
 * License along with SU2. If not, see <http://www.gnu.org/licenses/>.
 */

#include "../include/grid_movement_structure.hpp"
#include "../include/adt_structure.hpp"
#include <list>

using namespace std;

CGridMovement::CGridMovement(void) { }

CGridMovement::~CGridMovement(void) { }

CVolumetricMovement::CVolumetricMovement(void) : CGridMovement() {



}

CVolumetricMovement::CVolumetricMovement(CGeometry *geometry, CConfig *config) : CGridMovement() {
	
	  /*--- Initialize the number of spatial dimensions, length of the state
	   vector (same as spatial dimensions for grid deformation), and grid nodes. ---*/

	  nDim   = geometry->GetnDim();
	  nVar   = geometry->GetnDim();
	  nPoint = geometry->GetnPoint();
	  nPointDomain = geometry->GetnPointDomain();

	  nIterMesh = 0;

	  /*--- Initialize matrix, solution, and r.h.s. structures for the linear solver. ---*/

	  LinSysSol.Initialize(nPoint, nPointDomain, nVar, 0.0);
	  LinSysRes.Initialize(nPoint, nPointDomain, nVar, 0.0);
	  StiffMatrix.Initialize(nPoint, nPointDomain, nVar, nVar, false, geometry, config);

}

CVolumetricMovement::~CVolumetricMovement(void) { }

void CVolumetricMovement::UpdateGridCoord(CGeometry *geometry, CConfig *config) {
  
  unsigned short iDim;
	unsigned long iPoint, total_index;
	su2double new_coord;
  
  /*--- Update the grid coordinates using the solution of the linear system
   after grid deformation (LinSysSol contains the x, y, z displacements). ---*/
  
	for (iPoint = 0; iPoint < nPoint; iPoint++)
		for (iDim = 0; iDim < nDim; iDim++) {
			total_index = iPoint*nDim + iDim;
			new_coord = geometry->node[iPoint]->GetCoord(iDim)+LinSysSol[total_index];
			if (fabs(new_coord) < EPS*EPS) new_coord = 0.0;
			geometry->node[iPoint]->SetCoord(iDim, new_coord);
		}

  /*--- LinSysSol contains the non-transformed displacements in the periodic halo cells.
   * Hence we still need a communication of the transformed coordinates, otherwise periodicity
   * is not maintained. ---*/

  geometry->Set_MPI_Coord(config);

}

void CVolumetricMovement::UpdateDualGrid(CGeometry *geometry, CConfig *config) {
  
  /*--- After moving all nodes, update the dual mesh. Recompute the edges and
   dual mesh control volumes in the domain and on the boundaries. ---*/
  
	geometry->SetCoord_CG();
	geometry->SetControlVolume(config, UPDATE);
	geometry->SetBoundControlVolume(config, UPDATE);
  
}

void CVolumetricMovement::UpdateMultiGrid(CGeometry **geometry, CConfig *config) {
  
  unsigned short iMGfine, iMGlevel, nMGlevel = config->GetnMGLevels();
  
  /*--- Update the multigrid structure after moving the finest grid,
   including computing the grid velocities on the coarser levels. ---*/
  
  for (iMGlevel = 1; iMGlevel <= nMGlevel; iMGlevel++) {
    iMGfine = iMGlevel-1;
    geometry[iMGlevel]->SetControlVolume(config, geometry[iMGfine], UPDATE);
    geometry[iMGlevel]->SetBoundControlVolume(config, geometry[iMGfine],UPDATE);
    geometry[iMGlevel]->SetCoord(geometry[iMGfine]);
    if (config->GetGrid_Movement())
      geometry[iMGlevel]->SetRestricted_GridVelocity(geometry[iMGfine], config);
  }
 
}

void CVolumetricMovement::SetVolume_Deformation(CGeometry *geometry, CConfig *config, bool UpdateGeo, bool Derivative) {
  
  unsigned long IterLinSol = 0, Smoothing_Iter, iNonlinear_Iter, MaxIter = 0, RestartIter = 50, Tot_Iter = 0, Nonlinear_Iter = 0;
  su2double MinVolume, MaxVolume, NumError, Tol_Factor, Residual = 0.0, Residual_Init = 0.0;
  bool Screen_Output;
  
  int rank = MASTER_NODE;
#ifdef HAVE_MPI
	MPI_Comm_rank(MPI_COMM_WORLD, &rank);
#endif

  /*--- Retrieve number or iterations, tol, output, etc. from config ---*/
  
  Smoothing_Iter = config->GetGridDef_Linear_Iter();
  Screen_Output  = config->GetDeform_Output();
  Tol_Factor     = config->GetDeform_Tol_Factor();
  Nonlinear_Iter = config->GetGridDef_Nonlinear_Iter();
  
  /*--- Disable the screen output if we're running SU2_CFD ---*/
  
  if (config->GetKind_SU2() == SU2_CFD && !Derivative) Screen_Output = false;

  /*--- Set the number of nonlinear iterations to 1 if Derivative computation is enabled ---*/

  if (Derivative) Nonlinear_Iter = 1;
  
  /*--- Loop over the total number of grid deformation iterations. The surface
   deformation can be divided into increments to help with stability. In
   particular, the linear elasticity equations hold only for small deformations. ---*/
  
  for (iNonlinear_Iter = 0; iNonlinear_Iter < Nonlinear_Iter; iNonlinear_Iter++) {
    
    /*--- Initialize vector and sparse matrix ---*/
    
    LinSysSol.SetValZero();
    LinSysRes.SetValZero();
    StiffMatrix.SetValZero();
    
    /*--- Compute the stiffness matrix entries for all nodes/elements in the
     mesh. FEA uses a finite element method discretization of the linear
     elasticity equations (transfers element stiffnesses to point-to-point). ---*/
    
    MinVolume = SetFEAMethodContributions_Elem(geometry, config);
    
    /*--- Compute the tolerance of the linear solver using MinLength ---*/
    
    NumError = MinVolume * Tol_Factor;
    
    /*--- Set the boundary and volume displacements (as prescribed by the 
     design variable perturbations controlling the surface shape) 
     as a Dirichlet BC. ---*/
    
    SetBoundaryDisplacements(geometry, config);

    /*--- Fix the location of any points in the domain, if requested. ---*/
    
    SetDomainDisplacements(geometry, config);

    /*--- Set the boundary derivatives (overrides the actual displacements) ---*/

    if (Derivative) { SetBoundaryDerivatives(geometry, config); }
    
    CMatrixVectorProduct* mat_vec = NULL;
    CPreconditioner* precond = NULL;

    /*--- Communicate any prescribed boundary displacements via MPI,
     so that all nodes have the same solution and r.h.s. entries
     across all partitions. ---*/

    StiffMatrix.SendReceive_Solution(LinSysSol, geometry, config);
    StiffMatrix.SendReceive_Solution(LinSysRes, geometry, config);

    /*--- Definition of the preconditioner matrix vector multiplication, and linear solver ---*/

    /*--- If we want no derivatives or the direct derivatives,
     * we solve the system using the normal matrix vector product and preconditioner.
     * For the mesh sensitivities using the discrete adjoint method we solve the system using the transposed matrix,
     * hence we need the corresponding matrix vector product and the preconditioner.  ---*/
    if (!Derivative || ((config->GetKind_SU2() == SU2_CFD) && Derivative)) {

    	if (config->GetKind_Deform_Linear_Solver_Prec() == LU_SGS) {
        if ((rank == MASTER_NODE) && Screen_Output) cout << "\n# LU_SGS preconditioner." << endl;
    		mat_vec = new CSysMatrixVectorProduct(StiffMatrix, geometry, config);
    		precond = new CLU_SGSPreconditioner(StiffMatrix, geometry, config);
    	}
    	if (config->GetKind_Deform_Linear_Solver_Prec() == ILU) {
        if ((rank == MASTER_NODE) && Screen_Output) cout << "\n# ILU0 preconditioner." << endl;
    		StiffMatrix.BuildILUPreconditioner();
    		mat_vec = new CSysMatrixVectorProduct(StiffMatrix, geometry, config);
    		precond = new CILUPreconditioner(StiffMatrix, geometry, config);
    	}
    	if (config->GetKind_Deform_Linear_Solver_Prec() == JACOBI) {
        if ((rank == MASTER_NODE) && Screen_Output) cout << "\n# Jacobi preconditioner." << endl;
    		StiffMatrix.BuildJacobiPreconditioner();
    		mat_vec = new CSysMatrixVectorProduct(StiffMatrix, geometry, config);
    		precond = new CJacobiPreconditioner(StiffMatrix, geometry, config);
    	}

    } else if (Derivative && (config->GetKind_SU2() == SU2_DOT)) {

    	/*--- Build the ILU or Jacobi preconditioner for the transposed system ---*/

    	if ((config->GetKind_Deform_Linear_Solver_Prec() == ILU) ||
    			(config->GetKind_Deform_Linear_Solver_Prec() == LU_SGS)) {
        if ((rank == MASTER_NODE) && Screen_Output) cout << "\n# ILU0 preconditioner." << endl;
    		StiffMatrix.BuildILUPreconditioner(true);
    		mat_vec = new CSysMatrixVectorProductTransposed(StiffMatrix, geometry, config);
    		precond = new CILUPreconditioner(StiffMatrix, geometry, config);
    	}
    	if (config->GetKind_Deform_Linear_Solver_Prec() == JACOBI) {
        if ((rank == MASTER_NODE) && Screen_Output) cout << "\n# Jacobi preconditioner." << endl;
    		StiffMatrix.BuildJacobiPreconditioner(true);
    		mat_vec = new CSysMatrixVectorProductTransposed(StiffMatrix, geometry, config);
    		precond = new CJacobiPreconditioner(StiffMatrix, geometry, config);
    	}

    }

    CSysSolve *system  = new CSysSolve();
    
    if (LinSysRes.norm() != 0.0){
      switch (config->GetKind_Deform_Linear_Solver()) {
        
        /*--- Solve the linear system (GMRES with restart) ---*/
        
        case RESTARTED_FGMRES:

          Tot_Iter = 0; MaxIter = RestartIter;

          system->FGMRES_LinSolver(LinSysRes, LinSysSol, *mat_vec, *precond, NumError, 1, &Residual_Init, false);

          if ((rank == MASTER_NODE) && Screen_Output) {
            cout << "\n# FGMRES (with restart) residual history" << endl;
            cout << "# Residual tolerance target = " << NumError << endl;
            cout << "# Initial residual norm     = " << Residual_Init << endl;
          }

          if (rank == MASTER_NODE) { cout << "     " << Tot_Iter << "     " << Residual_Init/Residual_Init << endl; }

          while (Tot_Iter < Smoothing_Iter) {

            if (IterLinSol + RestartIter > Smoothing_Iter)
              MaxIter = Smoothing_Iter - IterLinSol;

            IterLinSol = system->FGMRES_LinSolver(LinSysRes, LinSysSol, *mat_vec, *precond, NumError, MaxIter, &Residual, false);
            Tot_Iter += IterLinSol;

            if ((rank == MASTER_NODE) && Screen_Output) { cout << "     " << Tot_Iter << "     " << Residual/Residual_Init << endl; }

            if (Residual < Residual_Init*NumError) { break; }

          }

          if ((rank == MASTER_NODE) && Screen_Output) {
            cout << "# FGMRES (with restart) final (true) residual:" << endl;
            cout << "# Iteration = " << Tot_Iter << ": |res|/|res0| = " << Residual/Residual_Init << ".\n" << endl;
          }

          break;

          /*--- Solve the linear system (GMRES) ---*/

        case FGMRES:

          Tot_Iter = system->FGMRES_LinSolver(LinSysRes, LinSysSol, *mat_vec, *precond, NumError, Smoothing_Iter, &Residual, Screen_Output);

          break;

          /*--- Solve the linear system (BCGSTAB) ---*/

        case BCGSTAB:

          Tot_Iter = system->BCGSTAB_LinSolver(LinSysRes, LinSysSol, *mat_vec, *precond, NumError, Smoothing_Iter, &Residual, Screen_Output);

          break;


        case CONJUGATE_GRADIENT:

          Tot_Iter = system->CG_LinSolver(LinSysRes, LinSysSol, *mat_vec, *precond, NumError, Smoothing_Iter, &Residual, Screen_Output);

          break;

      }
    }
    
    /*--- Deallocate memory needed by the Krylov linear solver ---*/
    
    delete system;
    delete mat_vec;
    delete precond;
    
    /*--- Update the grid coordinates and cell volumes using the solution
     of the linear system (usol contains the x, y, z displacements). ---*/

    if (!Derivative) { UpdateGridCoord(geometry, config); }
    else { UpdateGridCoord_Derivatives(geometry, config); }
    if (UpdateGeo) { UpdateDualGrid(geometry, config); }
    
    /*--- Check for failed deformation (negative volumes). ---*/
    
    ComputeDeforming_Element_Volume(geometry, MinVolume, MaxVolume);
    
    /*--- Set number of iterations in the mesh update. ---*/

    Set_nIterMesh(Tot_Iter);

    if (rank == MASTER_NODE) {
      cout << "Non-linear iter.: " << iNonlinear_Iter+1 << "/" << Nonlinear_Iter  << ". Linear iter.: " << Tot_Iter << ". ";
      if (nDim == 2) cout << "Min. area: " << MinVolume << ". Error: " << Residual << "." << endl;
      else cout << "Min. volume: " << MinVolume << ". Error: " << Residual << "." << endl;
    }
    
  }
  

}

void CVolumetricMovement::ComputeDeforming_Element_Volume(CGeometry *geometry, su2double &MinVolume, su2double &MaxVolume) {
  
  unsigned long iElem, ElemCounter = 0, PointCorners[8];
  su2double Volume = 0.0, CoordCorners[8][3];
  unsigned short nNodes = 0, iNodes, iDim;
  bool RightVol = true;
  
  int rank = MASTER_NODE;
  
#ifdef HAVE_MPI
  MPI_Comm_rank(MPI_COMM_WORLD, &rank);
#endif
  
  if (rank == MASTER_NODE)
    cout << "Computing volumes of the grid elements." << endl;
  
  MaxVolume = -1E22; MinVolume = 1E22;
  
  /*--- Load up each triangle and tetrahedron to check for negative volumes. ---*/
  
  for (iElem = 0; iElem < geometry->GetnElem(); iElem++) {
    
    if (geometry->elem[iElem]->GetVTK_Type() == TRIANGLE)     nNodes = 3;
    if (geometry->elem[iElem]->GetVTK_Type() == QUADRILATERAL)    nNodes = 4;
    if (geometry->elem[iElem]->GetVTK_Type() == TETRAHEDRON)  nNodes = 4;
    if (geometry->elem[iElem]->GetVTK_Type() == PYRAMID)      nNodes = 5;
    if (geometry->elem[iElem]->GetVTK_Type() == PRISM)        nNodes = 6;
    if (geometry->elem[iElem]->GetVTK_Type() == HEXAHEDRON)   nNodes = 8;
    
    for (iNodes = 0; iNodes < nNodes; iNodes++) {
      PointCorners[iNodes] = geometry->elem[iElem]->GetNode(iNodes);
      for (iDim = 0; iDim < nDim; iDim++) {
        CoordCorners[iNodes][iDim] = geometry->node[PointCorners[iNodes]]->GetCoord(iDim);
      }
    }
    
    /*--- 2D elements ---*/
    
    if (nDim == 2) {
      if (nNodes == 3) Volume = GetTriangle_Area(CoordCorners);
      if (nNodes == 4) Volume = GetQuadrilateral_Area(CoordCorners);
    }
    
    /*--- 3D Elementes ---*/
    
    if (nDim == 3) {
      if (nNodes == 4) Volume = GetTetra_Volume(CoordCorners);
      if (nNodes == 5) Volume = GetPyram_Volume(CoordCorners);
      if (nNodes == 6) Volume = GetPrism_Volume(CoordCorners);
      if (nNodes == 8) Volume = GetHexa_Volume(CoordCorners);
    }
    
    RightVol = true;
    if (Volume < 0.0) RightVol = false;
    
    MaxVolume = max(MaxVolume, Volume);
    MinVolume = min(MinVolume, Volume);
    geometry->elem[iElem]->SetVolume(Volume);
    
    if (!RightVol) ElemCounter++;
    
  }
  
#ifdef HAVE_MPI
  unsigned long ElemCounter_Local = ElemCounter; ElemCounter = 0;
  su2double MaxVolume_Local = MaxVolume; MaxVolume = 0.0;
  su2double MinVolume_Local = MinVolume; MinVolume = 0.0;
  SU2_MPI::Allreduce(&ElemCounter_Local, &ElemCounter, 1, MPI_UNSIGNED_LONG, MPI_SUM, MPI_COMM_WORLD);
  SU2_MPI::Allreduce(&MaxVolume_Local, &MaxVolume, 1, MPI_DOUBLE, MPI_MAX, MPI_COMM_WORLD);
  SU2_MPI::Allreduce(&MinVolume_Local, &MinVolume, 1, MPI_DOUBLE, MPI_MIN, MPI_COMM_WORLD);
#endif
  
  /*--- Volume from  0 to 1 ---*/
  
  for (iElem = 0; iElem < geometry->GetnElem(); iElem++) {
    Volume = geometry->elem[iElem]->GetVolume()/MaxVolume;
    geometry->elem[iElem]->SetVolume(Volume);
  }
  
  if ((ElemCounter != 0) && (rank == MASTER_NODE))
    cout <<"There are " << ElemCounter << " elements with negative volume.\n" << endl;
  
}



void CVolumetricMovement::ComputeSolid_Wall_Distance(CGeometry *geometry, CConfig *config, su2double &MinDistance, su2double &MaxDistance) {
  
  unsigned long nVertex_SolidWall, ii, jj, iVertex, iPoint, pointID;
  unsigned short iMarker, iDim;
  su2double dist, MaxDistance_Local, MinDistance_Local;
  int rankID;

  /*--- Initialize min and max distance ---*/

  MaxDistance = -1E22; MinDistance = 1E22;
  
  /*--- Compute the total number of nodes on no-slip boundaries ---*/
  
  nVertex_SolidWall = 0;
  for(iMarker=0; iMarker<config->GetnMarker_All(); ++iMarker) {
    if( (config->GetMarker_All_KindBC(iMarker) == EULER_WALL ||
         config->GetMarker_All_KindBC(iMarker) == HEAT_FLUX)  ||
       (config->GetMarker_All_KindBC(iMarker) == ISOTHERMAL) ) {
      nVertex_SolidWall += geometry->GetnVertex(iMarker);
    }
  }
  
  /*--- Allocate the vectors to hold boundary node coordinates
   and its local ID. ---*/
  
  vector<su2double>     Coord_bound(nDim*nVertex_SolidWall);
  vector<unsigned long> PointIDs(nVertex_SolidWall);
  
  /*--- Retrieve and store the coordinates of the no-slip boundary nodes
   and their local point IDs. ---*/
  
  ii = 0; jj = 0;
  for (iMarker=0; iMarker<config->GetnMarker_All(); ++iMarker) {
    if ( (config->GetMarker_All_KindBC(iMarker) == EULER_WALL ||
         config->GetMarker_All_KindBC(iMarker) == HEAT_FLUX)  ||
       (config->GetMarker_All_KindBC(iMarker) == ISOTHERMAL) ) {
      for (iVertex=0; iVertex<geometry->GetnVertex(iMarker); ++iVertex) {
        iPoint = geometry->vertex[iMarker][iVertex]->GetNode();
        PointIDs[jj++] = iPoint;
        for (iDim=0; iDim<nDim; ++iDim)
          Coord_bound[ii++] = geometry->node[iPoint]->GetCoord(iDim);
      }
    }
  }
  
  /*--- Build the ADT of the boundary nodes. ---*/
  
  su2_adtPointsOnlyClass WallADT(nDim, nVertex_SolidWall, Coord_bound.data(), PointIDs.data());
  
  /*--- Loop over all interior mesh nodes and compute the distances to each
   of the no-slip boundary nodes. Store the minimum distance to the wall
   for each interior mesh node. ---*/
  
  if( WallADT.IsEmpty() ) {
    
    /*--- No solid wall boundary nodes in the entire mesh.
     Set the wall distance to zero for all nodes. ---*/
    
    for (iPoint=0; iPoint<geometry->GetnPoint(); ++iPoint)
      geometry->node[iPoint]->SetWall_Distance(0.0);
  }
  else {
    
    /*--- Solid wall boundary nodes are present. Compute the wall
     distance for all nodes. ---*/
    
    for(iPoint=0; iPoint<geometry->GetnPoint(); ++iPoint) {
      
      WallADT.DetermineNearestNode(geometry->node[iPoint]->GetCoord(), dist,
                                   pointID, rankID);
      geometry->node[iPoint]->SetWall_Distance(dist);
      
      MaxDistance = max(MaxDistance, dist);
      
      /*--- To discard points on the surface we use > EPS ---*/
       
      if (sqrt(dist) > EPS)  MinDistance = min(MinDistance, dist);
      
    }
    
    MaxDistance_Local = MaxDistance; MaxDistance = 0.0;
    MinDistance_Local = MinDistance; MinDistance = 0.0;
    
#ifdef HAVE_MPI
    SU2_MPI::Allreduce(&MaxDistance_Local, &MaxDistance, 1, MPI_DOUBLE, MPI_MAX, MPI_COMM_WORLD);
    SU2_MPI::Allreduce(&MinDistance_Local, &MinDistance, 1, MPI_DOUBLE, MPI_MIN, MPI_COMM_WORLD);
#else
    MaxDistance = MaxDistance_Local;
    MinDistance = MinDistance_Local;
#endif
    
  }
  
}

su2double CVolumetricMovement::SetFEAMethodContributions_Elem(CGeometry *geometry, CConfig *config) {
  
  unsigned short iVar, iDim, nNodes = 0, iNodes, StiffMatrix_nElem = 0;
  unsigned long iElem, PointCorners[8];
  su2double **StiffMatrix_Elem = NULL, CoordCorners[8][3];
  su2double MinVolume = 0.0, MaxVolume = 0.0, MinDistance = 0.0, MaxDistance = 0.0, ElemVolume = 0.0, ElemDistance = 0.0;
  
  int rank = MASTER_NODE;
#ifdef HAVE_MPI
  MPI_Comm_rank(MPI_COMM_WORLD, &rank);
#endif
  
  /*--- Allocate maximum size (quadrilateral and hexahedron) ---*/
  
  if (nDim == 2) StiffMatrix_nElem = 8;
  else StiffMatrix_nElem = 24;
    
  StiffMatrix_Elem = new su2double* [StiffMatrix_nElem];
  for (iVar = 0; iVar < StiffMatrix_nElem; iVar++)
    StiffMatrix_Elem[iVar] = new su2double [StiffMatrix_nElem];
  
  /*--- Compute min volume in the entire mesh. ---*/
  
  ComputeDeforming_Element_Volume(geometry, MinVolume, MaxVolume);
  if (rank == MASTER_NODE) cout <<"Min. volume: "<< MinVolume <<", max. volume: "<< MaxVolume <<"." << endl;
  
  /*--- Compute the distance to the nearest surface if needed
   as part of the stiffness calculation.. ---*/

  if ((config->GetDeform_Stiffness_Type() == SOLID_WALL_DISTANCE) ||
      (config->GetDeform_Limit() < 1E6)) {
    ComputeSolid_Wall_Distance(geometry, config, MinDistance, MaxDistance);
    if (rank == MASTER_NODE) cout <<"Min. distance: "<< MinDistance <<", max. distance: "<< MaxDistance <<"." << endl;
  }
  
	/*--- Compute contributions from each element by forming the stiffness matrix (FEA) ---*/
  
	for (iElem = 0; iElem < geometry->GetnElem(); iElem++) {
    
    if (geometry->elem[iElem]->GetVTK_Type() == TRIANGLE)      nNodes = 3;
    if (geometry->elem[iElem]->GetVTK_Type() == QUADRILATERAL) nNodes = 4;
    if (geometry->elem[iElem]->GetVTK_Type() == TETRAHEDRON)   nNodes = 4;
    if (geometry->elem[iElem]->GetVTK_Type() == PYRAMID)       nNodes = 5;
    if (geometry->elem[iElem]->GetVTK_Type() == PRISM)         nNodes = 6;
    if (geometry->elem[iElem]->GetVTK_Type() == HEXAHEDRON)    nNodes = 8;
    
    for (iNodes = 0; iNodes < nNodes; iNodes++) {
      PointCorners[iNodes] = geometry->elem[iElem]->GetNode(iNodes);
      for (iDim = 0; iDim < nDim; iDim++) {
        CoordCorners[iNodes][iDim] = geometry->node[PointCorners[iNodes]]->GetCoord(iDim);
      }
    }
    
    /*--- Extract Element volume and distance to compute the stiffness ---*/
    
    ElemVolume = geometry->elem[iElem]->GetVolume();
    
    if ((config->GetDeform_Stiffness_Type() == SOLID_WALL_DISTANCE)) {
      ElemDistance = 0.0;
      for (iNodes = 0; iNodes < nNodes; iNodes++)
        ElemDistance += geometry->node[PointCorners[iNodes]]->GetWall_Distance();
      ElemDistance = ElemDistance/(su2double)nNodes;
    }
    
    if (nDim == 2) SetFEA_StiffMatrix2D(geometry, config, StiffMatrix_Elem, PointCorners, CoordCorners, nNodes, ElemVolume, ElemDistance);
    if (nDim == 3) SetFEA_StiffMatrix3D(geometry, config, StiffMatrix_Elem, PointCorners, CoordCorners, nNodes, ElemVolume, ElemDistance);
    
    AddFEA_StiffMatrix(geometry, StiffMatrix_Elem, PointCorners, nNodes);
    
	}
  
  /*--- Deallocate memory and exit ---*/
  
  for (iVar = 0; iVar < StiffMatrix_nElem; iVar++)
    delete [] StiffMatrix_Elem[iVar];
  delete [] StiffMatrix_Elem;
  
  return MinVolume;

}

su2double CVolumetricMovement::ShapeFunc_Triangle(su2double Xi, su2double Eta, su2double CoordCorners[8][3], su2double DShapeFunction[8][4]) {
  
  int i, j, k;
  su2double c0, c1, xsj;
  su2double xs[3][3], ad[3][3];
  
  /*--- Shape functions ---*/
  
  DShapeFunction[0][3] = Xi;
  DShapeFunction[1][3] = Eta;
  DShapeFunction[2][3] = 1-Xi-Eta;
  
  /*--- dN/d xi, dN/d eta ---*/
  
  DShapeFunction[0][0] = 1.0;  DShapeFunction[0][1] = 0.0;
  DShapeFunction[1][0] = 0.0;  DShapeFunction[1][1] = 1.0;
  DShapeFunction[2][0] = -1.0; DShapeFunction[2][1] = -1.0;
  
  /*--- Jacobian transformation ---*/
  
  for (i = 0; i < 2; i++) {
    for (j = 0; j < 2; j++) {
      xs[i][j] = 0.0;
      for (k = 0; k < 3; k++) {
        xs[i][j] = xs[i][j]+CoordCorners[k][j]*DShapeFunction[k][i];
      }
    }
  }
  
  /*--- Adjoint to Jacobian ---*/
  
  ad[0][0] = xs[1][1];
  ad[0][1] = -xs[0][1];
  ad[1][0] = -xs[1][0];
  ad[1][1] = xs[0][0];
  
  /*--- Determinant of Jacobian ---*/
  
  xsj = ad[0][0]*ad[1][1]-ad[0][1]*ad[1][0];
  
  /*--- Jacobian inverse ---*/
  
  for (i = 0; i < 2; i++) {
    for (j = 0; j < 2; j++) {
      xs[i][j] = ad[i][j]/xsj;
    }
  }
  
  /*--- Derivatives with repect to global coordinates ---*/
  
  for (k = 0; k < 3; k++) {
    c0 = xs[0][0]*DShapeFunction[k][0]+xs[0][1]*DShapeFunction[k][1]; // dN/dx
    c1 = xs[1][0]*DShapeFunction[k][0]+xs[1][1]*DShapeFunction[k][1]; // dN/dy
    DShapeFunction[k][0] = c0; // store dN/dx instead of dN/d xi
    DShapeFunction[k][1] = c1; // store dN/dy instead of dN/d eta
  }
  
  return xsj;
  
}

su2double CVolumetricMovement::ShapeFunc_Quadrilateral(su2double Xi, su2double Eta, su2double CoordCorners[8][3], su2double DShapeFunction[8][4]) {
  
  int i, j, k;
  su2double c0, c1, xsj;
  su2double xs[3][3], ad[3][3];
  
  /*--- Shape functions ---*/
  
  DShapeFunction[0][3] = 0.25*(1.0-Xi)*(1.0-Eta);
  DShapeFunction[1][3] = 0.25*(1.0+Xi)*(1.0-Eta);
  DShapeFunction[2][3] = 0.25*(1.0+Xi)*(1.0+Eta);
  DShapeFunction[3][3] = 0.25*(1.0-Xi)*(1.0+Eta);
  
  /*--- dN/d xi, dN/d eta ---*/
  
  DShapeFunction[0][0] = -0.25*(1.0-Eta); DShapeFunction[0][1] = -0.25*(1.0-Xi);
  DShapeFunction[1][0] =  0.25*(1.0-Eta); DShapeFunction[1][1] = -0.25*(1.0+Xi);
  DShapeFunction[2][0] =  0.25*(1.0+Eta); DShapeFunction[2][1] =  0.25*(1.0+Xi);
  DShapeFunction[3][0] = -0.25*(1.0+Eta); DShapeFunction[3][1] =  0.25*(1.0-Xi);
  
  /*--- Jacobian transformation ---*/
  
  for (i = 0; i < 2; i++) {
    for (j = 0; j < 2; j++) {
      xs[i][j] = 0.0;
      for (k = 0; k < 4; k++) {
        xs[i][j] = xs[i][j]+CoordCorners[k][j]*DShapeFunction[k][i];
      }
    }
  }
  
  /*--- Adjoint to Jacobian ---*/
  
  ad[0][0] = xs[1][1];
  ad[0][1] = -xs[0][1];
  ad[1][0] = -xs[1][0];
  ad[1][1] = xs[0][0];
  
  /*--- Determinant of Jacobian ---*/
  
  xsj = ad[0][0]*ad[1][1]-ad[0][1]*ad[1][0];
  
  /*--- Jacobian inverse ---*/
  
  for (i = 0; i < 2; i++) {
    for (j = 0; j < 2; j++) {
      xs[i][j] = ad[i][j]/xsj;
    }
  }
  
  /*--- Derivatives with repect to global coordinates ---*/
  
  for (k = 0; k < 4; k++) {
    c0 = xs[0][0]*DShapeFunction[k][0]+xs[0][1]*DShapeFunction[k][1]; // dN/dx
    c1 = xs[1][0]*DShapeFunction[k][0]+xs[1][1]*DShapeFunction[k][1]; // dN/dy
    DShapeFunction[k][0] = c0; // store dN/dx instead of dN/d xi
    DShapeFunction[k][1] = c1; // store dN/dy instead of dN/d eta
  }
  
  return xsj;
  
}

su2double CVolumetricMovement::ShapeFunc_Tetra(su2double Xi, su2double Eta, su2double Zeta, su2double CoordCorners[8][3], su2double DShapeFunction[8][4]) {
  
  int i, j, k;
  su2double c0, c1, c2, xsj;
  su2double xs[3][3], ad[3][3];
  
  /*--- Shape functions ---*/
  
  DShapeFunction[0][3] = Xi;
  DShapeFunction[1][3] = Zeta;
  DShapeFunction[2][3] = 1.0 - Xi - Eta - Zeta;
  DShapeFunction[3][3] = Eta;
  
  /*--- dN/d xi, dN/d eta, dN/d zeta ---*/
  
  DShapeFunction[0][0] = 1.0;  DShapeFunction[0][1] = 0.0;  DShapeFunction[0][2] = 0.0;
  DShapeFunction[1][0] = 0.0;  DShapeFunction[1][1] = 0.0;  DShapeFunction[1][2] = 1.0;
  DShapeFunction[2][0] = -1.0; DShapeFunction[2][1] = -1.0; DShapeFunction[2][2] = -1.0;
  DShapeFunction[3][0] = 0.0;  DShapeFunction[3][1] = 1.0;  DShapeFunction[3][2] = 0.0;
  
  /*--- Jacobian transformation ---*/
  
  for (i = 0; i < 3; i++) {
    for (j = 0; j < 3; j++) {
      xs[i][j] = 0.0;
      for (k = 0; k < 4; k++) {
        xs[i][j] = xs[i][j]+CoordCorners[k][j]*DShapeFunction[k][i];
      }
    }
  }
  
  /*--- Adjoint to Jacobian ---*/
  
  ad[0][0] = xs[1][1]*xs[2][2]-xs[1][2]*xs[2][1];
  ad[0][1] = xs[0][2]*xs[2][1]-xs[0][1]*xs[2][2];
  ad[0][2] = xs[0][1]*xs[1][2]-xs[0][2]*xs[1][1];
  ad[1][0] = xs[1][2]*xs[2][0]-xs[1][0]*xs[2][2];
  ad[1][1] = xs[0][0]*xs[2][2]-xs[0][2]*xs[2][0];
  ad[1][2] = xs[0][2]*xs[1][0]-xs[0][0]*xs[1][2];
  ad[2][0] = xs[1][0]*xs[2][1]-xs[1][1]*xs[2][0];
  ad[2][1] = xs[0][1]*xs[2][0]-xs[0][0]*xs[2][1];
  ad[2][2] = xs[0][0]*xs[1][1]-xs[0][1]*xs[1][0];
  
  /*--- Determinant of Jacobian ---*/
  
  xsj = xs[0][0]*ad[0][0]+xs[0][1]*ad[1][0]+xs[0][2]*ad[2][0];
  
  /*--- Jacobian inverse ---*/
  
  for (i = 0; i < 3; i++) {
    for (j = 0; j < 3; j++) {
      xs[i][j] = ad[i][j]/xsj;
    }
  }
  
  /*--- Derivatives with repect to global coordinates ---*/
  
  for (k = 0; k < 4; k++) {
    c0 = xs[0][0]*DShapeFunction[k][0]+xs[0][1]*DShapeFunction[k][1]+xs[0][2]*DShapeFunction[k][2]; // dN/dx
    c1 = xs[1][0]*DShapeFunction[k][0]+xs[1][1]*DShapeFunction[k][1]+xs[1][2]*DShapeFunction[k][2]; // dN/dy
    c2 = xs[2][0]*DShapeFunction[k][0]+xs[2][1]*DShapeFunction[k][1]+xs[2][2]*DShapeFunction[k][2]; // dN/dz
    DShapeFunction[k][0] = c0; // store dN/dx instead of dN/d xi
    DShapeFunction[k][1] = c1; // store dN/dy instead of dN/d eta
    DShapeFunction[k][2] = c2; // store dN/dz instead of dN/d zeta
  }
  
  return xsj;
  
}

su2double CVolumetricMovement::ShapeFunc_Pyram(su2double Xi, su2double Eta, su2double Zeta, su2double CoordCorners[8][3], su2double DShapeFunction[8][4]) {
  
  int i, j, k;
  su2double c0, c1, c2, xsj;
  su2double xs[3][3], ad[3][3];
  
  /*--- Shape functions ---*/
  
  DShapeFunction[0][3] = 0.125*(1.0-Xi)*(1.0-Eta)*(1.0-Zeta);
  DShapeFunction[1][3] = 0.125*(1.0+Xi)*(1.0-Eta)*(1.0-Zeta);
  DShapeFunction[2][3] = 0.125*(1.0+Xi)*(1.0+Eta)*(1.0-Zeta);
  DShapeFunction[3][3] = 0.125*(1.0-Xi)*(1.0+Eta)*(1.0-Zeta);
  DShapeFunction[4][3] = 0.5*(1.0+Zeta);
  
  /*--- dN/d xi ---*/
  
  DShapeFunction[0][0] = -0.125*(1.0-Eta)*(1.0-Zeta);
  DShapeFunction[1][0] = 0.125*(1.0-Eta)*(1.0-Zeta);
  DShapeFunction[2][0] = 0.125*(1.0+Eta)*(1.0-Zeta);
  DShapeFunction[3][0] = -0.125*(1.0+Eta)*(1.0-Zeta);
  DShapeFunction[4][0] = 0.0;
  
  /*--- dN/d eta ---*/
  
  DShapeFunction[0][1] = -0.125*(1.0-Xi)*(1.0-Zeta);
  DShapeFunction[1][1] = -0.125*(1.0+Xi)*(1.0-Zeta);
  DShapeFunction[2][1] = 0.125*(1.0+Xi)*(1.0-Zeta);
  DShapeFunction[3][1] = 0.125*(1.0-Xi)*(1.0-Zeta);
  DShapeFunction[4][1] = 0.0;
  
  /*--- dN/d zeta ---*/
  
  DShapeFunction[0][2] = -0.125*(1.0-Xi)*(1.0-Eta);
  DShapeFunction[1][2] = -0.125*(1.0+Xi)*(1.0-Eta);
  DShapeFunction[2][2] = -0.125*(1.0+Xi)*(1.0+Eta);
  DShapeFunction[3][2] = -0.125*(1.0-Xi)*(1.0+Eta);
  DShapeFunction[4][2] = 0.5;
  
  /*--- Jacobian transformation ---*/
  
  for (i = 0; i < 3; i++) {
    for (j = 0; j < 3; j++) {
      xs[i][j] = 0.0;
      for (k = 0; k < 5; k++) {
        xs[i][j] = xs[i][j]+CoordCorners[k][j]*DShapeFunction[k][i];
      }
    }
  }
  
  /*--- Adjoint to Jacobian ---*/
  
  ad[0][0] = xs[1][1]*xs[2][2]-xs[1][2]*xs[2][1];
  ad[0][1] = xs[0][2]*xs[2][1]-xs[0][1]*xs[2][2];
  ad[0][2] = xs[0][1]*xs[1][2]-xs[0][2]*xs[1][1];
  ad[1][0] = xs[1][2]*xs[2][0]-xs[1][0]*xs[2][2];
  ad[1][1] = xs[0][0]*xs[2][2]-xs[0][2]*xs[2][0];
  ad[1][2] = xs[0][2]*xs[1][0]-xs[0][0]*xs[1][2];
  ad[2][0] = xs[1][0]*xs[2][1]-xs[1][1]*xs[2][0];
  ad[2][1] = xs[0][1]*xs[2][0]-xs[0][0]*xs[2][1];
  ad[2][2] = xs[0][0]*xs[1][1]-xs[0][1]*xs[1][0];
  
  /*--- Determinant of Jacobian ---*/
  
  xsj = xs[0][0]*ad[0][0]+xs[0][1]*ad[1][0]+xs[0][2]*ad[2][0];
  
  /*--- Jacobian inverse ---*/
  
  for (i = 0; i < 3; i++) {
    for (j = 0; j < 3; j++) {
      xs[i][j] = ad[i][j]/xsj;
    }
  }
  
  /*--- Derivatives with repect to global coordinates ---*/
  
  for (k = 0; k < 5; k++) {
    c0 = xs[0][0]*DShapeFunction[k][0]+xs[0][1]*DShapeFunction[k][1]+xs[0][2]*DShapeFunction[k][2]; // dN/dx
    c1 = xs[1][0]*DShapeFunction[k][0]+xs[1][1]*DShapeFunction[k][1]+xs[1][2]*DShapeFunction[k][2]; // dN/dy
    c2 = xs[2][0]*DShapeFunction[k][0]+xs[2][1]*DShapeFunction[k][1]+xs[2][2]*DShapeFunction[k][2]; // dN/dz
    DShapeFunction[k][0] = c0; // store dN/dx instead of dN/d xi
    DShapeFunction[k][1] = c1; // store dN/dy instead of dN/d eta
    DShapeFunction[k][2] = c2; // store dN/dz instead of dN/d zeta
  }
  
  return xsj;
  
}

su2double CVolumetricMovement::ShapeFunc_Prism(su2double Xi, su2double Eta, su2double Zeta, su2double CoordCorners[8][3], su2double DShapeFunction[8][4]) {
  
  int i, j, k;
  su2double c0, c1, c2, xsj;
  su2double xs[3][3], ad[3][3];
  
  /*--- Shape functions ---*/
  
  DShapeFunction[0][3] = 0.5*Eta*(1.0-Xi);
  DShapeFunction[1][3] = 0.5*Zeta*(1.0-Xi);
  DShapeFunction[2][3] = 0.5*(1.0-Eta-Zeta)*(1.0-Xi);
  DShapeFunction[3][3] = 0.5*Eta*(Xi+1.0);
  DShapeFunction[4][3] = 0.5*Zeta*(Xi+1.0);
  DShapeFunction[5][3] = 0.5*(1.0-Eta-Zeta)*(Xi+1.0);
  
  /*--- dN/d Xi, dN/d Eta, dN/d Zeta ---*/
  
  DShapeFunction[0][0] = -0.5*Eta;            DShapeFunction[0][1] = 0.5*(1.0-Xi);      DShapeFunction[0][2] = 0.0;
  DShapeFunction[1][0] = -0.5*Zeta;           DShapeFunction[1][1] = 0.0;               DShapeFunction[1][2] = 0.5*(1.0-Xi);
  DShapeFunction[2][0] = -0.5*(1.0-Eta-Zeta); DShapeFunction[2][1] = -0.5*(1.0-Xi);     DShapeFunction[2][2] = -0.5*(1.0-Xi);
  DShapeFunction[3][0] = 0.5*Eta;             DShapeFunction[3][1] = 0.5*(Xi+1.0);      DShapeFunction[3][2] = 0.0;
  DShapeFunction[4][0] = 0.5*Zeta;            DShapeFunction[4][1] = 0.0;               DShapeFunction[4][2] = 0.5*(Xi+1.0);
  DShapeFunction[5][0] = 0.5*(1.0-Eta-Zeta);  DShapeFunction[5][1] = -0.5*(Xi+1.0);     DShapeFunction[5][2] = -0.5*(Xi+1.0);
  
  /*--- Jacobian transformation ---*/
  
  for (i = 0; i < 3; i++) {
    for (j = 0; j < 3; j++) {
      xs[i][j] = 0.0;
      for (k = 0; k < 6; k++) {
        xs[i][j] = xs[i][j]+CoordCorners[k][j]*DShapeFunction[k][i];
      }
    }
  }
  
  /*--- Adjoint to Jacobian ---*/
  
  ad[0][0] = xs[1][1]*xs[2][2]-xs[1][2]*xs[2][1];
  ad[0][1] = xs[0][2]*xs[2][1]-xs[0][1]*xs[2][2];
  ad[0][2] = xs[0][1]*xs[1][2]-xs[0][2]*xs[1][1];
  ad[1][0] = xs[1][2]*xs[2][0]-xs[1][0]*xs[2][2];
  ad[1][1] = xs[0][0]*xs[2][2]-xs[0][2]*xs[2][0];
  ad[1][2] = xs[0][2]*xs[1][0]-xs[0][0]*xs[1][2];
  ad[2][0] = xs[1][0]*xs[2][1]-xs[1][1]*xs[2][0];
  ad[2][1] = xs[0][1]*xs[2][0]-xs[0][0]*xs[2][1];
  ad[2][2] = xs[0][0]*xs[1][1]-xs[0][1]*xs[1][0];
  
  /*--- Determinant of Jacobian ---*/
  
  xsj = xs[0][0]*ad[0][0]+xs[0][1]*ad[1][0]+xs[0][2]*ad[2][0];
  
  /*--- Jacobian inverse ---*/
  
  for (i = 0; i < 3; i++) {
    for (j = 0; j < 3; j++) {
      xs[i][j] = ad[i][j]/xsj;
    }
  }
  
  /*--- Derivatives with repect to global coordinates ---*/
  
  for (k = 0; k < 6; k++) {
    c0 = xs[0][0]*DShapeFunction[k][0]+xs[0][1]*DShapeFunction[k][1]+xs[0][2]*DShapeFunction[k][2]; // dN/dx
    c1 = xs[1][0]*DShapeFunction[k][0]+xs[1][1]*DShapeFunction[k][1]+xs[1][2]*DShapeFunction[k][2]; // dN/dy
    c2 = xs[2][0]*DShapeFunction[k][0]+xs[2][1]*DShapeFunction[k][1]+xs[2][2]*DShapeFunction[k][2]; // dN/dz
    DShapeFunction[k][0] = c0; // store dN/dx instead of dN/d xi
    DShapeFunction[k][1] = c1; // store dN/dy instead of dN/d eta
    DShapeFunction[k][2] = c2; // store dN/dz instead of dN/d zeta
  }
  
  return xsj;
  
}

su2double CVolumetricMovement::ShapeFunc_Hexa(su2double Xi, su2double Eta, su2double Zeta, su2double CoordCorners[8][3], su2double DShapeFunction[8][4]) {
  
  int i, j, k;
  su2double c0, c1, c2, xsj;
  su2double xs[3][3], ad[3][3];
  
  
  /*--- Shape functions ---*/
  
  DShapeFunction[0][3] = 0.125*(1.0-Xi)*(1.0-Eta)*(1.0-Zeta);
  DShapeFunction[1][3] = 0.125*(1.0+Xi)*(1.0-Eta)*(1.0-Zeta);
  DShapeFunction[2][3] = 0.125*(1.0+Xi)*(1.0+Eta)*(1.0-Zeta);
  DShapeFunction[3][3] = 0.125*(1.0-Xi)*(1.0+Eta)*(1.0-Zeta);
  DShapeFunction[4][3] = 0.125*(1.0-Xi)*(1.0-Eta)*(1.0+Zeta);
  DShapeFunction[5][3] = 0.125*(1.0+Xi)*(1.0-Eta)*(1.0+Zeta);
  DShapeFunction[6][3] = 0.125*(1.0+Xi)*(1.0+Eta)*(1.0+Zeta);
  DShapeFunction[7][3] = 0.125*(1.0-Xi)*(1.0+Eta)*(1.0+Zeta);
  
  /*--- dN/d xi ---*/
  
  DShapeFunction[0][0] = -0.125*(1.0-Eta)*(1.0-Zeta);
  DShapeFunction[1][0] = 0.125*(1.0-Eta)*(1.0-Zeta);
  DShapeFunction[2][0] = 0.125*(1.0+Eta)*(1.0-Zeta);
  DShapeFunction[3][0] = -0.125*(1.0+Eta)*(1.0-Zeta);
  DShapeFunction[4][0] = -0.125*(1.0-Eta)*(1.0+Zeta);
  DShapeFunction[5][0] = 0.125*(1.0-Eta)*(1.0+Zeta);
  DShapeFunction[6][0] = 0.125*(1.0+Eta)*(1.0+Zeta);
  DShapeFunction[7][0] = -0.125*(1.0+Eta)*(1.0+Zeta);
  
  /*--- dN/d eta ---*/
  
  DShapeFunction[0][1] = -0.125*(1.0-Xi)*(1.0-Zeta);
  DShapeFunction[1][1] = -0.125*(1.0+Xi)*(1.0-Zeta);
  DShapeFunction[2][1] = 0.125*(1.0+Xi)*(1.0-Zeta);
  DShapeFunction[3][1] = 0.125*(1.0-Xi)*(1.0-Zeta);
  DShapeFunction[4][1] = -0.125*(1.0-Xi)*(1.0+Zeta);
  DShapeFunction[5][1] = -0.125*(1.0+Xi)*(1.0+Zeta);
  DShapeFunction[6][1] = 0.125*(1.0+Xi)*(1.0+Zeta);
  DShapeFunction[7][1] = 0.125*(1.0-Xi)*(1.0+Zeta);
  
  /*--- dN/d zeta ---*/
  
  DShapeFunction[0][2] = -0.125*(1.0-Xi)*(1.0-Eta);
  DShapeFunction[1][2] = -0.125*(1.0+Xi)*(1.0-Eta);
  DShapeFunction[2][2] = -0.125*(1.0+Xi)*(1.0+Eta);
  DShapeFunction[3][2] = -0.125*(1.0-Xi)*(1.0+Eta);
  DShapeFunction[4][2] = 0.125*(1.0-Xi)*(1.0-Eta);
  DShapeFunction[5][2] = 0.125*(1.0+Xi)*(1.0-Eta);
  DShapeFunction[6][2] = 0.125*(1.0+Xi)*(1.0+Eta);
  DShapeFunction[7][2] = 0.125*(1.0-Xi)*(1.0+Eta);
  
  /*--- Jacobian transformation ---*/
  
  for (i = 0; i < 3; i++) {
    for (j = 0; j < 3; j++) {
      xs[i][j] = 0.0;
      for (k = 0; k < 8; k++) {
        xs[i][j] = xs[i][j]+CoordCorners[k][j]*DShapeFunction[k][i];
      }
    }
  }
  
  /*--- Adjoint to Jacobian ---*/
  
  ad[0][0] = xs[1][1]*xs[2][2]-xs[1][2]*xs[2][1];
  ad[0][1] = xs[0][2]*xs[2][1]-xs[0][1]*xs[2][2];
  ad[0][2] = xs[0][1]*xs[1][2]-xs[0][2]*xs[1][1];
  ad[1][0] = xs[1][2]*xs[2][0]-xs[1][0]*xs[2][2];
  ad[1][1] = xs[0][0]*xs[2][2]-xs[0][2]*xs[2][0];
  ad[1][2] = xs[0][2]*xs[1][0]-xs[0][0]*xs[1][2];
  ad[2][0] = xs[1][0]*xs[2][1]-xs[1][1]*xs[2][0];
  ad[2][1] = xs[0][1]*xs[2][0]-xs[0][0]*xs[2][1];
  ad[2][2] = xs[0][0]*xs[1][1]-xs[0][1]*xs[1][0];
  
  /*--- Determinant of Jacobian ---*/
  
  xsj = xs[0][0]*ad[0][0]+xs[0][1]*ad[1][0]+xs[0][2]*ad[2][0];
  
  /*--- Jacobian inverse ---*/
  for (i = 0; i < 3; i++) {
    for (j = 0; j < 3; j++) {
      xs[i][j] = ad[i][j]/xsj;
    }
  }
  
  /*--- Derivatives with repect to global coordinates ---*/
  
  for (k = 0; k < 8; k++) {
    c0 = xs[0][0]*DShapeFunction[k][0]+xs[0][1]*DShapeFunction[k][1]+xs[0][2]*DShapeFunction[k][2]; // dN/dx
    c1 = xs[1][0]*DShapeFunction[k][0]+xs[1][1]*DShapeFunction[k][1]+xs[1][2]*DShapeFunction[k][2]; // dN/dy
    c2 = xs[2][0]*DShapeFunction[k][0]+xs[2][1]*DShapeFunction[k][1]+xs[2][2]*DShapeFunction[k][2]; // dN/dz
    DShapeFunction[k][0] = c0; // store dN/dx instead of dN/d xi
    DShapeFunction[k][1] = c1; // store dN/dy instead of dN/d eta
    DShapeFunction[k][2] = c2; // store dN/dz instead of dN/d zeta
  }
  
  return xsj;
  
}

su2double CVolumetricMovement::GetTriangle_Area(su2double CoordCorners[8][3]) {
  
  unsigned short iDim;
  su2double a[3] = {0.0,0.0,0.0}, b[3] = {0.0,0.0,0.0};
  su2double *Coord_0, *Coord_1, *Coord_2, Area;
  
  Coord_0 = CoordCorners[0];
  Coord_1 = CoordCorners[1];
  Coord_2 = CoordCorners[2];
  
  for (iDim = 0; iDim < nDim; iDim++) {
    a[iDim] = Coord_0[iDim]-Coord_2[iDim];
    b[iDim] = Coord_1[iDim]-Coord_2[iDim];
  }
  
  Area = 0.5*fabs(a[0]*b[1]-a[1]*b[0]);
  
  return Area;
  
}

su2double CVolumetricMovement::GetQuadrilateral_Area(su2double CoordCorners[8][3]) {
  
  unsigned short iDim;
  su2double a[3] = {0.0,0.0,0.0}, b[3] = {0.0,0.0,0.0};
  su2double *Coord_0, *Coord_1, *Coord_2, Area;
  
  Coord_0 = CoordCorners[0];
  Coord_1 = CoordCorners[1];
  Coord_2 = CoordCorners[2];
  
  for (iDim = 0; iDim < nDim; iDim++) {
    a[iDim] = Coord_0[iDim]-Coord_2[iDim];
    b[iDim] = Coord_1[iDim]-Coord_2[iDim];
  }
  
  Area = 0.5*fabs(a[0]*b[1]-a[1]*b[0]);
  
  Coord_0 = CoordCorners[0];
  Coord_1 = CoordCorners[2];
  Coord_2 = CoordCorners[3];
  
  for (iDim = 0; iDim < nDim; iDim++) {
    a[iDim] = Coord_0[iDim]-Coord_2[iDim];
    b[iDim] = Coord_1[iDim]-Coord_2[iDim];
  }
  
  Area += 0.5*fabs(a[0]*b[1]-a[1]*b[0]);
  
  return Area;
  
}

su2double CVolumetricMovement::GetTetra_Volume(su2double CoordCorners[8][3]) {
  
  unsigned short iDim;
  su2double *Coord_0, *Coord_1, *Coord_2, *Coord_3;
  su2double r1[3] = {0.0,0.0,0.0}, r2[3] = {0.0,0.0,0.0}, r3[3] = {0.0,0.0,0.0}, CrossProduct[3] = {0.0,0.0,0.0}, Volume;
  
  Coord_0 = CoordCorners[0];
  Coord_1 = CoordCorners[1];
  Coord_2 = CoordCorners[2];
  Coord_3 = CoordCorners[3];
  
  for (iDim = 0; iDim < nDim; iDim++) {
    r1[iDim] = Coord_1[iDim] - Coord_0[iDim];
    r2[iDim] = Coord_2[iDim] - Coord_0[iDim];
    r3[iDim] = Coord_3[iDim] - Coord_0[iDim];
  }
  
	CrossProduct[0] = (r1[1]*r2[2] - r1[2]*r2[1])*r3[0];
	CrossProduct[1] = (r1[2]*r2[0] - r1[0]*r2[2])*r3[1];
	CrossProduct[2] = (r1[0]*r2[1] - r1[1]*r2[0])*r3[2];
  
  Volume = fabs(CrossProduct[0] + CrossProduct[1] + CrossProduct[2])/6.0;
  
  return Volume;
  
}

su2double CVolumetricMovement::GetPyram_Volume(su2double CoordCorners[8][3]) {
  
  unsigned short iDim;
  su2double *Coord_0, *Coord_1, *Coord_2, *Coord_3;
  su2double r1[3] = {0.0,0.0,0.0}, r2[3] = {0.0,0.0,0.0}, r3[3] = {0.0,0.0,0.0}, CrossProduct[3] = {0.0,0.0,0.0}, Volume;
  
  Coord_0 = CoordCorners[0];
  Coord_1 = CoordCorners[1];
  Coord_2 = CoordCorners[2];
  Coord_3 = CoordCorners[4];
  
  for (iDim = 0; iDim < nDim; iDim++) {
    r1[iDim] = Coord_1[iDim] - Coord_0[iDim];
    r2[iDim] = Coord_2[iDim] - Coord_0[iDim];
    r3[iDim] = Coord_3[iDim] - Coord_0[iDim];
  }
  
	CrossProduct[0] = (r1[1]*r2[2] - r1[2]*r2[1])*r3[0];
	CrossProduct[1] = (r1[2]*r2[0] - r1[0]*r2[2])*r3[1];
	CrossProduct[2] = (r1[0]*r2[1] - r1[1]*r2[0])*r3[2];
  
  Volume = fabs(CrossProduct[0] + CrossProduct[1] + CrossProduct[2])/6.0;
  
  Coord_0 = CoordCorners[0];
  Coord_1 = CoordCorners[2];
  Coord_2 = CoordCorners[3];
  Coord_3 = CoordCorners[4];
  
  for (iDim = 0; iDim < nDim; iDim++) {
    r1[iDim] = Coord_1[iDim] - Coord_0[iDim];
    r2[iDim] = Coord_2[iDim] - Coord_0[iDim];
    r3[iDim] = Coord_3[iDim] - Coord_0[iDim];
  }
  
	CrossProduct[0] = (r1[1]*r2[2] - r1[2]*r2[1])*r3[0];
	CrossProduct[1] = (r1[2]*r2[0] - r1[0]*r2[2])*r3[1];
	CrossProduct[2] = (r1[0]*r2[1] - r1[1]*r2[0])*r3[2];
  
  Volume += fabs(CrossProduct[0] + CrossProduct[1] + CrossProduct[2])/6.0;
  
  return Volume;

}

su2double CVolumetricMovement::GetPrism_Volume(su2double CoordCorners[8][3]) {
  
  unsigned short iDim;
  su2double *Coord_0, *Coord_1, *Coord_2, *Coord_3;
  su2double r1[3] = {0.0,0.0,0.0}, r2[3] = {0.0,0.0,0.0}, r3[3] = {0.0,0.0,0.0}, CrossProduct[3] = {0.0,0.0,0.0}, Volume;
  
  Coord_0 = CoordCorners[0];
  Coord_1 = CoordCorners[2];
  Coord_2 = CoordCorners[1];
  Coord_3 = CoordCorners[5];
  
  for (iDim = 0; iDim < nDim; iDim++) {
    r1[iDim] = Coord_1[iDim] - Coord_0[iDim];
    r2[iDim] = Coord_2[iDim] - Coord_0[iDim];
    r3[iDim] = Coord_3[iDim] - Coord_0[iDim];
  }
  
	CrossProduct[0] = (r1[1]*r2[2] - r1[2]*r2[1])*r3[0];
	CrossProduct[1] = (r1[2]*r2[0] - r1[0]*r2[2])*r3[1];
	CrossProduct[2] = (r1[0]*r2[1] - r1[1]*r2[0])*r3[2];
    
  Volume = fabs(CrossProduct[0] + CrossProduct[1] + CrossProduct[2])/6.0;
  
  Coord_0 = CoordCorners[0];
  Coord_1 = CoordCorners[5];
  Coord_2 = CoordCorners[1];
  Coord_3 = CoordCorners[4];
  
  for (iDim = 0; iDim < nDim; iDim++) {
    r1[iDim] = Coord_1[iDim] - Coord_0[iDim];
    r2[iDim] = Coord_2[iDim] - Coord_0[iDim];
    r3[iDim] = Coord_3[iDim] - Coord_0[iDim];
  }
  
	CrossProduct[0] = (r1[1]*r2[2] - r1[2]*r2[1])*r3[0];
	CrossProduct[1] = (r1[2]*r2[0] - r1[0]*r2[2])*r3[1];
	CrossProduct[2] = (r1[0]*r2[1] - r1[1]*r2[0])*r3[2];
  
  Volume += fabs(CrossProduct[0] + CrossProduct[1] + CrossProduct[2])/6.0;
  
  Coord_0 = CoordCorners[0];
  Coord_1 = CoordCorners[5];
  Coord_2 = CoordCorners[4];
  Coord_3 = CoordCorners[3];
  
  for (iDim = 0; iDim < nDim; iDim++) {
    r1[iDim] = Coord_1[iDim] - Coord_0[iDim];
    r2[iDim] = Coord_2[iDim] - Coord_0[iDim];
    r3[iDim] = Coord_3[iDim] - Coord_0[iDim];
  }
  
	CrossProduct[0] = (r1[1]*r2[2] - r1[2]*r2[1])*r3[0];
	CrossProduct[1] = (r1[2]*r2[0] - r1[0]*r2[2])*r3[1];
	CrossProduct[2] = (r1[0]*r2[1] - r1[1]*r2[0])*r3[2];
  
  Volume += fabs(CrossProduct[0] + CrossProduct[1] + CrossProduct[2])/6.0;
  
  return Volume;

}

su2double CVolumetricMovement::GetHexa_Volume(su2double CoordCorners[8][3]) {
  
  unsigned short iDim;
  su2double *Coord_0, *Coord_1, *Coord_2, *Coord_3;
  su2double r1[3] = {0.0,0.0,0.0}, r2[3] = {0.0,0.0,0.0}, r3[3] = {0.0,0.0,0.0}, CrossProduct[3] = {0.0,0.0,0.0}, Volume;
  
  Coord_0 = CoordCorners[0];
  Coord_1 = CoordCorners[1];
  Coord_2 = CoordCorners[2];
  Coord_3 = CoordCorners[5];
  
  for (iDim = 0; iDim < nDim; iDim++) {
    r1[iDim] = Coord_1[iDim] - Coord_0[iDim];
    r2[iDim] = Coord_2[iDim] - Coord_0[iDim];
    r3[iDim] = Coord_3[iDim] - Coord_0[iDim];
  }
  
	CrossProduct[0] = (r1[1]*r2[2] - r1[2]*r2[1])*r3[0];
	CrossProduct[1] = (r1[2]*r2[0] - r1[0]*r2[2])*r3[1];
	CrossProduct[2] = (r1[0]*r2[1] - r1[1]*r2[0])*r3[2];
  
  Volume = fabs(CrossProduct[0] + CrossProduct[1] + CrossProduct[2])/6.0;
  
  Coord_0 = CoordCorners[0];
  Coord_1 = CoordCorners[2];
  Coord_2 = CoordCorners[7];
  Coord_3 = CoordCorners[5];
  
  for (iDim = 0; iDim < nDim; iDim++) {
    r1[iDim] = Coord_1[iDim] - Coord_0[iDim];
    r2[iDim] = Coord_2[iDim] - Coord_0[iDim];
    r3[iDim] = Coord_3[iDim] - Coord_0[iDim];
  }
  
	CrossProduct[0] = (r1[1]*r2[2] - r1[2]*r2[1])*r3[0];
	CrossProduct[1] = (r1[2]*r2[0] - r1[0]*r2[2])*r3[1];
	CrossProduct[2] = (r1[0]*r2[1] - r1[1]*r2[0])*r3[2];
  
  Volume += fabs(CrossProduct[0] + CrossProduct[1] + CrossProduct[2])/6.0;
  
  Coord_0 = CoordCorners[0];
  Coord_1 = CoordCorners[2];
  Coord_2 = CoordCorners[3];
  Coord_3 = CoordCorners[7];
  
  for (iDim = 0; iDim < nDim; iDim++) {
    r1[iDim] = Coord_1[iDim] - Coord_0[iDim];
    r2[iDim] = Coord_2[iDim] - Coord_0[iDim];
    r3[iDim] = Coord_3[iDim] - Coord_0[iDim];
  }
  
	CrossProduct[0] = (r1[1]*r2[2] - r1[2]*r2[1])*r3[0];
	CrossProduct[1] = (r1[2]*r2[0] - r1[0]*r2[2])*r3[1];
	CrossProduct[2] = (r1[0]*r2[1] - r1[1]*r2[0])*r3[2];
  
  Volume += fabs(CrossProduct[0] + CrossProduct[1] + CrossProduct[2])/6.0;
  
  Coord_0 = CoordCorners[0];
  Coord_1 = CoordCorners[5];
  Coord_2 = CoordCorners[7];
  Coord_3 = CoordCorners[4];
  
  for (iDim = 0; iDim < nDim; iDim++) {
    r1[iDim] = Coord_1[iDim] - Coord_0[iDim];
    r2[iDim] = Coord_2[iDim] - Coord_0[iDim];
    r3[iDim] = Coord_3[iDim] - Coord_0[iDim];
  }
  
	CrossProduct[0] = (r1[1]*r2[2] - r1[2]*r2[1])*r3[0];
	CrossProduct[1] = (r1[2]*r2[0] - r1[0]*r2[2])*r3[1];
	CrossProduct[2] = (r1[0]*r2[1] - r1[1]*r2[0])*r3[2];
  
  Volume += fabs(CrossProduct[0] + CrossProduct[1] + CrossProduct[2])/6.0;
  
  Coord_0 = CoordCorners[2];
  Coord_1 = CoordCorners[7];
  Coord_2 = CoordCorners[5];
  Coord_3 = CoordCorners[6];
  
  for (iDim = 0; iDim < nDim; iDim++) {
    r1[iDim] = Coord_1[iDim] - Coord_0[iDim];
    r2[iDim] = Coord_2[iDim] - Coord_0[iDim];
    r3[iDim] = Coord_3[iDim] - Coord_0[iDim];
  }
  
	CrossProduct[0] = (r1[1]*r2[2] - r1[2]*r2[1])*r3[0];
	CrossProduct[1] = (r1[2]*r2[0] - r1[0]*r2[2])*r3[1];
	CrossProduct[2] = (r1[0]*r2[1] - r1[1]*r2[0])*r3[2];
  
  Volume += fabs(CrossProduct[0] + CrossProduct[1] + CrossProduct[2])/6.0;
  
  return Volume;

}

void CVolumetricMovement::SetFEA_StiffMatrix2D(CGeometry *geometry, CConfig *config, su2double **StiffMatrix_Elem, unsigned long PointCorners[8], su2double CoordCorners[8][3],
                                               unsigned short nNodes, su2double ElemVolume, su2double ElemDistance) {
  
  su2double B_Matrix[3][8], D_Matrix[3][3], Aux_Matrix[8][3];
  su2double Xi = 0.0, Eta = 0.0, Det = 0.0, E = 1/EPS, Lambda = 0.0, Mu = 0.0, Nu = 0.0;
  unsigned short iNode, iVar, jVar, kVar, iGauss, nGauss = 0;
  su2double DShapeFunction[8][4] = {{0.0, 0.0, 0.0, 0.0}, {0.0, 0.0, 0.0, 0.0}, {0.0, 0.0, 0.0, 0.0}, {0.0, 0.0, 0.0, 0.0},
    {0.0, 0.0, 0.0, 0.0}, {0.0, 0.0, 0.0, 0.0}, {0.0, 0.0, 0.0, 0.0}, {0.0, 0.0, 0.0, 0.0}};
  su2double Location[4][3], Weight[4];
  unsigned short nVar = geometry->GetnDim();
  
  for (iVar = 0; iVar < nNodes*nVar; iVar++) {
    for (jVar = 0; jVar < nNodes*nVar; jVar++) {
      StiffMatrix_Elem[iVar][jVar] = 0.0;
    }
  }
  
  /*--- Integration formulae from "Shape functions and points of
   integration of the Résumé" by Josselin DELMAS (2013) ---*/
  
  /*--- Triangle. Nodes of numerical integration at 1 point (order 1). ---*/
  
  if (nNodes == 3) {
    nGauss = 1;
    Location[0][0] = 0.333333333333333;  Location[0][1] = 0.333333333333333;  Weight[0] = 0.5;
  }
  
  /*--- Quadrilateral. Nodes of numerical integration at 4 points (order 2). ---*/
  
  if (nNodes == 4) {
    nGauss = 4;
    Location[0][0] = -0.577350269189626;  Location[0][1] = -0.577350269189626;  Weight[0] = 1.0;
    Location[1][0] = 0.577350269189626;   Location[1][1] = -0.577350269189626;  Weight[1] = 1.0;
    Location[2][0] = 0.577350269189626;   Location[2][1] = 0.577350269189626;   Weight[2] = 1.0;
    Location[3][0] = -0.577350269189626;  Location[3][1] = 0.577350269189626;   Weight[3] = 1.0;
  }
  
  for (iGauss = 0; iGauss < nGauss; iGauss++) {
    
    Xi = Location[iGauss][0]; Eta = Location[iGauss][1];
    
    if (nNodes == 3) Det = ShapeFunc_Triangle(Xi, Eta, CoordCorners, DShapeFunction);
    if (nNodes == 4) Det = ShapeFunc_Quadrilateral(Xi, Eta, CoordCorners, DShapeFunction);
    
    /*--- Compute the B Matrix ---*/
    
    for (iVar = 0; iVar < 3; iVar++)
      for (jVar = 0; jVar < nNodes*nVar; jVar++)
        B_Matrix[iVar][jVar] = 0.0;
    
    for (iNode = 0; iNode < nNodes; iNode++) {
      B_Matrix[0][0+iNode*nVar] = DShapeFunction[iNode][0];
      B_Matrix[1][1+iNode*nVar] = DShapeFunction[iNode][1];
      
      B_Matrix[2][0+iNode*nVar] = DShapeFunction[iNode][1];
      B_Matrix[2][1+iNode*nVar] = DShapeFunction[iNode][0];
    }
    
    /*--- Impose a type of stiffness for each element ---*/
    
    switch (config->GetDeform_Stiffness_Type()) {
      case INVERSE_VOLUME: E = 1.0 / ElemVolume; break;
      case SOLID_WALL_DISTANCE: E = 1.0 / ElemDistance; break;
      case CONSTANT_STIFFNESS: E = 1.0 / EPS; break;
    }
    
    Nu = config->GetDeform_Coeff();
    Mu = E / (2.0*(1.0 + Nu));
    Lambda = Nu*E/((1.0+Nu)*(1.0-2.0*Nu));
    
    /*--- Compute the D Matrix (for plane strain and 3-D)---*/
    
    D_Matrix[0][0] = Lambda + 2.0*Mu;		D_Matrix[0][1] = Lambda;            D_Matrix[0][2] = 0.0;
    D_Matrix[1][0] = Lambda;            D_Matrix[1][1] = Lambda + 2.0*Mu;   D_Matrix[1][2] = 0.0;
    D_Matrix[2][0] = 0.0;               D_Matrix[2][1] = 0.0;               D_Matrix[2][2] = Mu;
    
    
    /*--- Compute the BT.D Matrix ---*/
    
    for (iVar = 0; iVar < nNodes*nVar; iVar++) {
      for (jVar = 0; jVar < 3; jVar++) {
        Aux_Matrix[iVar][jVar] = 0.0;
        for (kVar = 0; kVar < 3; kVar++)
          Aux_Matrix[iVar][jVar] += B_Matrix[kVar][iVar]*D_Matrix[kVar][jVar];
      }
    }
    
    /*--- Compute the BT.D.B Matrix (stiffness matrix), and add to the original
     matrix using Gauss integration ---*/
    
    for (iVar = 0; iVar < nNodes*nVar; iVar++) {
      for (jVar = 0; jVar < nNodes*nVar; jVar++) {
        for (kVar = 0; kVar < 3; kVar++) {
          StiffMatrix_Elem[iVar][jVar] += Weight[iGauss] * Aux_Matrix[iVar][kVar]*B_Matrix[kVar][jVar] * fabs(Det);
        }
      }
    }
    
  }
  
}

void CVolumetricMovement::SetFEA_StiffMatrix3D(CGeometry *geometry, CConfig *config, su2double **StiffMatrix_Elem, unsigned long PointCorners[8], su2double CoordCorners[8][3],
                                               unsigned short nNodes, su2double ElemVolume, su2double ElemDistance) {
  
  su2double B_Matrix[6][24], D_Matrix[6][6] = {{0.0, 0.0, 0.0, 0.0, 0.0, 0.0}, {0.0, 0.0, 0.0, 0.0, 0.0, 0.0}, {0.0, 0.0, 0.0, 0.0, 0.0, 0.0}, {0.0, 0.0, 0.0, 0.0, 0.0, 0.0},
    {0.0, 0.0, 0.0, 0.0, 0.0, 0.0}, {0.0, 0.0, 0.0, 0.0, 0.0, 0.0}}, Aux_Matrix[24][6];
  su2double Xi = 0.0, Eta = 0.0, Zeta = 0.0, Det = 0.0, Mu = 0.0, E = 0.0, Lambda = 0.0, Nu = 0.0;
  unsigned short iNode, iVar, jVar, kVar, iGauss, nGauss = 0;
  su2double DShapeFunction[8][4] = {{0.0, 0.0, 0.0, 0.0}, {0.0, 0.0, 0.0, 0.0}, {0.0, 0.0, 0.0, 0.0}, {0.0, 0.0, 0.0, 0.0},
    {0.0, 0.0, 0.0, 0.0}, {0.0, 0.0, 0.0, 0.0}, {0.0, 0.0, 0.0, 0.0}, {0.0, 0.0, 0.0, 0.0}};
  su2double Location[8][3], Weight[8];
  unsigned short nVar = geometry->GetnDim();
  
  for (iVar = 0; iVar < nNodes*nVar; iVar++) {
    for (jVar = 0; jVar < nNodes*nVar; jVar++) {
      StiffMatrix_Elem[iVar][jVar] = 0.0;
    }
  }
  
  /*--- Integration formulae from "Shape functions and points of
   integration of the Résumé" by Josselin Delmas (2013) ---*/
  
  /*--- Tetrahedrons. Nodes of numerical integration at 1 point (order 1). ---*/
  
  if (nNodes == 4) {
    nGauss = 1;
    Location[0][0] = 0.25;  Location[0][1] = 0.25;  Location[0][2] = 0.25;  Weight[0] = 0.166666666666666;
  }
  
  /*--- Pyramids. Nodes numerical integration at 5 points. ---*/
  
  if (nNodes == 5) {
    nGauss = 5;
    Location[0][0] = 0.5;   Location[0][1] = 0.0;   Location[0][2] = 0.1531754163448146;  Weight[0] = 0.133333333333333;
    Location[1][0] = 0.0;   Location[1][1] = 0.5;   Location[1][2] = 0.1531754163448146;  Weight[1] = 0.133333333333333;
    Location[2][0] = -0.5;  Location[2][1] = 0.0;   Location[2][2] = 0.1531754163448146;  Weight[2] = 0.133333333333333;
    Location[3][0] = 0.0;   Location[3][1] = -0.5;  Location[3][2] = 0.1531754163448146;  Weight[3] = 0.133333333333333;
    Location[4][0] = 0.0;   Location[4][1] = 0.0;   Location[4][2] = 0.6372983346207416;  Weight[4] = 0.133333333333333;
  }
  
  /*--- Prism. Nodes of numerical integration at 6 points (order 3 in Xi, order 2 in Eta and Mu ). ---*/
  
  if (nNodes == 6) {
    nGauss = 6;
    Location[0][0] = 0.5;                 Location[0][1] = 0.5;                 Location[0][2] = -0.577350269189626;  Weight[0] = 0.166666666666666;
    Location[1][0] = -0.577350269189626;  Location[1][1] = 0.0;                 Location[1][2] = 0.5;                 Weight[1] = 0.166666666666666;
    Location[2][0] = 0.5;                 Location[2][1] = -0.577350269189626;  Location[2][2] = 0.0;                 Weight[2] = 0.166666666666666;
    Location[3][0] = 0.5;                 Location[3][1] = 0.5;                 Location[3][2] = 0.577350269189626;   Weight[3] = 0.166666666666666;
    Location[4][0] = 0.577350269189626;   Location[4][1] = 0.0;                 Location[4][2] = 0.5;                 Weight[4] = 0.166666666666666;
    Location[5][0] = 0.5;                 Location[5][1] = 0.577350269189626;   Location[5][2] = 0.0;                 Weight[5] = 0.166666666666666;
  }
  
  /*--- Hexahedrons. Nodes of numerical integration at 6 points (order 3). ---*/
  
  if (nNodes == 8) {
    nGauss = 8;
    Location[0][0] = -0.577350269189626;  Location[0][1] = -0.577350269189626;  Location[0][2] = -0.577350269189626;  Weight[0] = 1.0;
    Location[1][0] = -0.577350269189626;  Location[1][1] = -0.577350269189626;  Location[1][2] = 0.577350269189626;   Weight[1] = 1.0;
    Location[2][0] = -0.577350269189626;  Location[2][1] = 0.577350269189626;   Location[2][2] = -0.577350269189626;  Weight[2] = 1.0;
    Location[3][0] = -0.577350269189626;  Location[3][1] = 0.577350269189626;   Location[3][2] = 0.577350269189626;   Weight[3] = 1.0;
    Location[4][0] = 0.577350269189626;   Location[4][1] = -0.577350269189626;  Location[4][2] = -0.577350269189626;  Weight[4] = 1.0;
    Location[5][0] = 0.577350269189626;   Location[5][1] = -0.577350269189626;  Location[5][2] = 0.577350269189626;   Weight[5] = 1.0;
    Location[6][0] = 0.577350269189626;   Location[6][1] = 0.577350269189626;   Location[6][2] = -0.577350269189626;  Weight[6] = 1.0;
    Location[7][0] = 0.577350269189626;   Location[7][1] = 0.577350269189626;   Location[7][2] = 0.577350269189626;   Weight[7] = 1.0;
  }
  
  for (iGauss = 0; iGauss < nGauss; iGauss++) {
    
    Xi = Location[iGauss][0]; Eta = Location[iGauss][1];  Zeta = Location[iGauss][2];
    
    if (nNodes == 4) Det = ShapeFunc_Tetra(Xi, Eta, Zeta, CoordCorners, DShapeFunction);
    if (nNodes == 5) Det = ShapeFunc_Pyram(Xi, Eta, Zeta, CoordCorners, DShapeFunction);
    if (nNodes == 6) Det = ShapeFunc_Prism(Xi, Eta, Zeta, CoordCorners, DShapeFunction);
    if (nNodes == 8) Det = ShapeFunc_Hexa(Xi, Eta, Zeta, CoordCorners, DShapeFunction);
    
    /*--- Compute the B Matrix ---*/
    
    for (iVar = 0; iVar < 6; iVar++)
      for (jVar = 0; jVar < nNodes*nVar; jVar++)
        B_Matrix[iVar][jVar] = 0.0;
    
    for (iNode = 0; iNode < nNodes; iNode++) {
      B_Matrix[0][0+iNode*nVar] = DShapeFunction[iNode][0];
      B_Matrix[1][1+iNode*nVar] = DShapeFunction[iNode][1];
      B_Matrix[2][2+iNode*nVar] = DShapeFunction[iNode][2];
      
      B_Matrix[3][0+iNode*nVar] = DShapeFunction[iNode][1];
      B_Matrix[3][1+iNode*nVar] = DShapeFunction[iNode][0];
      
      B_Matrix[4][1+iNode*nVar] = DShapeFunction[iNode][2];
      B_Matrix[4][2+iNode*nVar] = DShapeFunction[iNode][1];
      
      B_Matrix[5][0+iNode*nVar] = DShapeFunction[iNode][2];
      B_Matrix[5][2+iNode*nVar] = DShapeFunction[iNode][0];
    }
    
    /*--- Impose a type of stiffness for each element ---*/
    
    switch (config->GetDeform_Stiffness_Type()) {
      case INVERSE_VOLUME: E = 1.0 / ElemVolume; break;
      case SOLID_WALL_DISTANCE: E = 1.0 / ElemDistance; break;
      case CONSTANT_STIFFNESS: E = 1.0 / EPS; break;
    }
    
    Nu = config->GetDeform_Coeff();
    Mu = E / (2.0*(1.0 + Nu));
    Lambda = Nu*E/((1.0+Nu)*(1.0-2.0*Nu));
    
    /*--- Compute the D Matrix (for plane strain and 3-D)---*/
    
    D_Matrix[0][0] = Lambda + 2.0*Mu;	D_Matrix[0][1] = Lambda;					D_Matrix[0][2] = Lambda;
    D_Matrix[1][0] = Lambda;					D_Matrix[1][1] = Lambda + 2.0*Mu;	D_Matrix[1][2] = Lambda;
    D_Matrix[2][0] = Lambda;					D_Matrix[2][1] = Lambda;					D_Matrix[2][2] = Lambda + 2.0*Mu;
    D_Matrix[3][3] = Mu;
    D_Matrix[4][4] = Mu;
    D_Matrix[5][5] = Mu;
    
    
    /*--- Compute the BT.D Matrix ---*/
    
    for (iVar = 0; iVar < nNodes*nVar; iVar++) {
      for (jVar = 0; jVar < 6; jVar++) {
        Aux_Matrix[iVar][jVar] = 0.0;
        for (kVar = 0; kVar < 6; kVar++)
          Aux_Matrix[iVar][jVar] += B_Matrix[kVar][iVar]*D_Matrix[kVar][jVar];
      }
    }
    
    /*--- Compute the BT.D.B Matrix (stiffness matrix), and add to the original
     matrix using Gauss integration ---*/
    
    for (iVar = 0; iVar < nNodes*nVar; iVar++) {
      for (jVar = 0; jVar < nNodes*nVar; jVar++) {
        for (kVar = 0; kVar < 6; kVar++) {
          StiffMatrix_Elem[iVar][jVar] += Weight[iGauss] * Aux_Matrix[iVar][kVar]*B_Matrix[kVar][jVar] * fabs(Det);
        }
      }
    }
    
  }
  
}

void CVolumetricMovement::AddFEA_StiffMatrix(CGeometry *geometry, su2double **StiffMatrix_Elem, unsigned long PointCorners[8], unsigned short nNodes) {
  
  unsigned short iVar, jVar, iDim, jDim;
  
  unsigned short nVar = geometry->GetnDim();

  su2double **StiffMatrix_Node;
  StiffMatrix_Node = new su2double* [nVar];
  for (iVar = 0; iVar < nVar; iVar++)
    StiffMatrix_Node[iVar] = new su2double [nVar];
  
  for (iVar = 0; iVar < nVar; iVar++)
    for (jVar = 0; jVar < nVar; jVar++)
      StiffMatrix_Node[iVar][jVar] = 0.0;
  
  /*--- Transform the stiffness matrix for the hexahedral element into the
   contributions for the individual nodes relative to each other. ---*/
  
  for (iVar = 0; iVar < nNodes; iVar++) {
    for (jVar = 0; jVar < nNodes; jVar++) {
      
      for (iDim = 0; iDim < nVar; iDim++) {
        for (jDim = 0; jDim < nVar; jDim++) {
          StiffMatrix_Node[iDim][jDim] = StiffMatrix_Elem[(iVar*nVar)+iDim][(jVar*nVar)+jDim];
        }
      }

      StiffMatrix.AddBlock(PointCorners[iVar], PointCorners[jVar], StiffMatrix_Node);
      
    }
  }
  
  /*--- Deallocate memory and exit ---*/
  
  for (iVar = 0; iVar < nVar; iVar++)
    delete [] StiffMatrix_Node[iVar];
  delete [] StiffMatrix_Node;
  
}

void CVolumetricMovement::SetBoundaryDisplacements(CGeometry *geometry, CConfig *config) {
  
  unsigned short iDim, nDim = geometry->GetnDim(), iMarker, axis = 0;
  unsigned long iPoint, total_index, iVertex;
  su2double *VarCoord, MeanCoord[3] = {0.0,0.0,0.0}, VarIncrement = 1.0;
  
  /*--- Get the SU2 module. SU2_CFD will use this routine for dynamically
   deforming meshes (MARKER_MOVING), while SU2_DEF will use it for deforming
   meshes after imposing design variable surface deformations (DV_MARKER). ---*/
  
  unsigned short Kind_SU2 = config->GetKind_SU2();
  
  /*--- If requested (no by default) impose the surface deflections in
   increments and solve the grid deformation equations iteratively with
   successive small deformations. ---*/
  
  VarIncrement = 1.0/((su2double)config->GetGridDef_Nonlinear_Iter());
	
  /*--- As initialization, set to zero displacements of all the surfaces except the symmetry
   plane, internal and periodic bc the receive boundaries and periodic boundaries. ---*/
  
  for (iMarker = 0; iMarker < config->GetnMarker_All(); iMarker++) {
    if (((config->GetMarker_All_KindBC(iMarker) != SYMMETRY_PLANE) &&
         (config->GetMarker_All_KindBC(iMarker) != SEND_RECEIVE) &&
         (config->GetMarker_All_KindBC(iMarker) != INTERNAL_BOUNDARY) &&
         (config->GetMarker_All_KindBC(iMarker) != PERIODIC_BOUNDARY))) {
      for (iVertex = 0; iVertex < geometry->nVertex[iMarker]; iVertex++) {
        iPoint = geometry->vertex[iMarker][iVertex]->GetNode();
        for (iDim = 0; iDim < nDim; iDim++) {
          total_index = iPoint*nDim + iDim;
          LinSysRes[total_index] = 0.0;
          LinSysSol[total_index] = 0.0;
          StiffMatrix.DeleteValsRowi(total_index);
        }
      }
    }
  }

  /*--- Set to zero displacements of the normal component for the symmetry plane condition ---*/
  
  for (iMarker = 0; iMarker < config->GetnMarker_All(); iMarker++) {
    if ((config->GetMarker_All_KindBC(iMarker) == SYMMETRY_PLANE) ) {
      
      for (iDim = 0; iDim < nDim; iDim++) MeanCoord[iDim] = 0.0;
      for (iVertex = 0; iVertex < geometry->nVertex[iMarker]; iVertex++) {
        iPoint = geometry->vertex[iMarker][iVertex]->GetNode();
        VarCoord = geometry->node[iPoint]->GetCoord();
        for (iDim = 0; iDim < nDim; iDim++)
          MeanCoord[iDim] += VarCoord[iDim]*VarCoord[iDim];
      }
      for (iDim = 0; iDim < nDim; iDim++) MeanCoord[iDim] = sqrt(MeanCoord[iDim]);
      if (nDim==3) {
        if ((MeanCoord[0] <= MeanCoord[1]) && (MeanCoord[0] <= MeanCoord[2])) axis = 0;
        if ((MeanCoord[1] <= MeanCoord[0]) && (MeanCoord[1] <= MeanCoord[2])) axis = 1;
        if ((MeanCoord[2] <= MeanCoord[0]) && (MeanCoord[2] <= MeanCoord[1])) axis = 2;
      }
      else {
        if ((MeanCoord[0] <= MeanCoord[1]) ) axis = 0;
        if ((MeanCoord[1] <= MeanCoord[0]) ) axis = 1;
      }
      
      for (iVertex = 0; iVertex < geometry->nVertex[iMarker]; iVertex++) {
        iPoint = geometry->vertex[iMarker][iVertex]->GetNode();
        total_index = iPoint*nDim + axis;
        LinSysRes[total_index] = 0.0;
        LinSysSol[total_index] = 0.0;
        StiffMatrix.DeleteValsRowi(total_index);
      }
    }
  }

  /*--- Set the known displacements, note that some points of the moving surfaces
   could be on on the symmetry plane, we should specify DeleteValsRowi again (just in case) ---*/
  
  for (iMarker = 0; iMarker < config->GetnMarker_All(); iMarker++) {
    if (((config->GetMarker_All_Moving(iMarker) == YES) && (Kind_SU2 == SU2_CFD)) ||
        ((config->GetMarker_All_DV(iMarker) == YES) && (Kind_SU2 == SU2_DEF)) ||
        ((config->GetDirectDiff() == D_DESIGN) && (Kind_SU2 == SU2_CFD) && (config->GetMarker_All_DV(iMarker) == YES)) ||
        ((config->GetMarker_All_DV(iMarker) == YES) && (Kind_SU2 == SU2_DOT))) {
      for (iVertex = 0; iVertex < geometry->nVertex[iMarker]; iVertex++) {
        iPoint = geometry->vertex[iMarker][iVertex]->GetNode();
        VarCoord = geometry->vertex[iMarker][iVertex]->GetVarCoord();
        for (iDim = 0; iDim < nDim; iDim++) {
          total_index = iPoint*nDim + iDim;
          LinSysRes[total_index] = SU2_TYPE::GetValue(VarCoord[iDim] * VarIncrement);
          LinSysSol[total_index] = SU2_TYPE::GetValue(VarCoord[iDim] * VarIncrement);
          StiffMatrix.DeleteValsRowi(total_index);
        }
      }
    }
  }
  
  /*--- Don't move the nearfield plane ---*/
  
  for (iMarker = 0; iMarker < config->GetnMarker_All(); iMarker++) {
    if (config->GetMarker_All_KindBC(iMarker) == NEARFIELD_BOUNDARY) {
      for (iVertex = 0; iVertex < geometry->nVertex[iMarker]; iVertex++) {
        iPoint = geometry->vertex[iMarker][iVertex]->GetNode();
        for (iDim = 0; iDim < nDim; iDim++) {
          total_index = iPoint*nDim + iDim;
          LinSysRes[total_index] = 0.0;
          LinSysSol[total_index] = 0.0;
          StiffMatrix.DeleteValsRowi(total_index);
        }
      }
    }
  }

  /*--- Move the FSI interfaces ---*/
  
  for (iMarker = 0; iMarker < config->GetnMarker_All(); iMarker++) {
    if ((config->GetMarker_All_ZoneInterface(iMarker) != 0) && (Kind_SU2 == SU2_CFD)) {
      for (iVertex = 0; iVertex < geometry->nVertex[iMarker]; iVertex++) {
        iPoint = geometry->vertex[iMarker][iVertex]->GetNode();
        VarCoord = geometry->vertex[iMarker][iVertex]->GetVarCoord();
        for (iDim = 0; iDim < nDim; iDim++) {
          total_index = iPoint*nDim + iDim;
          LinSysRes[total_index] = SU2_TYPE::GetValue(VarCoord[iDim] * VarIncrement);
          LinSysSol[total_index] = SU2_TYPE::GetValue(VarCoord[iDim] * VarIncrement);
          StiffMatrix.DeleteValsRowi(total_index);
        }
      }
    }
  }

}

void CVolumetricMovement::SetBoundaryDerivatives(CGeometry *geometry, CConfig *config) {
  unsigned short iDim, iMarker;
  unsigned long iPoint, total_index, iVertex;

  su2double * VarCoord;
  unsigned short Kind_SU2 = config->GetKind_SU2();
  if ((config->GetDirectDiff() == D_DESIGN) && (Kind_SU2 == SU2_CFD)) {
    for (iMarker = 0; iMarker < config->GetnMarker_All(); iMarker++) {
      if ((config->GetMarker_All_DV(iMarker) == YES)) {
        for (iVertex = 0; iVertex < geometry->nVertex[iMarker]; iVertex++) {
          iPoint = geometry->vertex[iMarker][iVertex]->GetNode();
          VarCoord = geometry->vertex[iMarker][iVertex]->GetVarCoord();
          for (iDim = 0; iDim < nDim; iDim++) {
            total_index = iPoint*nDim + iDim;
            LinSysRes[total_index] = SU2_TYPE::GetDerivative(VarCoord[iDim]);
            LinSysSol[total_index] = SU2_TYPE::GetDerivative(VarCoord[iDim]);
          }
        }
      }
    }
    if (LinSysRes.norm() == 0.0) cout << "Warning: Derivatives are zero!" << endl;
  } else if (Kind_SU2 == SU2_DOT) {

    for (iPoint = 0; iPoint < nPoint; iPoint++) {
      for (iDim = 0; iDim < nDim; iDim++) {
        total_index = iPoint*nDim + iDim;
        LinSysRes[total_index] = SU2_TYPE::GetValue(geometry->GetSensitivity(iPoint, iDim));
        LinSysSol[total_index] = SU2_TYPE::GetValue(geometry->GetSensitivity(iPoint, iDim));
      }
    }
  }
}

void CVolumetricMovement::UpdateGridCoord_Derivatives(CGeometry *geometry, CConfig *config) {
  unsigned short iDim, iMarker;
  unsigned long iPoint, total_index, iVertex;
  su2double *new_coord = new su2double[3];

  unsigned short Kind_SU2 = config->GetKind_SU2();

  /*--- Update derivatives of the grid coordinates using the solution of the linear system
     after grid deformation (LinSysSol contains the derivatives of the x, y, z displacements). ---*/
  if ((config->GetDirectDiff() == D_DESIGN) && (Kind_SU2 == SU2_CFD)) {
    for (iPoint = 0; iPoint < geometry->GetnPoint(); iPoint++) {
      new_coord[0] = 0.0; new_coord[1] = 0.0; new_coord[2] = 0.0;
      for (iDim = 0; iDim < nDim; iDim++) {
        total_index = iPoint*nDim + iDim;
        new_coord[iDim] = geometry->node[iPoint]->GetCoord(iDim);
        SU2_TYPE::SetDerivative(new_coord[iDim], SU2_TYPE::GetValue(LinSysSol[total_index]));
      }
      geometry->node[iPoint]->SetCoord(new_coord);
    }
  } else if (Kind_SU2 == SU2_DOT) {
    for (iMarker = 0; iMarker < config->GetnMarker_All(); iMarker++) {
      if((config->GetMarker_All_KindBC(iMarker) == HEAT_FLUX ) ||
         (config->GetMarker_All_KindBC(iMarker) == EULER_WALL ) ||
         (config->GetMarker_All_KindBC(iMarker) == ISOTHERMAL )) {
        for (iVertex = 0; iVertex < geometry->nVertex[iMarker]; iVertex++) {
          iPoint = geometry->vertex[iMarker][iVertex]->GetNode();
          if (geometry->node[iPoint]->GetDomain()) {
            for (iDim = 0; iDim < nDim; iDim++) {
              total_index = iPoint*nDim + iDim;
              geometry->SetSensitivity(iPoint,iDim, LinSysSol[total_index]);
            }
          }
        }
      }
    }
  }
  
  delete [] new_coord;
}

void CVolumetricMovement::SetDomainDisplacements(CGeometry *geometry, CConfig *config) {
  
  unsigned short iDim, nDim = geometry->GetnDim();
  unsigned long iPoint, total_index;
  su2double *Coord, *MinCoordValues, *MaxCoordValues, *Hold_GridFixed_Coord;
  
  if (config->GetHold_GridFixed()) {
    
    MinCoordValues = new su2double [nDim];
    MaxCoordValues = new su2double [nDim];
    
    for (iDim = 0; iDim < nDim; iDim++) {
      MinCoordValues[iDim] = 0.0;
      MaxCoordValues[iDim] = 0.0;
    }
    
    Hold_GridFixed_Coord = config->GetHold_GridFixed_Coord();
    
    MinCoordValues[0] = Hold_GridFixed_Coord[0];
    MinCoordValues[1] = Hold_GridFixed_Coord[1];
    MinCoordValues[2] = Hold_GridFixed_Coord[2];
    MaxCoordValues[0] = Hold_GridFixed_Coord[3];
    MaxCoordValues[1] = Hold_GridFixed_Coord[4];
    MaxCoordValues[2] = Hold_GridFixed_Coord[5];
    
    /*--- Set to zero displacements of all the points that are not going to be moved
     except the surfaces ---*/
    
    for (iPoint = 0; iPoint < geometry->GetnPoint(); iPoint++) {
      Coord = geometry->node[iPoint]->GetCoord();
      for (iDim = 0; iDim < nDim; iDim++) {
        if ((Coord[iDim] < MinCoordValues[iDim]) || (Coord[iDim] > MaxCoordValues[iDim])) {
          total_index = iPoint*nDim + iDim;
          LinSysRes[total_index] = 0.0;
          LinSysSol[total_index] = 0.0;
          StiffMatrix.DeleteValsRowi(total_index);
        }
      }
    }
    
    delete [] MinCoordValues;
    delete [] MaxCoordValues;
    
  }
  
<<<<<<< HEAD
    Hold_GridFixed_Coord = config->GetHold_GridFixed_Coord();
  
    MinCoordValues[0] = Hold_GridFixed_Coord[0];
  MinCoordValues[1] = Hold_GridFixed_Coord[1];
  MinCoordValues[2] = Hold_GridFixed_Coord[2];
  MaxCoordValues[0] = Hold_GridFixed_Coord[3];
  MaxCoordValues[1] = Hold_GridFixed_Coord[4];
  MaxCoordValues[2] = Hold_GridFixed_Coord[5];
  
  /*--- Set to zero displacements of all the points that are not going to be moved
   except the surfaces ---*/
=======
  /*--- Don't move the volume grid outside the limits based 
   on the distance to the solid surface ---*/
>>>>>>> 1b394667
  
  if (config->GetDeform_Limit() < 1E6) {
    for (iPoint = 0; iPoint < nPoint; iPoint++) {
      if (geometry->node[iPoint]->GetWall_Distance() >= config->GetDeform_Limit()) {
        for (iDim = 0; iDim < nDim; iDim++) {
          total_index = iPoint*nDim + iDim;
          LinSysRes[total_index] = 0.0;
          LinSysSol[total_index] = 0.0;
          StiffMatrix.DeleteValsRowi(total_index);
        }
      }
    }
  }
  
}

void CVolumetricMovement::Rigid_Rotation(CGeometry *geometry, CConfig *config,
                                         unsigned short iZone, unsigned long iter) {
  
  int rank = MASTER_NODE;
#ifdef HAVE_MPI
	MPI_Comm_rank(MPI_COMM_WORLD, &rank);
#endif
  
	/*--- Local variables ---*/
	unsigned short iDim, nDim; 
	unsigned long iPoint;
  su2double r[3] = {0.0,0.0,0.0}, rotCoord[3] = {0.0,0.0,0.0}, *Coord;
  su2double Center[3] = {0.0,0.0,0.0}, Omega[3] = {0.0,0.0,0.0}, Lref;
  su2double dt, Center_Moment[3] = {0.0,0.0,0.0};
  su2double *GridVel, newGridVel[3] = {0.0,0.0,0.0};
	su2double rotMatrix[3][3] = {{0.0,0.0,0.0}, {0.0,0.0,0.0}, {0.0,0.0,0.0}};
	su2double dtheta, dphi, dpsi, cosTheta, sinTheta;
	su2double cosPhi, sinPhi, cosPsi, sinPsi;
	bool harmonic_balance = (config->GetUnsteady_Simulation() == HARMONIC_BALANCE);
	bool adjoint = config->GetContinuous_Adjoint();


	/*--- Problem dimension and physical time step ---*/
	nDim = geometry->GetnDim();
	dt   = config->GetDelta_UnstTimeND();
	Lref = config->GetLength_Ref();

  /*--- For harmonic balance, motion is the same in each zone (at each instance).
   *    This is used for calls to the config container ---*/
  if (harmonic_balance)
	  iZone = ZONE_0;
  
  /*--- For the unsteady adjoint, use reverse time ---*/
  if (adjoint) {
    /*--- Set the first adjoint mesh position to the final direct one ---*/
    if (iter == 0) dt = ((su2double)config->GetnExtIter()-1)*dt;
    /*--- Reverse the rotation direction for the adjoint ---*/
    else dt = -1.0*dt;
  } else {
    /*--- No rotation at all for the first direct solution ---*/
    if (iter == 0) dt = 0;
  }
  
  /*--- Center of rotation & angular velocity vector from config ---*/
  
  Center[0] = config->GetMotion_Origin_X(iZone);
  Center[1] = config->GetMotion_Origin_Y(iZone);
  Center[2] = config->GetMotion_Origin_Z(iZone);
  Omega[0]  = (config->GetRotation_Rate_X(iZone)/config->GetOmega_Ref());
  Omega[1]  = (config->GetRotation_Rate_Y(iZone)/config->GetOmega_Ref());
  Omega[2]  = (config->GetRotation_Rate_Z(iZone)/config->GetOmega_Ref());

  /*-- Set dt for harmonic balance cases ---*/
  if (harmonic_balance) {
	  /*--- period of oscillation & compute time interval using nTimeInstances ---*/
	  su2double period = config->GetHarmonicBalance_Period();
	  period /= config->GetTime_Ref();
	  dt = period * (su2double)iter/(su2double)(config->GetnTimeInstances());
  }
  
  /*--- Compute delta change in the angle about the x, y, & z axes. ---*/

  dtheta = Omega[0]*dt;
  dphi   = Omega[1]*dt;
  dpsi   = Omega[2]*dt;

  if (rank == MASTER_NODE && iter == 0) {
    cout << " Angular velocity: (" << Omega[0] << ", " << Omega[1];
    cout << ", " << Omega[2] << ") rad/s." << endl;
  }
  
	/*--- Store angles separately for clarity. Compute sines/cosines. ---*/
  
	cosTheta = cos(dtheta);  cosPhi = cos(dphi);  cosPsi = cos(dpsi);
	sinTheta = sin(dtheta);  sinPhi = sin(dphi);  sinPsi = sin(dpsi);
  
	/*--- Compute the rotation matrix. Note that the implicit
   ordering is rotation about the x-axis, y-axis, then z-axis. ---*/
  
	rotMatrix[0][0] = cosPhi*cosPsi;
	rotMatrix[1][0] = cosPhi*sinPsi;
	rotMatrix[2][0] = -sinPhi;
  
	rotMatrix[0][1] = sinTheta*sinPhi*cosPsi - cosTheta*sinPsi;
	rotMatrix[1][1] = sinTheta*sinPhi*sinPsi + cosTheta*cosPsi;
	rotMatrix[2][1] = sinTheta*cosPhi;
  
	rotMatrix[0][2] = cosTheta*sinPhi*cosPsi + sinTheta*sinPsi;
	rotMatrix[1][2] = cosTheta*sinPhi*sinPsi - sinTheta*cosPsi;
	rotMatrix[2][2] = cosTheta*cosPhi;
  
	/*--- Loop over and rotate each node in the volume mesh ---*/
	for (iPoint = 0; iPoint < geometry->GetnPoint(); iPoint++) {
    
    /*--- Coordinates of the current point ---*/
    Coord   = geometry->node[iPoint]->GetCoord();
    GridVel = geometry->node[iPoint]->GetGridVel();
    
    /*--- Calculate non-dim. position from rotation center ---*/
    r[0] = (Coord[0]-Center[0])/Lref;
    r[1] = (Coord[1]-Center[1])/Lref;
    if (nDim == 3) r[2] = (Coord[2]-Center[2])/Lref;
    
    /*--- Compute transformed point coordinates ---*/
    rotCoord[0] = rotMatrix[0][0]*r[0] 
                + rotMatrix[0][1]*r[1] 
                + rotMatrix[0][2]*r[2];
    
    rotCoord[1] = rotMatrix[1][0]*r[0] 
                + rotMatrix[1][1]*r[1] 
                + rotMatrix[1][2]*r[2];
    
    rotCoord[2] = rotMatrix[2][0]*r[0] 
                + rotMatrix[2][1]*r[1] 
                + rotMatrix[2][2]*r[2];
    
    /*--- Cross Product of angular velocity and distance from center.
     Note that we have assumed the grid velocities have been set to
     an initial value in the plunging routine. ---*/
    
    newGridVel[0] = GridVel[0] + Omega[1]*rotCoord[2] - Omega[2]*rotCoord[1];
    newGridVel[1] = GridVel[1] + Omega[2]*rotCoord[0] - Omega[0]*rotCoord[2];
    newGridVel[2] = GridVel[2] + Omega[0]*rotCoord[1] - Omega[1]*rotCoord[0];
    
    /*--- Store new node location & grid velocity. Add center. 
     Do not store the grid velocity if this is an adjoint calculation.---*/
    
    for (iDim = 0; iDim < nDim; iDim++) {
      geometry->node[iPoint]->SetCoord(iDim, rotCoord[iDim] + Center[iDim]);
      if (!adjoint) geometry->node[iPoint]->SetGridVel(iDim, newGridVel[iDim]);
      
    }
  }
  
  /*--- Set the moment computation center to the new location after
   incrementing the position with the rotation. ---*/
  
  for (unsigned short jMarker=0; jMarker<config->GetnMarker_Monitoring(); jMarker++) {
    
    Center_Moment[0] = config->GetRefOriginMoment_X(jMarker);
    Center_Moment[1] = config->GetRefOriginMoment_Y(jMarker);
    Center_Moment[2] = config->GetRefOriginMoment_Z(jMarker);
    
    /*--- Calculate non-dim. position from rotation center ---*/
    
    for (iDim = 0; iDim < nDim; iDim++)
      r[iDim] = (Center_Moment[iDim]-Center[iDim])/Lref;
    if (nDim == 2) r[nDim] = 0.0;
    
    /*--- Compute transformed point coordinates ---*/
    
    rotCoord[0] = rotMatrix[0][0]*r[0]
    + rotMatrix[0][1]*r[1]
    + rotMatrix[0][2]*r[2];
    
    rotCoord[1] = rotMatrix[1][0]*r[0]
    + rotMatrix[1][1]*r[1]
    + rotMatrix[1][2]*r[2];
    
    rotCoord[2] = rotMatrix[2][0]*r[0]
    + rotMatrix[2][1]*r[1]
    + rotMatrix[2][2]*r[2];
    
    config->SetRefOriginMoment_X(jMarker, Center[0]+rotCoord[0]);
    config->SetRefOriginMoment_Y(jMarker, Center[1]+rotCoord[1]);
    config->SetRefOriginMoment_Z(jMarker, Center[2]+rotCoord[2]);
  }
  
	/*--- After moving all nodes, update geometry class ---*/
  
	UpdateDualGrid(geometry, config);

}

void CVolumetricMovement::Rigid_Pitching(CGeometry *geometry, CConfig *config, unsigned short iZone, unsigned long iter) {
  
  int rank = MASTER_NODE;
#ifdef HAVE_MPI
	MPI_Comm_rank(MPI_COMM_WORLD, &rank);
#endif
  
  /*--- Local variables ---*/
  su2double r[3] = {0.0,0.0,0.0}, rotCoord[3] = {0.0,0.0,0.0}, *Coord, Center[3] = {0.0,0.0,0.0},
  Omega[3] = {0.0,0.0,0.0}, Ampl[3] = {0.0,0.0,0.0}, Phase[3] = {0.0,0.0,0.0};
  su2double Lref, deltaT, alphaDot[3], *GridVel, newGridVel[3] = {0.0,0.0,0.0};
  su2double rotMatrix[3][3] = {{0.0,0.0,0.0}, {0.0,0.0,0.0}, {0.0,0.0,0.0}};
  su2double dtheta, dphi, dpsi, cosTheta, sinTheta;
  su2double cosPhi, sinPhi, cosPsi, sinPsi;
  su2double time_new, time_old;
  su2double DEG2RAD = PI_NUMBER/180.0;
  unsigned short iDim;
  unsigned short nDim = geometry->GetnDim();
  unsigned long iPoint;
  bool harmonic_balance = (config->GetUnsteady_Simulation() == HARMONIC_BALANCE);
  bool adjoint = config->GetContinuous_Adjoint();

  
  /*--- Retrieve values from the config file ---*/
  deltaT = config->GetDelta_UnstTimeND(); 
  Lref   = config->GetLength_Ref();

  /*--- For harmonic balance, motion is the same in each zone (at each instance). ---*/
  if (harmonic_balance) {
	  iZone = ZONE_0;
  }

  /*--- Pitching origin, frequency, and amplitude from config. ---*/	
  Center[0] = config->GetMotion_Origin_X(iZone);
  Center[1] = config->GetMotion_Origin_Y(iZone);
  Center[2] = config->GetMotion_Origin_Z(iZone);
  Omega[0]  = (config->GetPitching_Omega_X(iZone)/config->GetOmega_Ref());
  Omega[1]  = (config->GetPitching_Omega_Y(iZone)/config->GetOmega_Ref());
  Omega[2]  = (config->GetPitching_Omega_Z(iZone)/config->GetOmega_Ref());
  Ampl[0]   = config->GetPitching_Ampl_X(iZone)*DEG2RAD;
  Ampl[1]   = config->GetPitching_Ampl_Y(iZone)*DEG2RAD;
  Ampl[2]   = config->GetPitching_Ampl_Z(iZone)*DEG2RAD;
  Phase[0]   = config->GetPitching_Phase_X(iZone)*DEG2RAD;
  Phase[1]   = config->GetPitching_Phase_Y(iZone)*DEG2RAD;
  Phase[2]   = config->GetPitching_Phase_Z(iZone)*DEG2RAD;

  if (harmonic_balance) {    
	  /*--- period of oscillation & compute time interval using nTimeInstances ---*/
	  su2double period = config->GetHarmonicBalance_Period();
	  period /= config->GetTime_Ref();
	  deltaT = period/(su2double)(config->GetnTimeInstances());
  }

  /*--- Compute delta time based on physical time step ---*/
  if (adjoint) {
    /*--- For the unsteady adjoint, we integrate backwards through
     physical time, so perform mesh motion in reverse. ---*/ 
    unsigned long nFlowIter  = config->GetnExtIter();
    unsigned long directIter = nFlowIter - iter - 1;
    time_new = static_cast<su2double>(directIter)*deltaT;
    time_old = time_new;
    if (iter != 0) time_old = (static_cast<su2double>(directIter)+1.0)*deltaT;
  } else {
    /*--- Forward time for the direct problem ---*/
    time_new = static_cast<su2double>(iter)*deltaT;
    if (harmonic_balance) {
    	/*--- For harmonic balance, begin movement from the zero position ---*/
    	time_old = 0.0;
    } else {
    	time_old = time_new;
    	if (iter != 0) time_old = (static_cast<su2double>(iter)-1.0)*deltaT;
    }
  }
  
	/*--- Compute delta change in the angle about the x, y, & z axes. ---*/
  
	dtheta = -Ampl[0]*(sin(Omega[0]*time_new + Phase[0]) - sin(Omega[0]*time_old + Phase[0]));
	dphi   = -Ampl[1]*(sin(Omega[1]*time_new + Phase[1]) - sin(Omega[1]*time_old + Phase[1]));
	dpsi   = -Ampl[2]*(sin(Omega[2]*time_new + Phase[2]) - sin(Omega[2]*time_old + Phase[2]));
  
  /*--- Angular velocity at the new time ---*/
  
  alphaDot[0] = -Omega[0]*Ampl[0]*cos(Omega[0]*time_new);
  alphaDot[1] = -Omega[1]*Ampl[1]*cos(Omega[1]*time_new);
  alphaDot[2] = -Omega[2]*Ampl[2]*cos(Omega[2]*time_new);

  if (rank == MASTER_NODE && iter == 0) {
      cout << " Pitching frequency: (" << Omega[0] << ", " << Omega[1];
      cout << ", " << Omega[2] << ") rad/s." << endl;
      cout << " Pitching amplitude: (" << Ampl[0]/DEG2RAD << ", ";
      cout << Ampl[1]/DEG2RAD << ", " << Ampl[2]/DEG2RAD;
      cout << ") degrees."<< endl;
      cout << " Pitching phase lag: (" << Phase[0]/DEG2RAD << ", ";
      cout << Phase[1]/DEG2RAD <<", "<< Phase[2]/DEG2RAD;
      cout << ") degrees."<< endl;
  }
  
	/*--- Store angles separately for clarity. Compute sines/cosines. ---*/
  
	cosTheta = cos(dtheta);  cosPhi = cos(dphi);  cosPsi = cos(dpsi);
	sinTheta = sin(dtheta);  sinPhi = sin(dphi);  sinPsi = sin(dpsi);
  
	/*--- Compute the rotation matrix. Note that the implicit
   ordering is rotation about the x-axis, y-axis, then z-axis. ---*/
  
	rotMatrix[0][0] = cosPhi*cosPsi;
	rotMatrix[1][0] = cosPhi*sinPsi;
	rotMatrix[2][0] = -sinPhi;
  
	rotMatrix[0][1] = sinTheta*sinPhi*cosPsi - cosTheta*sinPsi;
	rotMatrix[1][1] = sinTheta*sinPhi*sinPsi + cosTheta*cosPsi;
	rotMatrix[2][1] = sinTheta*cosPhi;
  
	rotMatrix[0][2] = cosTheta*sinPhi*cosPsi + sinTheta*sinPsi;
	rotMatrix[1][2] = cosTheta*sinPhi*sinPsi - sinTheta*cosPsi;
	rotMatrix[2][2] = cosTheta*cosPhi;
  
	/*--- Loop over and rotate each node in the volume mesh ---*/
	for (iPoint = 0; iPoint < geometry->GetnPoint(); iPoint++) {
    
    /*--- Coordinates of the current point ---*/
    Coord   = geometry->node[iPoint]->GetCoord();
    GridVel = geometry->node[iPoint]->GetGridVel();
    
    /*--- Calculate non-dim. position from rotation center ---*/
    for (iDim = 0; iDim < nDim; iDim++)
      r[iDim] = (Coord[iDim]-Center[iDim])/Lref;
    if (nDim == 2) r[nDim] = 0.0;
    
    /*--- Compute transformed point coordinates ---*/
    rotCoord[0] = rotMatrix[0][0]*r[0] 
                + rotMatrix[0][1]*r[1] 
                + rotMatrix[0][2]*r[2];
    
    rotCoord[1] = rotMatrix[1][0]*r[0] 
                + rotMatrix[1][1]*r[1] 
                + rotMatrix[1][2]*r[2];
    
    rotCoord[2] = rotMatrix[2][0]*r[0] 
                + rotMatrix[2][1]*r[1] 
                + rotMatrix[2][2]*r[2];
    
    /*--- Cross Product of angular velocity and distance from center.
     Note that we have assumed the grid velocities have been set to 
     an initial value in the plunging routine. ---*/
    
    newGridVel[0] = GridVel[0] + alphaDot[1]*rotCoord[2] - alphaDot[2]*rotCoord[1];
    newGridVel[1] = GridVel[1] + alphaDot[2]*rotCoord[0] - alphaDot[0]*rotCoord[2];
    newGridVel[2] = GridVel[2] + alphaDot[0]*rotCoord[1] - alphaDot[1]*rotCoord[0];
    
    /*--- Store new node location & grid velocity. Add center location.
     Do not store the grid velocity if this is an adjoint calculation.---*/
    
    for (iDim = 0; iDim < nDim; iDim++) {
      geometry->node[iPoint]->SetCoord(iDim, rotCoord[iDim]+Center[iDim]);
      if (!adjoint) geometry->node[iPoint]->SetGridVel(iDim, newGridVel[iDim]);
    }
  }
  
  /*--- For pitching we don't update the motion origin and moment reference origin. ---*/

	/*--- After moving all nodes, update geometry class ---*/
  
	UpdateDualGrid(geometry, config);
  
}

void CVolumetricMovement::Rigid_Plunging(CGeometry *geometry, CConfig *config, unsigned short iZone, unsigned long iter) {
  
  int rank = MASTER_NODE;
#ifdef HAVE_MPI
	MPI_Comm_rank(MPI_COMM_WORLD, &rank);
#endif
  
  /*--- Local variables ---*/
  su2double deltaX[3], newCoord[3], Center[3], *Coord, Omega[3], Ampl[3], Lref;
  su2double *GridVel, newGridVel[3], xDot[3];
  su2double deltaT, time_new, time_old;
  unsigned short iDim, nDim = geometry->GetnDim();
  unsigned long iPoint;
  bool harmonic_balance = (config->GetUnsteady_Simulation() == HARMONIC_BALANCE);
  bool adjoint = config->GetContinuous_Adjoint();

  
  /*--- Retrieve values from the config file ---*/
  deltaT = config->GetDelta_UnstTimeND();
  Lref   = config->GetLength_Ref();
  
  /*--- For harmonic balance, motion is the same in each zone (at each instance). ---*/
  if (harmonic_balance) {
	  iZone = ZONE_0;
  }
  
  /*--- Plunging frequency and amplitude from config. ---*/
  Center[0] = config->GetMotion_Origin_X(iZone);
  Center[1] = config->GetMotion_Origin_Y(iZone);
  Center[2] = config->GetMotion_Origin_Z(iZone);
  Omega[0]  = (config->GetPlunging_Omega_X(iZone)/config->GetOmega_Ref());
  Omega[1]  = (config->GetPlunging_Omega_Y(iZone)/config->GetOmega_Ref());
  Omega[2]  = (config->GetPlunging_Omega_Z(iZone)/config->GetOmega_Ref());
  Ampl[0]   = config->GetPlunging_Ampl_X(iZone)/Lref;
  Ampl[1]   = config->GetPlunging_Ampl_Y(iZone)/Lref;
  Ampl[2]   = config->GetPlunging_Ampl_Z(iZone)/Lref;
  
  if (harmonic_balance) {
	  /*--- period of oscillation & time interval using nTimeInstances ---*/
	  su2double period = config->GetHarmonicBalance_Period();
	  period /= config->GetTime_Ref();
	  deltaT = period/(su2double)(config->GetnTimeInstances());
  }
  
  /*--- Compute delta time based on physical time step ---*/
  if (adjoint) {
    /*--- For the unsteady adjoint, we integrate backwards through
     physical time, so perform mesh motion in reverse. ---*/
    unsigned long nFlowIter  = config->GetnExtIter();
    unsigned long directIter = nFlowIter - iter - 1;
    time_new = static_cast<su2double>(directIter)*deltaT;
    time_old = time_new;
    if (iter != 0) time_old = (static_cast<su2double>(directIter)+1.0)*deltaT;
  } else {
    /*--- Forward time for the direct problem ---*/
    time_new = static_cast<su2double>(iter)*deltaT;
    if (harmonic_balance) {
    	/*--- For harmonic balance, begin movement from the zero position ---*/
    	time_old = 0.0;
    } else {
    	time_old = time_new;
    	if (iter != 0) time_old = (static_cast<su2double>(iter)-1.0)*deltaT;
    }
  }
  
	/*--- Compute delta change in the position in the x, y, & z directions. ---*/
	deltaX[0] = -Ampl[0]*(sin(Omega[0]*time_new) - sin(Omega[0]*time_old));
	deltaX[1] = -Ampl[1]*(sin(Omega[1]*time_new) - sin(Omega[1]*time_old));
	deltaX[2] = -Ampl[2]*(sin(Omega[2]*time_new) - sin(Omega[2]*time_old));
  
  /*--- Compute grid velocity due to plunge in the x, y, & z directions. ---*/
	xDot[0] = -Ampl[0]*Omega[0]*(cos(Omega[0]*time_new));
	xDot[1] = -Ampl[1]*Omega[1]*(cos(Omega[1]*time_new));
	xDot[2] = -Ampl[2]*Omega[2]*(cos(Omega[2]*time_new));
  
  if (rank == MASTER_NODE && iter == 0) {
    cout << " Plunging frequency: (" << Omega[0] << ", " << Omega[1];
    cout << ", " << Omega[2] << ") rad/s." << endl;
    cout << " Plunging amplitude: (" << Ampl[0] << ", ";
    cout << Ampl[1] << ", " << Ampl[2] <<  ") m."<< endl;
  }
  
	/*--- Loop over and move each node in the volume mesh ---*/
	for (iPoint = 0; iPoint < geometry->GetnPoint(); iPoint++) {
    
    /*--- Coordinates of the current point ---*/
    Coord   = geometry->node[iPoint]->GetCoord();
    GridVel = geometry->node[iPoint]->GetGridVel();
    
    /*--- Increment the node position using the delta values. ---*/
    for (iDim = 0; iDim < nDim; iDim++)
      newCoord[iDim] = Coord[iDim] + deltaX[iDim];
    
    /*--- Cross Product of angular velocity and distance from center.
     Note that we have assumed the grid velocities have been set to
     an initial value in the plunging routine. ---*/
    
    newGridVel[0] = GridVel[0] + xDot[0];
    newGridVel[1] = GridVel[1] + xDot[1];
    newGridVel[2] = GridVel[2] + xDot[2];
    
    /*--- Store new node location & grid velocity. Do not store the grid
     velocity if this is an adjoint calculation. ---*/
    
    for (iDim = 0; iDim < nDim; iDim++) {
      geometry->node[iPoint]->SetCoord(iDim, newCoord[iDim]);
      if (!adjoint) geometry->node[iPoint]->SetGridVel(iDim, newGridVel[iDim]);
    }
  }
  
  /*--- Set the mesh motion center to the new location after
   incrementing the position with the rigid translation. This
   new location will be used for subsequent pitching/rotation.---*/
  
  config->SetMotion_Origin_X(iZone, Center[0]+deltaX[0]);
  config->SetMotion_Origin_Y(iZone, Center[1]+deltaX[1]);
  config->SetMotion_Origin_Z(iZone, Center[2]+deltaX[2]);
  
  /*--- As the body origin may have moved, print it to the console ---*/
  
//  if (rank == MASTER_NODE) {
//    cout << " Body origin: (" << Center[0]+deltaX[0];
//    cout << ", " << Center[1]+deltaX[1] << ", " << Center[2]+deltaX[2];
//    cout << ")." << endl;
//  }
  
  /*--- Set the moment computation center to the new location after
   incrementing the position with the plunging. ---*/
  
  for (unsigned short jMarker=0; jMarker<config->GetnMarker_Monitoring(); jMarker++) {
    Center[0] = config->GetRefOriginMoment_X(jMarker) + deltaX[0];
    Center[1] = config->GetRefOriginMoment_Y(jMarker) + deltaX[1];
    Center[2] = config->GetRefOriginMoment_Z(jMarker) + deltaX[2];
    config->SetRefOriginMoment_X(jMarker, Center[0]);
    config->SetRefOriginMoment_Y(jMarker, Center[1]);
    config->SetRefOriginMoment_Z(jMarker, Center[2]);
  }
  
	/*--- After moving all nodes, update geometry class ---*/
	
  UpdateDualGrid(geometry, config);
  
}

void CVolumetricMovement::Rigid_Translation(CGeometry *geometry, CConfig *config, unsigned short iZone, unsigned long iter) {
  
  int rank = MASTER_NODE;
#ifdef HAVE_MPI
	MPI_Comm_rank(MPI_COMM_WORLD, &rank);
#endif
  
  /*--- Local variables ---*/
  su2double deltaX[3], newCoord[3], Center[3], *Coord;
  su2double xDot[3];
  su2double deltaT, time_new, time_old;
  unsigned short iDim, nDim = geometry->GetnDim();
  unsigned long iPoint;
  bool harmonic_balance = (config->GetUnsteady_Simulation() == HARMONIC_BALANCE);
  bool adjoint = config->GetContinuous_Adjoint();

	
  /*--- Retrieve values from the config file ---*/
  deltaT = config->GetDelta_UnstTimeND();
  
  /*--- For harmonic balance, motion is the same in each zone (at each instance). ---*/
  if (harmonic_balance) {
	  iZone = ZONE_0;
  }

  /*--- Get motion center and translation rates from config ---*/
  Center[0] = config->GetMotion_Origin_X(iZone);
  Center[1] = config->GetMotion_Origin_Y(iZone);
  Center[2] = config->GetMotion_Origin_Z(iZone);
  xDot[0]   = config->GetTranslation_Rate_X(iZone);
  xDot[1]   = config->GetTranslation_Rate_Y(iZone);
  xDot[2]   = config->GetTranslation_Rate_Z(iZone);
  
  if (harmonic_balance) {
	  /*--- period of oscillation & time interval using nTimeInstances ---*/
	  su2double period = config->GetHarmonicBalance_Period();
	  period /= config->GetTime_Ref();
	  deltaT = period/(su2double)(config->GetnTimeInstances());
  }
  
  /*--- Compute delta time based on physical time step ---*/
  if (adjoint) {
    /*--- For the unsteady adjoint, we integrate backwards through
     physical time, so perform mesh motion in reverse. ---*/
    unsigned long nFlowIter  = config->GetnExtIter();
    unsigned long directIter = nFlowIter - iter - 1;
    time_new = static_cast<su2double>(directIter)*deltaT;
    time_old = time_new;
    if (iter != 0) time_old = (static_cast<su2double>(directIter)+1.0)*deltaT;
  } else {
    /*--- Forward time for the direct problem ---*/
    time_new = static_cast<su2double>(iter)*deltaT;
    if (harmonic_balance) {
    	/*--- For harmonic balance, begin movement from the zero position ---*/
    	time_old = 0.0;
    } else {
    	time_old = time_new;
    	if (iter != 0) time_old = (static_cast<su2double>(iter)-1.0)*deltaT;
    }
  }
  
	/*--- Compute delta change in the position in the x, y, & z directions. ---*/
	deltaX[0] = xDot[0]*(time_new-time_old);
	deltaX[1] = xDot[1]*(time_new-time_old);
	deltaX[2] = xDot[2]*(time_new-time_old);

  if (rank == MASTER_NODE) {
    cout << " New physical time: " << time_new << " seconds." << endl;
    if (iter == 0) {
    cout << " Translational velocity: (" << xDot[0] << ", " << xDot[1];
    cout << ", " << xDot[2] << ") m/s." << endl;
    }
  }
  
	/*--- Loop over and move each node in the volume mesh ---*/
	for (iPoint = 0; iPoint < geometry->GetnPoint(); iPoint++) {
    
    /*--- Coordinates of the current point ---*/
    Coord = geometry->node[iPoint]->GetCoord();
    
    /*--- Increment the node position using the delta values. ---*/
    for (iDim = 0; iDim < nDim; iDim++)
      newCoord[iDim] = Coord[iDim] + deltaX[iDim];
    
    /*--- Store new node location & grid velocity. Do not store the grid
     velocity if this is an adjoint calculation. ---*/
    
    for (iDim = 0; iDim < nDim; iDim++) {
      geometry->node[iPoint]->SetCoord(iDim, newCoord[iDim]);
      if (!adjoint) geometry->node[iPoint]->SetGridVel(iDim,xDot[iDim]);
    }
  }
  
  /*--- Set the mesh motion center to the new location after
   incrementing the position with the rigid translation. This
   new location will be used for subsequent pitching/rotation.---*/
  
  config->SetMotion_Origin_X(iZone, Center[0]+deltaX[0]);
  config->SetMotion_Origin_Y(iZone, Center[1]+deltaX[1]);
  config->SetMotion_Origin_Z(iZone, Center[2]+deltaX[2]);
  
  /*--- Set the moment computation center to the new location after
   incrementing the position with the translation. ---*/
  
  for (unsigned short jMarker=0; jMarker<config->GetnMarker_Monitoring(); jMarker++) {
    Center[0] = config->GetRefOriginMoment_X(jMarker) + deltaX[0];
    Center[1] = config->GetRefOriginMoment_Y(jMarker) + deltaX[1];
    Center[2] = config->GetRefOriginMoment_Z(jMarker) + deltaX[2];
    config->SetRefOriginMoment_X(jMarker, Center[0]);
    config->SetRefOriginMoment_Y(jMarker, Center[1]);
    config->SetRefOriginMoment_Z(jMarker, Center[2]);
  }
  
	/*--- After moving all nodes, update geometry class ---*/
	
  UpdateDualGrid(geometry, config);
  
}

void CVolumetricMovement::SetVolume_Scaling(CGeometry *geometry, CConfig *config, bool UpdateGeo) {
  
  int rank = MASTER_NODE;
#ifdef HAVE_MPI
  MPI_Comm_rank(MPI_COMM_WORLD, &rank);
#endif
  
  unsigned short iDim;
  unsigned long iPoint;
  su2double newCoord[3] = {0.0,0.0,0.0}, *Coord;

  /*--- The scaling factor is the only input to this option. Currently, 
   the mesh must be scaled the same amount in all three directions. ---*/
  
  su2double Scale = config->GetDV_Value(0)*config->GetOpt_RelaxFactor();
  
  if (rank == MASTER_NODE) {
    cout << "Scaling the mesh by a constant factor of " << Scale << "." << endl;
  }
  
  /*--- Loop over and move each node in the volume mesh ---*/
  for (iPoint = 0; iPoint < geometry->GetnPoint(); iPoint++) {
    
    /*--- Coordinates of the current point ---*/
    Coord = geometry->node[iPoint]->GetCoord();
    
    /*--- Scale the node position by the specified factor. ---*/
    for (iDim = 0; iDim < nDim; iDim++)
      newCoord[iDim] = Scale*Coord[iDim];
    
    /*--- Store the new node location. ---*/
    for (iDim = 0; iDim < nDim; iDim++) {
      geometry->node[iPoint]->SetCoord(iDim, newCoord[iDim]);
    }
  }

  /*--- After moving all nodes, update geometry class ---*/
  if (UpdateGeo) UpdateDualGrid(geometry, config);
  
}

void CVolumetricMovement::SetVolume_Translation(CGeometry *geometry, CConfig *config, bool UpdateGeo)  {
  
  int rank = MASTER_NODE;
#ifdef HAVE_MPI
  MPI_Comm_rank(MPI_COMM_WORLD, &rank);
#endif
  
  unsigned short iDim;
  unsigned long iPoint;
  su2double *Coord, deltaX[3] = {0.0,0.0,0.0}, newCoord[3] = {0.0,0.0,0.0};
  su2double Scale = config->GetOpt_RelaxFactor();
  
  /*--- Get the unit vector and magnitude of displacement. Note that we
   assume this is the first DV entry since it is for mesh translation.
   Create the displacement vector from the magnitude and direction. ---*/
  
  su2double Ampl = config->GetDV_Value(0)*Scale;
  su2double length = 0.0;
  for (iDim = 0; iDim < nDim; iDim++) {
    deltaX[iDim] = config->GetParamDV(0, iDim);
    length += deltaX[iDim]*deltaX[iDim];
  }
  length = sqrt(length);
  for (iDim = 0; iDim < nDim; iDim++)
    deltaX[iDim] = Ampl*deltaX[iDim]/length;
  if (rank == MASTER_NODE) {
    cout << "Translational displacement: (" << deltaX[0] << ", ";
    cout  << deltaX[1] << ", " << deltaX[2] << ")." << endl;
  }
  
  /*--- Loop over and move each node in the volume mesh ---*/
  for (iPoint = 0; iPoint < geometry->GetnPoint(); iPoint++) {
    
    /*--- Coordinates of the current point ---*/
    Coord = geometry->node[iPoint]->GetCoord();
    
    /*--- Increment the node position using the delta values. ---*/
    for (iDim = 0; iDim < nDim; iDim++)
      newCoord[iDim] = Coord[iDim] + deltaX[iDim];
    
    /*--- Store new node location. ---*/
    for (iDim = 0; iDim < nDim; iDim++) {
      geometry->node[iPoint]->SetCoord(iDim, newCoord[iDim]);
    }
  }
  
  /*--- After moving all nodes, update geometry class ---*/
  if (UpdateGeo) UpdateDualGrid(geometry, config);
  
}

void CVolumetricMovement::SetVolume_Rotation(CGeometry *geometry, CConfig *config, bool UpdateGeo) {
  
  int rank = MASTER_NODE;
#ifdef HAVE_MPI
  MPI_Comm_rank(MPI_COMM_WORLD, &rank);
#endif
  
  unsigned short iDim;
  unsigned long iPoint;
  su2double x, y, z;
  su2double *Coord, deltaX[3] = {0.0,0.0,0.0}, newCoord[3] = {0.0,0.0,0.0};
  su2double Scale = config->GetOpt_RelaxFactor();

  /*--- xyz-coordinates of a point on the line of rotation. */
  su2double a = config->GetParamDV(0, 0);
  su2double b = config->GetParamDV(0, 1);
  su2double c = 0.0;
  if (geometry->GetnDim() == 3) c = config->GetParamDV(0,2);
  
  /*--- xyz-coordinate of the line's direction vector. ---*/
  su2double u = config->GetParamDV(0, 3)-config->GetParamDV(0, 0);
  su2double v = config->GetParamDV(0, 4)-config->GetParamDV(0, 1);
  su2double w = 1.0;
  if (geometry->GetnDim() == 3)
    w = config->GetParamDV(0, 5)-config->GetParamDV(0, 2);
  
  /*--- The angle of rotation. ---*/
  su2double theta = config->GetDV_Value(0)*Scale*PI_NUMBER/180.0;
  
  /*--- Print to the console. ---*/
  if (rank == MASTER_NODE) {
    cout << "Rotation axis vector: (" << u << ", ";
    cout << v << ", " << w << ")." << endl;
    cout << "Angle of rotation: " << config->GetDV_Value(0)*Scale;
    cout << " degrees." << endl;
  }
  
  /*--- Intermediate values used in computations. ---*/
    su2double u2=u*u; su2double v2=v*v; su2double w2=w*w;
  su2double cosT = cos(theta); su2double sinT = sin(theta);
  su2double l2 = u2 + v2 + w2; su2double l = sqrt(l2);
  
  /*--- Loop over and move each node in the volume mesh ---*/
  for (iPoint = 0; iPoint < geometry->GetnPoint(); iPoint++) {
    
    /*--- Coordinates of the current point ---*/
    Coord = geometry->node[iPoint]->GetCoord();
    
    /*--- Displacement for this point due to the rotation. ---*/
    x = Coord[0]; y = Coord[1]; z = 0.0;
    if (geometry->GetnDim() == 3) z = Coord[2];
    
    deltaX[0] = a*(v2 + w2) + u*(-b*v - c*w + u*x + v*y + w*z)
    + (-a*(v2 + w2) + u*(b*v + c*w - v*y - w*z) + (v2 + w2)*x)*cosT
    + l*(-c*v + b*w - w*y + v*z)*sinT;
    deltaX[0] = deltaX[0]/l2 - x;
    
    deltaX[1] = b*(u2 + w2) + v*(-a*u - c*w + u*x + v*y + w*z)
    + (-b*(u2 + w2) + v*(a*u + c*w - u*x - w*z) + (u2 + w2)*y)*cosT
    + l*(c*u - a*w + w*x - u*z)*sinT;
    deltaX[1] = deltaX[1]/l2 - y;
    
    deltaX[2] = c*(u2 + v2) + w*(-a*u - b*v + u*x + v*y + w*z)
    + (-c*(u2 + v2) + w*(a*u + b*v - u*x - v*y) + (u2 + v2)*z)*cosT
    + l*(-b*u + a*v - v*x + u*y)*sinT;
    if (geometry->GetnDim() == 3) deltaX[2] = deltaX[2]/l2 - z;
    else deltaX[2] = 0.0;
    
    /*--- Increment the node position using the delta values. ---*/
    for (iDim = 0; iDim < nDim; iDim++)
      newCoord[iDim] = Coord[iDim] + deltaX[iDim];
    
    /*--- Store new node location. ---*/
    for (iDim = 0; iDim < nDim; iDim++) {
      geometry->node[iPoint]->SetCoord(iDim, newCoord[iDim]);
    }
  }
 
  /*--- After moving all nodes, update geometry class ---*/
  if (UpdateGeo) UpdateDualGrid(geometry, config);
  
}

CSurfaceMovement::CSurfaceMovement(void) : CGridMovement() {
	nFFDBox = 0;
  nLevel = 0;
	FFDBoxDefinition = false;
}

CSurfaceMovement::~CSurfaceMovement(void) {}

void CSurfaceMovement::SetSurface_Deformation(CGeometry *geometry, CConfig *config) {
  
  unsigned short iFFDBox, iDV, iLevel, iChild, iParent, jFFDBox, iMarker;
  unsigned short Degree_Unitary [] = {1,1,1}, BSpline_Unitary [] = {2,2,2};
  su2double MaxDiff, Current_Scale, Ratio, New_Scale;
	 int rank = MASTER_NODE;
	 string FFDBoxTag;
 	bool allmoving;
  
  bool cylindrical = (config->GetFFD_CoordSystem() == CYLINDRICAL);
  bool spherical   = (config->GetFFD_CoordSystem() == SPHERICAL);
  bool polar       = (config->GetFFD_CoordSystem() == POLAR);
  bool cartesian   = (config->GetFFD_CoordSystem() == CARTESIAN);
  su2double BoundLimit = config->GetOpt_LineSearch_Bound();

#ifdef HAVE_MPI
  MPI_Comm_rank(MPI_COMM_WORLD, &rank);
#endif
  
  /*--- Setting the Free Form Deformation ---*/
  
  if (config->GetDesign_Variable(0) == FFD_SETTING) {
    
    /*--- Definition of the FFD deformation class ---*/
    
    FFDBox = new CFreeFormDefBox*[MAX_NUMBER_FFD];
    
    /*--- Read the FFD information from the config file ---*/
    
    ReadFFDInfo(geometry, config, FFDBox);
    
    /*--- If there is a FFDBox in the input file ---*/
    
    if (nFFDBox != 0) {
      
      /*--- if polar coordinates, trnasform the corner to polar ---*/
      
      if (cylindrical) {
        for (iFFDBox = 0; iFFDBox < GetnFFDBox(); iFFDBox++) {
          FFDBox[iFFDBox]->SetCart2Cyl_CornerPoints(config);
        }
      }
      else if (spherical || polar) {
        for (iFFDBox = 0; iFFDBox < GetnFFDBox(); iFFDBox++) {
          FFDBox[iFFDBox]->SetCart2Sphe_CornerPoints(config);
        }
      }
      
      /*--- If the FFDBox was not defined in the input file ---*/
      
      if ((rank == MASTER_NODE) && (GetnFFDBox() != 0)) {
        if (cartesian) cout << endl <<"----------------- FFD technique (cartesian -> parametric) ---------------" << endl;
        else if (cylindrical) cout << endl <<"----------------- FFD technique (cylinder -> parametric) ---------------" << endl;
        else if (spherical) cout << endl <<"----------------- FFD technique (spherical -> parametric) ---------------" << endl;
        else if (polar) cout << endl <<"----------------- FFD technique (polar -> parametric) ---------------" << endl;
      }
      
      /*--- Create a unitary FFDBox as baseline for other FFDBoxes shapes ---*/
      
      CFreeFormDefBox FFDBox_unitary(Degree_Unitary, BSpline_Unitary, BEZIER);
      FFDBox_unitary.SetUnitCornerPoints();

      /*--- Compute the control points of the unitary box, in this case the degree is 1 and the order is 2 ---*/
      
      FFDBox_unitary.SetControlPoints_Parallelepiped();
      
      for (iFFDBox = 0; iFFDBox < GetnFFDBox(); iFFDBox++) {
        
        /*--- Compute the support control points for the final FFD using the unitary box ---*/
        
        FFDBox_unitary.SetSupportCP(FFDBox[iFFDBox]);
        
        /*--- Compute control points in the support box ---*/
        
        FFDBox_unitary.SetSupportCPChange(FFDBox[iFFDBox]);
        
        /*--- Compute the parametric coordinates, it also find the points in
         the FFDBox using the parametrics coordinates ---*/
        
        SetParametricCoord(geometry, config, FFDBox[iFFDBox], iFFDBox);
        
        
        /*--- If polar coordinates, transform the corners and control points to cartesians ---*/
        
        if (cylindrical) {
          FFDBox[iFFDBox]->SetCyl2Cart_CornerPoints(config);
          FFDBox[iFFDBox]->SetCyl2Cart_ControlPoints(config);
        }
        else if (spherical || polar) {
          FFDBox[iFFDBox]->SetSphe2Cart_CornerPoints(config);
          FFDBox[iFFDBox]->SetSphe2Cart_ControlPoints(config);
        }
        
        /*--- Output original FFD FFDBox ---*/
        
        if (rank == MASTER_NODE) {
          if (config->GetOutput_FileFormat() == PARAVIEW) {
            cout << "Writing a Paraview file of the FFD boxes." << endl;
            FFDBox[iFFDBox]->SetParaview(geometry, iFFDBox, true);
          }
          else {
            cout << "Writing a Tecplot file of the FFD boxes." << endl;
            FFDBox[iFFDBox]->SetTecplot(geometry, iFFDBox, true);
          }
        }
        
      }
      
    }
    
    else {
      
      cout << "There are not FFD boxes in the mesh file!!" << endl;
      exit(EXIT_FAILURE);
      
    }
    
  }
  
  /*--- Free Form deformation based ---*/
  
  if ((config->GetDesign_Variable(0) == FFD_CONTROL_POINT_2D) ||
      (config->GetDesign_Variable(0) == FFD_CAMBER_2D) ||
      (config->GetDesign_Variable(0) == FFD_THICKNESS_2D) ||
      (config->GetDesign_Variable(0) == FFD_TWIST_2D) ||
      (config->GetDesign_Variable(0) == FFD_CONTROL_POINT) ||
      (config->GetDesign_Variable(0) == FFD_NACELLE) ||
      (config->GetDesign_Variable(0) == FFD_GULL) ||
      (config->GetDesign_Variable(0) == FFD_TWIST) ||
      (config->GetDesign_Variable(0) == FFD_ROTATION) ||
      (config->GetDesign_Variable(0) == FFD_CONTROL_SURFACE) ||
      (config->GetDesign_Variable(0) == FFD_CAMBER) ||
      (config->GetDesign_Variable(0) == FFD_THICKNESS) ||
      (config->GetDesign_Variable(0) == FFD_ANGLE_OF_ATTACK)) {
    
    /*--- Definition of the FFD deformation class ---*/
    
    FFDBox = new CFreeFormDefBox*[MAX_NUMBER_FFD];
    
    /*--- Read the FFD information from the grid file ---*/
    
    ReadFFDInfo(geometry, config, FFDBox, config->GetMesh_FileName());
    
    /*--- If there is a FFDBox in the input file ---*/
    
    if (nFFDBox != 0) {
      
      /*--- If the FFDBox was not defined in the input file ---*/
      
      if (!GetFFDBoxDefinition()) {
        
        cout << endl << "There is not FFD box definition in the mesh file," << endl;
        cout << "run DV_KIND=FFD_SETTING first !!" << endl;
        exit(EXIT_FAILURE);
        
      }
      
      /* --- Check if the FFD boxes referenced in the design variable definition can be found --- */
      
      for (iDV = 0; iDV < config->GetnDV(); iDV++) {
        if (!CheckFFDBoxDefinition(config, iDV)) {
          cout << endl << "There is no FFD box with tag \"" << config->GetFFDTag(iDV)
          << "\" defined in the mesh file." << endl;
          cout << "Check the definition of the design variables and/or the FFD settings !!" << endl;
          exit(EXIT_FAILURE);
        }
      }
      
      /*--- Output original FFD FFDBox ---*/
      
       if ((rank == MASTER_NODE) && (config->GetKind_SU2() != SU2_DOT)) {
        if (config->GetOutput_FileFormat() == PARAVIEW) {
          cout << "Writing a Paraview file of the FFD boxes." << endl;
          for (iFFDBox = 0; iFFDBox < GetnFFDBox(); iFFDBox++) {
            FFDBox[iFFDBox]->SetParaview(geometry, iFFDBox, true);
          }
        }
        else {
          cout << "Writing a Tecplot file of the FFD boxes." << endl;
          for (iFFDBox = 0; iFFDBox < GetnFFDBox(); iFFDBox++) {
            FFDBox[iFFDBox]->SetTecplot(geometry, iFFDBox, true);
          }
        }
      }
      
      /*--- If polar FFD, change the coordinates system ---*/
      
      if (cylindrical) {
        for (iFFDBox = 0; iFFDBox < GetnFFDBox(); iFFDBox++) {
          FFDBox[iFFDBox]->SetCart2Cyl_CornerPoints(config);
          FFDBox[iFFDBox]->SetCart2Cyl_ControlPoints(config);
        }
      }
      else if (spherical || polar) {
        for (iFFDBox = 0; iFFDBox < GetnFFDBox(); iFFDBox++) {
          FFDBox[iFFDBox]->SetCart2Sphe_CornerPoints(config);
          FFDBox[iFFDBox]->SetCart2Sphe_ControlPoints(config);
        }
      }
      
      /*--- Apply the deformation to the orifinal FFD box ---*/
      
      if ((rank == MASTER_NODE) && (GetnFFDBox() != 0))
        cout << endl <<"----------------- FFD technique (parametric -> cartesian) ---------------" << endl;
      
      /*--- Loop over all the FFD boxes levels ---*/
      
      for (iLevel = 0; iLevel < GetnLevel(); iLevel++) {
        
        /*--- Loop over all FFD FFDBoxes ---*/
        
        for (iFFDBox = 0; iFFDBox < GetnFFDBox(); iFFDBox++) {
          
          /*--- Check the level of the FFD box ---*/
          
          if (FFDBox[iFFDBox]->GetLevel() == iLevel) {
            
            /*--- Check the dimension of the FFD compared with the design variables ---*/
            
            if (rank == MASTER_NODE) cout << "Checking FFD box dimension." << endl;
            CheckFFDDimension(geometry, config, FFDBox[iFFDBox], iFFDBox);
            
            /*--- Compute intersections of the FFD box with the surface to eliminate design
             variables and satisfy surface continuity ---*/
            
            if (rank == MASTER_NODE) cout << "Checking FFD box intersections with the solid surfaces." << endl;
            CheckFFDIntersections(geometry, config, FFDBox[iFFDBox], iFFDBox);
            
            /*--- Compute the parametric coordinates of the child box
             control points (using the parent FFDBox)  ---*/
            
            for (iChild = 0; iChild < FFDBox[iFFDBox]->GetnChildFFDBox(); iChild++) {
              FFDBoxTag = FFDBox[iFFDBox]->GetChildFFDBoxTag(iChild);
              for (jFFDBox = 0; jFFDBox < GetnFFDBox(); jFFDBox++)
                if (FFDBoxTag == FFDBox[jFFDBox]->GetTag()) break;
              SetParametricCoordCP(geometry, config, FFDBox[iFFDBox], FFDBox[jFFDBox]);
            }
            
            /*--- Update the parametric coordinates if it is a child FFDBox ---*/
            
            if (iLevel > 0) UpdateParametricCoord(geometry, config, FFDBox[iFFDBox], iFFDBox);
            
            /*--- Apply the design variables to the control point position ---*/
            
            for (iDV = 0; iDV < config->GetnDV(); iDV++) {
              switch ( config->GetDesign_Variable(iDV) ) {
                case FFD_CONTROL_POINT_2D : SetFFDCPChange_2D(geometry, config, FFDBox[iFFDBox], FFDBox, iDV, false); break;
                case FFD_CAMBER_2D :        SetFFDCamber_2D(geometry, config, FFDBox[iFFDBox], FFDBox, iDV, false); break;
                case FFD_THICKNESS_2D :     SetFFDThickness_2D(geometry, config, FFDBox[iFFDBox], FFDBox, iDV, false); break;
                case FFD_TWIST_2D :         SetFFDTwist_2D(geometry, config, FFDBox[iFFDBox], FFDBox, iDV, false); break;
                case FFD_CONTROL_POINT :    SetFFDCPChange(geometry, config, FFDBox[iFFDBox], FFDBox, iDV, false); break;
                case FFD_NACELLE :          SetFFDNacelle(geometry, config, FFDBox[iFFDBox], FFDBox, iDV, false); break;
                case FFD_GULL :             SetFFDGull(geometry, config, FFDBox[iFFDBox], FFDBox, iDV, false); break;
                case FFD_TWIST :            SetFFDTwist(geometry, config, FFDBox[iFFDBox], FFDBox, iDV, false); break;
                case FFD_ROTATION :         SetFFDRotation(geometry, config, FFDBox[iFFDBox], FFDBox, iDV, false); break;
                case FFD_CONTROL_SURFACE :  SetFFDControl_Surface(geometry, config, FFDBox[iFFDBox], FFDBox, iDV, false); break;
                case FFD_CAMBER :           SetFFDCamber(geometry, config, FFDBox[iFFDBox], FFDBox, iDV, false); break;
                case FFD_THICKNESS :        SetFFDThickness(geometry, config, FFDBox[iFFDBox], FFDBox, iDV, false); break;
                case FFD_ANGLE_OF_ATTACK :  SetFFDAngleOfAttack(geometry, config, FFDBox[iFFDBox], FFDBox, iDV, false); break;
              }
            }
            
            /*--- Recompute cartesian coordinates using the new control point location ---*/
            
            MaxDiff = SetCartesianCoord(geometry, config, FFDBox[iFFDBox], iFFDBox, false);
            
            if ((MaxDiff > BoundLimit) && (config->GetKind_SU2() == SU2_DEF)) {
              
              if (rank == MASTER_NODE) cout << "Out-of-bounds, re-adjusting scale factor to safisfy line search limit." << endl;
              
              Current_Scale = config->GetOpt_RelaxFactor();
              Ratio = (BoundLimit/MaxDiff);
              New_Scale = Current_Scale *(Ratio-1.0);
              config->SetOpt_RelaxFactor(New_Scale);
              
              /*--- Apply the design variables to the control point position ---*/
              
              for (iDV = 0; iDV < config->GetnDV(); iDV++) {
                switch ( config->GetDesign_Variable(iDV) ) {
                  case FFD_CONTROL_POINT_2D : SetFFDCPChange_2D(geometry, config, FFDBox[iFFDBox], FFDBox, iDV, false); break;
                  case FFD_CAMBER_2D :        SetFFDCamber_2D(geometry, config, FFDBox[iFFDBox], FFDBox, iDV, false); break;
                  case FFD_THICKNESS_2D :     SetFFDThickness_2D(geometry, config, FFDBox[iFFDBox], FFDBox, iDV, false); break;
                  case FFD_TWIST_2D :         SetFFDTwist_2D(geometry, config, FFDBox[iFFDBox], FFDBox, iDV, false); break;
                  case FFD_CONTROL_POINT :    SetFFDCPChange(geometry, config, FFDBox[iFFDBox], FFDBox, iDV, false); break;
                  case FFD_NACELLE :          SetFFDNacelle(geometry, config, FFDBox[iFFDBox], FFDBox, iDV, false); break;
                  case FFD_GULL :             SetFFDGull(geometry, config, FFDBox[iFFDBox], FFDBox, iDV, false); break;
                  case FFD_TWIST :            SetFFDTwist(geometry, config, FFDBox[iFFDBox], FFDBox, iDV, false); break;
                  case FFD_ROTATION :         SetFFDRotation(geometry, config, FFDBox[iFFDBox], FFDBox, iDV, false); break;
                  case FFD_CONTROL_SURFACE :  SetFFDControl_Surface(geometry, config, FFDBox[iFFDBox], FFDBox, iDV, false); break;
                  case FFD_CAMBER :           SetFFDCamber(geometry, config, FFDBox[iFFDBox], FFDBox, iDV, false); break;
                  case FFD_THICKNESS :        SetFFDThickness(geometry, config, FFDBox[iFFDBox], FFDBox, iDV, false); break;
                  case FFD_ANGLE_OF_ATTACK :  SetFFDAngleOfAttack(geometry, config, FFDBox[iFFDBox], FFDBox, iDV, false); break;
                }
              }
              
              /*--- Recompute cartesian coordinates using the new control point location ---*/
              
              MaxDiff = SetCartesianCoord(geometry, config, FFDBox[iFFDBox], iFFDBox, false);
              
            }
            
            /*--- Reparametrization of the parent FFD box ---*/
            
            for (iParent = 0; iParent < FFDBox[iFFDBox]->GetnParentFFDBox(); iParent++) {
              FFDBoxTag = FFDBox[iFFDBox]->GetParentFFDBoxTag(iParent);
              for (jFFDBox = 0; jFFDBox < GetnFFDBox(); jFFDBox++)
                if (FFDBoxTag == FFDBox[jFFDBox]->GetTag()) break;
              UpdateParametricCoord(geometry, config, FFDBox[jFFDBox], jFFDBox);
            }
            
            /*--- Compute the new location of the control points of the child boxes
             (using the parent FFDBox) ---*/
            
            for (iChild = 0; iChild < FFDBox[iFFDBox]->GetnChildFFDBox(); iChild++) {
              FFDBoxTag = FFDBox[iFFDBox]->GetChildFFDBoxTag(iChild);
              for (jFFDBox = 0; jFFDBox < GetnFFDBox(); jFFDBox++)
                if (FFDBoxTag == FFDBox[jFFDBox]->GetTag()) break;
              GetCartesianCoordCP(geometry, config, FFDBox[iFFDBox], FFDBox[jFFDBox]);
            }
          }
        }
        
        /*--- If polar, compute the cartesians coordinates ---*/
        
        if (cylindrical) {
          for (iFFDBox = 0; iFFDBox < GetnFFDBox(); iFFDBox++) {
            FFDBox[iFFDBox]->SetCyl2Cart_CornerPoints(config);
            FFDBox[iFFDBox]->SetCyl2Cart_ControlPoints(config);
          }
        }
        else if (spherical || polar) {
          for (iFFDBox = 0; iFFDBox < GetnFFDBox(); iFFDBox++) {
            FFDBox[iFFDBox]->SetSphe2Cart_CornerPoints(config);
            FFDBox[iFFDBox]->SetSphe2Cart_ControlPoints(config);
          }
        }
        
        /*--- Output the deformed FFD Boxes ---*/
        
        if ((rank == MASTER_NODE) && (config->GetKind_SU2() != SU2_DOT)) {
          if (config->GetOutput_FileFormat() == PARAVIEW) {
            cout << "Writing a Paraview file of the FFD boxes." << endl;
            for (iFFDBox = 0; iFFDBox < GetnFFDBox(); iFFDBox++) {
              FFDBox[iFFDBox]->SetParaview(geometry, iFFDBox, false);
            }
          }
          else {
            cout << "Writing a Tecplot file of the FFD boxes." << endl;
            for (iFFDBox = 0; iFFDBox < GetnFFDBox(); iFFDBox++) {
              FFDBox[iFFDBox]->SetTecplot(geometry, iFFDBox, false);
            }
          }
        }
        
      }
    }
    
    else {
      
      cout << "There are not FFD boxes in the mesh file!!" << endl;
      exit(EXIT_FAILURE);
      
    }
    
  }
  
  /*--- External surface file based ---*/
  
  else if (config->GetDesign_Variable(0) == SURFACE_FILE) {
    
    /*--- Check whether a surface file exists for input ---*/
    ofstream Surface_File;
    string filename = config->GetMotion_FileName();
    Surface_File.open(filename.c_str(), ios::in);
    
    /*--- A surface file does not exist, so write a new one for the
     markers that are specified as part of the motion. ---*/
    if (Surface_File.fail()) {
      
      if (rank == MASTER_NODE)
        cout << "No surface file found. Writing a new file: " << filename << "." << endl;
      
      Surface_File.open(filename.c_str(), ios::out);
      Surface_File.precision(15);
      unsigned long iMarker, jPoint, GlobalIndex, iVertex; su2double *Coords;
      for (iMarker = 0; iMarker < config->GetnMarker_All(); iMarker++) {
        if (config->GetMarker_All_DV(iMarker) == YES) {
          for (iVertex = 0; iVertex < geometry->nVertex[iMarker]; iVertex++) {
            jPoint = geometry->vertex[iMarker][iVertex]->GetNode();
            GlobalIndex = geometry->node[jPoint]->GetGlobalIndex();
            Coords = geometry->node[jPoint]->GetCoord();
            Surface_File << GlobalIndex << "\t" << Coords[0] << "\t" << Coords[1];
            if (geometry->GetnDim() == 2) Surface_File << endl;
            else Surface_File << "\t" << Coords[2] << endl;
          }
        }
      }
      Surface_File.close();
      
      /*--- A surface file exists, so read in the coordinates ---*/
      
    }
    
    else {
      Surface_File.close();
      if (rank == MASTER_NODE) cout << "Updating the surface coordinates from the input file." << endl;
      SetExternal_Deformation(geometry, config, ZONE_0, 0);
    }
    
  }
  
  /*--- 2D airfoil Hicks-Henne bump functions ---*/
  
  else if ((config->GetDesign_Variable(0) == ROTATION) ||
           (config->GetDesign_Variable(0) == TRANSLATION) ||
           (config->GetDesign_Variable(0) == SCALE) ||
           (config->GetDesign_Variable(0) == HICKS_HENNE) ||
           (config->GetDesign_Variable(0) == SURFACE_BUMP) ||
           (config->GetDesign_Variable(0) == ANGLE_OF_ATTACK)) {
    
    /*--- Apply rotation, displacement and stretching design variables (this
     should be done before the bump function design variables) ---*/
    
    for (iDV = 0; iDV < config->GetnDV(); iDV++) {
      switch ( config->GetDesign_Variable(iDV) ) {
        case SCALE :  SetScale(geometry, config, iDV, false); break;
        case TRANSLATION :  SetTranslation(geometry, config, iDV, false); break;
        case ROTATION :     SetRotation(geometry, config, iDV, false); break;
      }
    }
    
    /*--- Apply the design variables to the control point position ---*/
    
    for (iDV = 0; iDV < config->GetnDV(); iDV++) {
      switch ( config->GetDesign_Variable(iDV) ) {
        case HICKS_HENNE :  SetHicksHenne(geometry, config, iDV, false); break;
      }
    }
    
    /*--- Apply the design variables to the control point position ---*/

    for (iDV = 0; iDV < config->GetnDV(); iDV++) {
      switch ( config->GetDesign_Variable(iDV) ) {
        case SURFACE_BUMP :  SetSurface_Bump(geometry, config, iDV, false); break;
      }
    }

    /*--- Apply the angle of attack design variable ---*/
    
    for (iDV = 0; iDV < config->GetnDV(); iDV++) {
      switch ( config->GetDesign_Variable(iDV) ) {
        case ANGLE_OF_ATTACK :  SetAngleOfAttack(geometry, config, iDV, false); break;
      }
    }
    
  }
  
  /*--- NACA_4Digits design variable ---*/
  
  else if (config->GetDesign_Variable(0) == NACA_4DIGITS) { SetNACA_4Digits(geometry, config); }
  
  /*--- Parabolic airfoil design variable ---*/
  
  else if (config->GetDesign_Variable(0) == PARABOLIC) { SetParabolic(geometry, config); }
  
  /*--- Airfoil from file design variable ---*/
  
  else if (config->GetDesign_Variable(0) == AIRFOIL) { SetAirfoil(geometry, config); }
  
  /*--- FFD setting ---*/
  
  else if (config->GetDesign_Variable(0) == FFD_SETTING) {
    if (rank == MASTER_NODE)
      cout << "No surface deformation (setting FFD)." << endl;
  }
  
  /*--- Scale, Translate, and Rotate will be done with rigid mesh transforms. ---*/
  
  else if ((config->GetDesign_Variable(0) == ROTATION) ||
           (config->GetDesign_Variable(0) == TRANSLATION) ||
           (config->GetDesign_Variable(0) == SCALE)) {
    
    /*--- If all markers are deforming, use volume method.
     If only some are deforming, use surface method ---*/
    
    /*--- iDV was uninitialized, so hard-coding to one. Check intended
     behavior (might want to loop over all iDV in case we have trans & rotate. ---*/
    iDV = 0;
    allmoving = true;
    
    /*--- Loop over markers ---*/
    for (iMarker = 0; iMarker < config->GetnMarker_All(); iMarker++) {
      if (config->GetMarker_All_DV(iMarker) == NO)
        allmoving = false;
    }
    
    if (!allmoving) {
      /*---Only some markers are moving, use the surface method ---*/
      if (config->GetDesign_Variable(0) == ROTATION)
        SetRotation(geometry, config, iDV, false);
      if (config->GetDesign_Variable(0) == SCALE)
        SetScale(geometry, config, iDV, false);
      if (config->GetDesign_Variable(0) == TRANSLATION)
        SetTranslation(geometry, config, iDV, false);
    }
    else {
      if (rank == MASTER_NODE)
        cout << "No surface deformation (scaling, rotation, or translation)." << endl;
    }
  }
  
  /*--- Design variable not implement ---*/
  
  else {
    if (rank == MASTER_NODE)
      cout << "Design Variable not implemented yet" << endl;
  }
  
}


void CSurfaceMovement::SetSurface_Derivative(CGeometry *geometry, CConfig *config) {

  su2double DV_Value = 0.0;

  unsigned short iDV = 0, iDV_Value = 0;

  for (iDV = 0; iDV < config->GetnDV(); iDV++) {
    for (iDV_Value = 0; iDV_Value < config->GetnDV_Value(iDV); iDV_Value++) {

      DV_Value = config->GetDV_Value(iDV, iDV_Value);

      /*--- If value of the design variable is not 0.0 we apply the differentation.
     *     Note if multiple variables are non-zero, we end up with the sum of all the derivatives. ---*/

      if (DV_Value != 0.0) {

        DV_Value = 0.0;

        SU2_TYPE::SetDerivative(DV_Value, 1.0);

        config->SetDV_Value(iDV, iDV_Value, DV_Value);
      }
    }
  }

  /*--- Run the surface deformation with DV_Value = 0.0 (no deformation at all) ---*/

  SetSurface_Deformation(geometry, config);
}

void CSurfaceMovement::CopyBoundary(CGeometry *geometry, CConfig *config) {
  
	unsigned short iMarker;
	unsigned long iVertex, iPoint;
	su2double *Coord;

  for (iMarker = 0; iMarker < config->GetnMarker_All(); iMarker++) {
		for (iVertex = 0; iVertex < geometry->nVertex[iMarker]; iVertex++) {
			iPoint = geometry->vertex[iMarker][iVertex]->GetNode();
			Coord = geometry->node[iPoint]->GetCoord();
			geometry->vertex[iMarker][iVertex]->SetCoord(Coord);
		}
  }
  
}

void CSurfaceMovement::SetParametricCoord(CGeometry *geometry, CConfig *config, CFreeFormDefBox *FFDBox, unsigned short iFFDBox) {
  
  unsigned short iMarker, iDim, iOrder, jOrder, kOrder, lOrder, mOrder, nOrder;
  unsigned long iVertex, iPoint, TotalVertex = 0;
  su2double *CartCoordNew, *ParamCoord, CartCoord[3], ParamCoordGuess[3], MaxDiff, my_MaxDiff = 0.0, Diff, *Coord;
  int rank;
  unsigned short nDim = geometry->GetnDim();
  su2double X_0, Y_0, Z_0, Xbar, Ybar, Zbar;

  unsigned short BoxFFD = true;
  bool cylindrical = (config->GetFFD_CoordSystem() == CYLINDRICAL);
  bool spherical = (config->GetFFD_CoordSystem() == SPHERICAL);
  bool polar = (config->GetFFD_CoordSystem() == POLAR);
  
#ifdef HAVE_MPI
  MPI_Barrier(MPI_COMM_WORLD);
  MPI_Comm_rank(MPI_COMM_WORLD, &rank);
#else
  rank = MASTER_NODE;
#endif
  
  /*--- Change order and control points reduce the
   complexity of the point inversion (this only works with boxes,
 in case of Bezier curves, and we maintain an internal copy)---*/
  
  if (BoxFFD && (config->GetFFD_Blending() == BEZIER)) {
    
    for (iOrder = 0; iOrder < 2; iOrder++) {
      for (jOrder = 0; jOrder < 2; jOrder++) {
        for (kOrder = 0; kOrder < 2; kOrder++) {
          
          lOrder = 0; mOrder = 0; nOrder = 0;
          if (iOrder == 1) {lOrder = FFDBox->GetlOrder()-1;}
          if (jOrder == 1) {mOrder = FFDBox->GetmOrder()-1;}
          if (kOrder == 1) {nOrder = FFDBox->GetnOrder()-1;}
          
          Coord = FFDBox->GetCoordControlPoints(lOrder, mOrder, nOrder);
          
          FFDBox->SetCoordControlPoints(Coord, iOrder, jOrder, kOrder);
          
        }
      }
    }
    
    FFDBox->SetlOrder(2); FFDBox->SetmOrder(2); FFDBox->SetnOrder(2);
    FFDBox->SetnControlPoints();
    FFDBox->BlendingFunction[0]->SetOrder(2, 2);
    FFDBox->BlendingFunction[1]->SetOrder(2, 2);
    FFDBox->BlendingFunction[2]->SetOrder(2, 2);
  }
  /*--- Point inversion algorithm with a basic box ---*/
  
  ParamCoordGuess[0]  = 0.5; ParamCoordGuess[1] = 0.5; ParamCoordGuess[2] = 0.5;
  CartCoord[0]        = 0.0; CartCoord[1]       = 0.0; CartCoord[2]       = 0.0;
  
  /*--- Count the number of vertices ---*/
  
  for (iMarker = 0; iMarker < config->GetnMarker_All(); iMarker++)
    if (config->GetMarker_All_DV(iMarker) == YES)
      for (iVertex = 0; iVertex < geometry->nVertex[iMarker]; iVertex++)
        TotalVertex++;
  
  for (iMarker = 0; iMarker < config->GetnMarker_All(); iMarker++) {
    
    if (config->GetMarker_All_DV(iMarker) == YES) {
      
      for (iVertex = 0; iVertex < geometry->nVertex[iMarker]; iVertex++) {
        
        /*--- Get the cartesian coordinates ---*/
        
        for (iDim = 0; iDim < nDim; iDim++)
          CartCoord[iDim] = geometry->vertex[iMarker][iVertex]->GetCoord(iDim);
        
        /*--- Transform the cartesian into polar ---*/
        
        if (cylindrical) {
          X_0 = config->GetFFD_Axis(0); Y_0 = config->GetFFD_Axis(1);  Z_0 = config->GetFFD_Axis(2);
          
          Xbar =  CartCoord[0] - X_0; Ybar =  CartCoord[1] - Y_0; Zbar =  CartCoord[2] - Z_0;
          
          CartCoord[0] = sqrt(Ybar*Ybar + Zbar*Zbar);
          CartCoord[1] = atan2(Zbar, Ybar); if (CartCoord[1] > PI_NUMBER/2.0) CartCoord[1] -= 2.0*PI_NUMBER;
          CartCoord[2] = Xbar;
        }
        else if (spherical || polar) {
          X_0 = config->GetFFD_Axis(0); Y_0 = config->GetFFD_Axis(1);  Z_0 = config->GetFFD_Axis(2);
          
          Xbar =  CartCoord[0] - X_0; Ybar =  CartCoord[1] - Y_0; Zbar =  CartCoord[2] - Z_0;
          
          CartCoord[0] = sqrt(Xbar*Xbar + Ybar*Ybar + Zbar*Zbar);
          CartCoord[1] = atan2(Zbar, Ybar);  if (CartCoord[1] > PI_NUMBER/2.0) CartCoord[1] -= 2.0*PI_NUMBER;
          CartCoord[2] = acos(Xbar/CartCoord[0]);
        }
        
        iPoint = geometry->vertex[iMarker][iVertex]->GetNode();
        
        /*--- If the point is inside the FFD, compute the value of the parametric coordinate ---*/
        
        if (FFDBox->GetPointFFD(geometry, config, iPoint)) {
          
          /*--- Find the parametric coordinate ---*/
          
          ParamCoord = FFDBox->GetParametricCoord_Iterative(iPoint, CartCoord, ParamCoordGuess, config);
          
          /*--- If the parametric coordinates are in (0,1) the point belongs to the FFDBox, using the input tolerance  ---*/
          
          if (((ParamCoord[0] >= - config->GetFFD_Tol()) && (ParamCoord[0] <= 1.0 + config->GetFFD_Tol())) &&
              ((ParamCoord[1] >= - config->GetFFD_Tol()) && (ParamCoord[1] <= 1.0 + config->GetFFD_Tol())) &&
              ((ParamCoord[2] >= - config->GetFFD_Tol()) && (ParamCoord[2] <= 1.0 + config->GetFFD_Tol()))) {
            
            /*--- Set the value of the parametric coordinate ---*/
            
            FFDBox->Set_MarkerIndex(iMarker);
            FFDBox->Set_VertexIndex(iVertex);
            FFDBox->Set_PointIndex(iPoint);
            FFDBox->Set_ParametricCoord(ParamCoord);
            FFDBox->Set_CartesianCoord(CartCoord);
            
            /*--- Compute the cartesian coordinates using the parametric coordinates
             to check that everithing is right ---*/
            
            CartCoordNew = FFDBox->EvalCartesianCoord(ParamCoord);
            
            /*--- Compute max difference between original value and the recomputed value ---*/
            
            Diff = 0.0;
            for (iDim = 0; iDim < nDim; iDim++)
              Diff += (CartCoordNew[iDim]-CartCoord[iDim])*(CartCoordNew[iDim]-CartCoord[iDim]);
            Diff = sqrt(Diff);
            my_MaxDiff = max(my_MaxDiff, Diff);
            
            ParamCoordGuess[0] = ParamCoord[0]; ParamCoordGuess[1] = ParamCoord[1]; ParamCoordGuess[2] = ParamCoord[2];
            
          }
          else {
            
            /*--- Compute the cartesian coordinates using the parametric coordinates
             to check that everithing is right ---*/
            
            CartCoordNew = FFDBox->EvalCartesianCoord(ParamCoord);

            /*--- Compute max difference between original value and the recomputed value ---*/
            
            Diff = 0.0;
            for (iDim = 0; iDim < nDim; iDim++)
              Diff += (CartCoordNew[iDim]-CartCoord[iDim])*(CartCoordNew[iDim]-CartCoord[iDim]);
            Diff = sqrt(Diff);
            my_MaxDiff = max(my_MaxDiff, Diff);
            
            cout << "Please check this point: Local (" << ParamCoord[0] <<" "<< ParamCoord[1] <<" "<< ParamCoord[2] <<") <-> Global ("
            << CartCoord[0] <<" "<< CartCoord[1] <<" "<< CartCoord[2] <<") <-> Error "<< Diff <<"." <<endl;
          }
          
        }
      }
    }
  }
		
#ifdef HAVE_MPI
  MPI_Barrier(MPI_COMM_WORLD);
  SU2_MPI::Allreduce(&my_MaxDiff, &MaxDiff, 1, MPI_DOUBLE, MPI_MAX, MPI_COMM_WORLD);
#else
  MaxDiff = my_MaxDiff;
#endif
  
  if (rank == MASTER_NODE)
    cout << "Compute parametric coord      | FFD box: " << FFDBox->GetTag() << ". Max Diff: " << MaxDiff <<"."<< endl;
  
  
  /*--- After the point inversion, copy the original 
   information back (this only works with boxes,
   and we maintain an internal copy) ---*/
  
  if (BoxFFD) {
    FFDBox->SetOriginalControlPoints();
    if (config->GetFFD_Blending() == BEZIER){
      FFDBox->BlendingFunction[0]->SetOrder(FFDBox->GetlOrder(), FFDBox->GetlOrder());
      FFDBox->BlendingFunction[1]->SetOrder(FFDBox->GetmOrder(), FFDBox->GetmOrder());
      FFDBox->BlendingFunction[2]->SetOrder(FFDBox->GetnOrder(), FFDBox->GetnOrder());
    }
  }
}

void CSurfaceMovement::SetParametricCoordCP(CGeometry *geometry, CConfig *config, CFreeFormDefBox *FFDBoxParent, CFreeFormDefBox *FFDBoxChild) {
	unsigned short iOrder, jOrder, kOrder;
	su2double *CartCoord, *ParamCoord, ParamCoordGuess[3];
	int rank;

#ifdef HAVE_MPI
	MPI_Comm_rank(MPI_COMM_WORLD, &rank);
#else
	rank = MASTER_NODE;
#endif
	
	for (iOrder = 0; iOrder < FFDBoxChild->GetlOrder(); iOrder++)
		for (jOrder = 0; jOrder < FFDBoxChild->GetmOrder(); jOrder++)
			for (kOrder = 0; kOrder < FFDBoxChild->GetnOrder(); kOrder++) {
				CartCoord = FFDBoxChild->GetCoordControlPoints(iOrder, jOrder, kOrder);
				ParamCoord = FFDBoxParent->GetParametricCoord_Iterative(0, CartCoord, ParamCoordGuess, config);
				FFDBoxChild->SetParCoordControlPoints(ParamCoord, iOrder, jOrder, kOrder);
			}

	if (rank == MASTER_NODE)
		cout << "Compute parametric coord (CP) | FFD parent box: " << FFDBoxParent->GetTag() << ". FFD child box: " << FFDBoxChild->GetTag() <<"."<< endl;


}

void CSurfaceMovement::GetCartesianCoordCP(CGeometry *geometry, CConfig *config, CFreeFormDefBox *FFDBoxParent, CFreeFormDefBox *FFDBoxChild) {
	unsigned short iOrder, jOrder, kOrder, iDim;
	su2double *CartCoord, *ParamCoord;
	int rank;
	
#ifdef HAVE_MPI
	MPI_Comm_rank(MPI_COMM_WORLD, &rank);
#else
	rank = MASTER_NODE;
#endif
		
	for (iOrder = 0; iOrder < FFDBoxChild->GetlOrder(); iOrder++)
		for (jOrder = 0; jOrder < FFDBoxChild->GetmOrder(); jOrder++)
			for (kOrder = 0; kOrder < FFDBoxChild->GetnOrder(); kOrder++) {
				ParamCoord = FFDBoxChild->GetParCoordControlPoints(iOrder, jOrder, kOrder);
				
				/*--- Clip the value of the parametric coordinates (just in case)  ---*/
				for (iDim = 0; iDim < 3; iDim++) {
					if (ParamCoord[iDim] >= 1.0) ParamCoord[iDim] = 1.0;
					if (ParamCoord[iDim] <= 0.0) ParamCoord[iDim] = 0.0;
				}

				CartCoord = FFDBoxParent->EvalCartesianCoord(ParamCoord);
				FFDBoxChild->SetCoordControlPoints(CartCoord, iOrder, jOrder, kOrder);
        FFDBoxChild->SetCoordControlPoints_Copy(CartCoord, iOrder, jOrder, kOrder);
        
			}
	
	if (rank == MASTER_NODE)
		cout << "Update cartesian coord (CP)   | FFD parent box: " << FFDBoxParent->GetTag() << ". FFD child box: " << FFDBoxChild->GetTag() <<"."<< endl;

}

void CSurfaceMovement::CheckFFDDimension(CGeometry *geometry, CConfig *config, CFreeFormDefBox *FFDBox, unsigned short iFFDBox) {
  
  unsigned short iIndex, jIndex, kIndex, lDegree, mDegree, nDegree, iDV;
  bool OutOffLimits;
  bool polar = (config->GetFFD_CoordSystem() == POLAR);

  int rank = MASTER_NODE;
#ifdef HAVE_MPI
  MPI_Comm_rank(MPI_COMM_WORLD, &rank);
#endif
  
  lDegree = FFDBox->GetlOrder()-1;
  mDegree = FFDBox->GetmOrder()-1;
  nDegree = FFDBox->GetnOrder()-1;
  
  OutOffLimits = false;
  for (iDV = 0; iDV < config->GetnDV(); iDV++) {
    switch ( config->GetDesign_Variable(iDV) ) {
      case FFD_CONTROL_POINT_2D :
      	if (polar) {
          iIndex = SU2_TYPE::Int(fabs(config->GetParamDV(iDV, 1)));
          kIndex = SU2_TYPE::Int(fabs(config->GetParamDV(iDV, 2)));
          if ((iIndex > lDegree) || (kIndex > nDegree)) OutOffLimits = true;
      	}
      	else {
          iIndex = SU2_TYPE::Int(fabs(config->GetParamDV(iDV, 1)));
          jIndex = SU2_TYPE::Int(fabs(config->GetParamDV(iDV, 2)));
          if ((iIndex > lDegree) || (jIndex > mDegree)) OutOffLimits = true;
      	}
        break;
      case FFD_CAMBER :  case FFD_THICKNESS :
          iIndex = SU2_TYPE::Int(fabs(config->GetParamDV(iDV, 1)));
          jIndex = SU2_TYPE::Int(fabs(config->GetParamDV(iDV, 2)));
          if ((iIndex > lDegree) || (jIndex > mDegree)) OutOffLimits = true;
        break;
      case FFD_CAMBER_2D :  case FFD_THICKNESS_2D :
        iIndex = SU2_TYPE::Int(fabs(config->GetParamDV(iDV, 1)));
        if (iIndex > lDegree) OutOffLimits = true;
        break;
      case FFD_CONTROL_POINT :  case FFD_NACELLE :
        iIndex = SU2_TYPE::Int(fabs(config->GetParamDV(iDV, 1)));
        jIndex= SU2_TYPE::Int(fabs(config->GetParamDV(iDV, 2)));
        kIndex = SU2_TYPE::Int(fabs(config->GetParamDV(iDV, 3)));
        if ((iIndex > lDegree) || (jIndex > mDegree) || (kIndex > nDegree)) OutOffLimits = true;
        break;
      case FFD_GULL :  case FFD_TWIST :
        jIndex= SU2_TYPE::Int(fabs(config->GetParamDV(iDV, 1)));
        if (jIndex > mDegree) OutOffLimits = true;
        break;
    }
  }
  
  if (rank == MASTER_NODE) {
    if (OutOffLimits) {
      cout << "Design variables out off FFD limits (" << lDegree << ", " << mDegree << ", " << nDegree << ")." << endl;
      cout << "Please check the ijk indices of the design variables." << endl;
#ifndef HAVE_MPI
      exit(EXIT_FAILURE);
#else
      MPI_Barrier(MPI_COMM_WORLD);
      MPI_Abort(MPI_COMM_WORLD,1);
      MPI_Finalize();
#endif
    }
  }
  
  /*--- This barrier is important to guaranty that we will stop the software in a clean way ---*/
  
#ifdef HAVE_MPI
  MPI_Barrier(MPI_COMM_WORLD);
#endif
  
}

void CSurfaceMovement::CheckFFDIntersections(CGeometry *geometry, CConfig *config, CFreeFormDefBox *FFDBox, unsigned short iFFDBox) {
  
  su2double Coord_0[] = {0,0,0}, Coord_1[] = {0,0,0};
  unsigned short index, iMarker, iNode, jNode, lDegree, mDegree, nDegree, iDim;
  unsigned long iElem, iPoint, jPoint;
  bool IPlane_Intersect_A = false, IPlane_Intersect_B = false;
  bool JPlane_Intersect_A = false, JPlane_Intersect_B = false;
  bool KPlane_Intersect_A = false, KPlane_Intersect_B = false;
  su2double X_0, Y_0, Z_0, Xbar, Ybar, Zbar;

  unsigned short Kind_SU2 = config->GetKind_SU2();
  bool FFD_Symmetry_Plane = config->GetFFD_Symmetry_Plane();
  bool cylindrical = (config->GetFFD_CoordSystem() == CYLINDRICAL);
  bool spherical = (config->GetFFD_CoordSystem() == SPHERICAL);
  bool polar = (config->GetFFD_CoordSystem() == POLAR);
  bool cartesian = (config->GetFFD_CoordSystem() == CARTESIAN);
  
  int rank = MASTER_NODE;
#ifdef HAVE_MPI
  MPI_Comm_rank(MPI_COMM_WORLD, &rank);
#endif
  
  lDegree = FFDBox->GetlOrder()-1;
  mDegree = FFDBox->GetmOrder()-1;
  nDegree = FFDBox->GetnOrder()-1;
  
  if (config->GetFFD_Continuity() != USER_INPUT) {
    
    /*--- Check intersection with plane i=0 ---*/
    
    su2double *IPlane_Coord_0_A = FFDBox->GetCoordControlPoints(0, 0, 0);
    su2double *IPlane_Coord_1_A = FFDBox->GetCoordControlPoints(0, 0, nDegree);
    su2double *IPlane_Coord_2_A = FFDBox->GetCoordControlPoints(0, mDegree, 0);
    
    su2double *IPlane_Coord_0_A_ = FFDBox->GetCoordControlPoints(0, mDegree, nDegree);
    su2double *IPlane_Coord_1_A_ = FFDBox->GetCoordControlPoints(0, mDegree, 0);
    su2double *IPlane_Coord_2_A_ = FFDBox->GetCoordControlPoints(0, 0, nDegree);
    
    /*--- Check intersection with plane i=lDegree ---*/
    
    su2double *IPlane_Coord_0_B = FFDBox->GetCoordControlPoints(lDegree, 0, 0);
    su2double *IPlane_Coord_1_B = FFDBox->GetCoordControlPoints(lDegree, 0, nDegree);
    su2double *IPlane_Coord_2_B = FFDBox->GetCoordControlPoints(lDegree, mDegree, 0);
    
    su2double *IPlane_Coord_0_B_ = FFDBox->GetCoordControlPoints(lDegree, mDegree, nDegree);
    su2double *IPlane_Coord_1_B_ = FFDBox->GetCoordControlPoints(lDegree, mDegree, 0);
    su2double *IPlane_Coord_2_B_ = FFDBox->GetCoordControlPoints(lDegree, 0, nDegree);
    
    /*--- Check intersection with plane j=0 ---*/
    
    su2double *JPlane_Coord_0_A = FFDBox->GetCoordControlPoints(0,      0, 0);
    su2double *JPlane_Coord_1_A = FFDBox->GetCoordControlPoints(0,      0, nDegree);
    su2double *JPlane_Coord_2_A = FFDBox->GetCoordControlPoints(lDegree, 0, 0);
    
    su2double *JPlane_Coord_0_A_ = FFDBox->GetCoordControlPoints(lDegree, 0, nDegree);
    su2double *JPlane_Coord_1_A_ = FFDBox->GetCoordControlPoints(lDegree, 0, 0);
    su2double *JPlane_Coord_2_A_ = FFDBox->GetCoordControlPoints(0,      0, nDegree);
    
    /*--- Check intersection with plane j=mDegree ---*/
    
    su2double *JPlane_Coord_0_B = FFDBox->GetCoordControlPoints(0,      mDegree, 0);
    su2double *JPlane_Coord_1_B = FFDBox->GetCoordControlPoints(0,      mDegree, nDegree);
    su2double *JPlane_Coord_2_B = FFDBox->GetCoordControlPoints(lDegree, mDegree, 0);
    
    su2double *JPlane_Coord_0_B_ = FFDBox->GetCoordControlPoints(lDegree, mDegree, nDegree);
    su2double *JPlane_Coord_1_B_ = FFDBox->GetCoordControlPoints(lDegree, mDegree, 0);
    su2double *JPlane_Coord_2_B_ = FFDBox->GetCoordControlPoints(0,      mDegree, nDegree);
    
    /*--- Check intersection with plane k=0 ---*/
    
    su2double *KPlane_Coord_0_A = FFDBox->GetCoordControlPoints(0,      0,      0);
    su2double *KPlane_Coord_1_A = FFDBox->GetCoordControlPoints(0,      mDegree, 0);
    su2double *KPlane_Coord_2_A = FFDBox->GetCoordControlPoints(lDegree, 0,      0);
    
    su2double *KPlane_Coord_0_A_ = FFDBox->GetCoordControlPoints(lDegree, mDegree, 0);
    su2double *KPlane_Coord_1_A_ = FFDBox->GetCoordControlPoints(lDegree, 0,      0);
    su2double *KPlane_Coord_2_A_ = FFDBox->GetCoordControlPoints(0,      mDegree, 0);
    
    /*--- Check intersection with plane k=nDegree ---*/
    
    su2double *KPlane_Coord_0_B = FFDBox->GetCoordControlPoints(0,      0,      nDegree);
    su2double *KPlane_Coord_1_B = FFDBox->GetCoordControlPoints(0,      mDegree, nDegree);
    su2double *KPlane_Coord_2_B = FFDBox->GetCoordControlPoints(lDegree, 0,      nDegree);
    
    su2double *KPlane_Coord_0_B_ = FFDBox->GetCoordControlPoints(lDegree, mDegree, nDegree);
    su2double *KPlane_Coord_1_B_ = FFDBox->GetCoordControlPoints(lDegree, 0,      nDegree);
    su2double *KPlane_Coord_2_B_ = FFDBox->GetCoordControlPoints(0,      mDegree, nDegree);
    
    /*--- Loop over all the grid triangles ---*/
    
    IPlane_Intersect_A = false; IPlane_Intersect_B = false;
    JPlane_Intersect_A = false; JPlane_Intersect_B = false;
    KPlane_Intersect_A = false; KPlane_Intersect_B = false;
    
    /*--- Only the markers in the moving list ---*/
    
    for (iMarker = 0; iMarker < geometry->GetnMarker(); iMarker++) {
      
      if (((config->GetMarker_All_Moving(iMarker) == YES) && (Kind_SU2 == SU2_CFD)) ||
          ((config->GetMarker_All_DV(iMarker) == YES) && (Kind_SU2 == SU2_DEF)) ||
          ((config->GetMarker_All_DV(iMarker) == YES) && (Kind_SU2 == SU2_GEO)) ||
          ((config->GetMarker_All_DV(iMarker) == YES) && (Kind_SU2 == SU2_DOT)) ||
          ((config->GetMarker_All_DV(iMarker) == YES) && (config->GetDirectDiff() == D_DESIGN))) {
        
        for (iElem = 0; iElem < geometry->GetnElem_Bound(iMarker); iElem++) {
          
          for (iNode = 0; iNode < geometry->bound[iMarker][iElem]->GetnNodes(); iNode++) {
            iPoint = geometry->bound[iMarker][iElem]->GetNode(iNode);
            
            for (jNode = 0; jNode < geometry->bound[iMarker][iElem]->GetnNodes(); jNode++) {
              jPoint = geometry->bound[iMarker][iElem]->GetNode(jNode);
              
              if (jPoint > iPoint) {
                
                for (iDim = 0; iDim < geometry->GetnDim(); iDim++) {
                  Coord_0[iDim] = geometry->node[iPoint]->GetCoord()[iDim];
                  Coord_1[iDim] = geometry->node[jPoint]->GetCoord()[iDim];
                }
                
                /*--- Write the coordinates in the right parametric system ---*/
                
                if (cylindrical) {
                  
                  X_0 = config->GetFFD_Axis(0); Y_0 = config->GetFFD_Axis(1);  Z_0 = config->GetFFD_Axis(2);
                  
                  Xbar =  Coord_0[0] - X_0; Ybar =  Coord_0[1] - Y_0; Zbar =  Coord_0[2] - Z_0;
                  
                  Coord_0[0] = sqrt(Ybar*Ybar + Zbar*Zbar);
                  Coord_0[1] = atan2(Zbar, Ybar); if (Coord_0[1] > PI_NUMBER/2.0) Coord_0[1] -= 2.0*PI_NUMBER;
                  Coord_0[2] = Xbar;
                  
                  Xbar =  Coord_1[0] - X_0; Ybar =  Coord_1[1] - Y_0; Zbar =  Coord_1[2] - Z_0;
                  
                  Coord_1[0] = sqrt(Ybar*Ybar + Zbar*Zbar);
                  Coord_1[1] = atan2(Zbar, Ybar); if (Coord_1[1] > PI_NUMBER/2.0) Coord_1[1] -= 2.0*PI_NUMBER;
                  Coord_1[2] = Xbar;
                  
                }
                
                else if (spherical || polar) {
                  
                  X_0 = config->GetFFD_Axis(0); Y_0 = config->GetFFD_Axis(1);  Z_0 = config->GetFFD_Axis(2);
                  
                  Xbar =  Coord_0[0] - X_0; Ybar =  Coord_0[1] - Y_0; Zbar =  Coord_0[2] - Z_0;
                  
                  Coord_0[0] = sqrt(Xbar*Xbar + Ybar*Ybar + Zbar*Zbar);
                  Coord_0[1] = atan2(Zbar, Ybar);  if (Coord_0[1] > PI_NUMBER/2.0) Coord_0[1] -= 2.0*PI_NUMBER;
                  Coord_0[2] = acos (Xbar/Coord_0[0]);
                  
                  Xbar =  Coord_1[0] - X_0; Ybar =  Coord_1[1] - Y_0; Zbar =  Coord_1[2] - Z_0;
                  
                  Coord_1[0] = sqrt(Xbar*Xbar + Ybar*Ybar + Zbar*Zbar);
                  Coord_1[1] = atan2(Zbar, Ybar);  if (Coord_1[1] > PI_NUMBER/2.0) Coord_1[1] -= 2.0*PI_NUMBER;
                  Coord_1[2] = acos(Xbar/Coord_1[0]);
                  
                }
                
                if (geometry->GetnDim() == 3) {
                  
                  if (!IPlane_Intersect_A) {
                    if (geometry->SegmentIntersectsTriangle(Coord_0, Coord_1, IPlane_Coord_0_A, IPlane_Coord_1_A, IPlane_Coord_2_A)) { IPlane_Intersect_A = true; }
                    if (geometry->SegmentIntersectsTriangle(Coord_0, Coord_1, IPlane_Coord_0_A_, IPlane_Coord_1_A_, IPlane_Coord_2_A_)) { IPlane_Intersect_A = true; }
                  }
                  
                  if (!IPlane_Intersect_B) {
                    if (geometry->SegmentIntersectsTriangle(Coord_0, Coord_1, IPlane_Coord_0_B, IPlane_Coord_1_B, IPlane_Coord_2_B)) { IPlane_Intersect_B = true; }
                    if (geometry->SegmentIntersectsTriangle(Coord_0, Coord_1, IPlane_Coord_0_B_, IPlane_Coord_1_B_, IPlane_Coord_2_B_)) { IPlane_Intersect_B = true; }
                  }
                  
                  if ((!JPlane_Intersect_A) && (!FFD_Symmetry_Plane)) {
                    if (geometry->SegmentIntersectsTriangle(Coord_0, Coord_1, JPlane_Coord_0_A, JPlane_Coord_1_A, JPlane_Coord_2_A)) { JPlane_Intersect_A = true; }
                    if (geometry->SegmentIntersectsTriangle(Coord_0, Coord_1, JPlane_Coord_0_A_, JPlane_Coord_1_A_, JPlane_Coord_2_A_)) { JPlane_Intersect_A = true; }
                  }
                  
                  if (cartesian) {
                	  if (!JPlane_Intersect_B) {
                		  if (geometry->SegmentIntersectsTriangle(Coord_0, Coord_1, JPlane_Coord_0_B, JPlane_Coord_1_B, JPlane_Coord_2_B)) { JPlane_Intersect_B = true; }
                		  if (geometry->SegmentIntersectsTriangle(Coord_0, Coord_1, JPlane_Coord_0_B_, JPlane_Coord_1_B_, JPlane_Coord_2_B_)) { JPlane_Intersect_B = true; }
                	  }
                  }
                  else {
                	  if ((!JPlane_Intersect_B) && (!FFD_Symmetry_Plane)) {
                		  if (geometry->SegmentIntersectsTriangle(Coord_0, Coord_1, JPlane_Coord_0_B, JPlane_Coord_1_B, JPlane_Coord_2_B)) { JPlane_Intersect_B = true; }
                		  if (geometry->SegmentIntersectsTriangle(Coord_0, Coord_1, JPlane_Coord_0_B_, JPlane_Coord_1_B_, JPlane_Coord_2_B_)) { JPlane_Intersect_B = true; }
                	  }
                  }
                  
                  if (!KPlane_Intersect_A) {
                    if (geometry->SegmentIntersectsTriangle(Coord_0, Coord_1, KPlane_Coord_0_A, KPlane_Coord_1_A, KPlane_Coord_2_A)) { KPlane_Intersect_A = true; }
                    if (geometry->SegmentIntersectsTriangle(Coord_0, Coord_1, KPlane_Coord_0_A_, KPlane_Coord_1_A_, KPlane_Coord_2_A_)) { KPlane_Intersect_A = true; }
                  }
                  
                  if (!KPlane_Intersect_B) {
                    if (geometry->SegmentIntersectsTriangle(Coord_0, Coord_1, KPlane_Coord_0_B, KPlane_Coord_1_B, KPlane_Coord_2_B)) { KPlane_Intersect_B = true; }
                    if (geometry->SegmentIntersectsTriangle(Coord_0, Coord_1, KPlane_Coord_0_B_, KPlane_Coord_1_B_, KPlane_Coord_2_B_)) { KPlane_Intersect_B = true; }
                  }
                  
                } else {
                  
                  if (!IPlane_Intersect_A) {
                    if (geometry->SegmentIntersectsLine(Coord_0, Coord_1, IPlane_Coord_0_A, IPlane_Coord_2_A)) { IPlane_Intersect_A = true;}
                  }
                  if (!IPlane_Intersect_B) {
                    if (geometry->SegmentIntersectsLine(Coord_0, Coord_1, IPlane_Coord_0_B, IPlane_Coord_2_B)) { IPlane_Intersect_B = true;}
                  }
                  if (!JPlane_Intersect_A) {
                    if (geometry->SegmentIntersectsLine(Coord_0, Coord_1, JPlane_Coord_0_A, JPlane_Coord_2_A)) { JPlane_Intersect_A = true;}
                  }
                  if (!JPlane_Intersect_B) {
                    if (geometry->SegmentIntersectsLine(Coord_0, Coord_1, JPlane_Coord_0_B, JPlane_Coord_2_B)) { JPlane_Intersect_B = true;}
                  }
                }
              }
            }
          }
        }
      }
    }
    
    /*--- Comunicate the planes that interesect the surface ---*/
    
    unsigned short MyCode[6] = {0,0,0,0,0,0}, Code[6] = {0,0,0,0,0,0};
    
    if (IPlane_Intersect_A) MyCode[0] = 1;
    if (IPlane_Intersect_B) MyCode[1] = 1;
    if (JPlane_Intersect_A) MyCode[2] = 1;
    if (JPlane_Intersect_B) MyCode[3] = 1;
    if (KPlane_Intersect_A) MyCode[4] = 1;
    if (KPlane_Intersect_B) MyCode[5] = 1;
    
#ifdef HAVE_MPI
    
    /*--- Add SU2_MPI::Allreduce information using all the nodes ---*/
    
    SU2_MPI::Allreduce(&MyCode, &Code, 6, MPI_UNSIGNED_SHORT, MPI_SUM, MPI_COMM_WORLD);
    
#else
    
    Code[0] = MyCode[0]; Code[1] = MyCode[1]; Code[2] = MyCode[2];
    Code[3] = MyCode[3]; Code[4] = MyCode[4]; Code[5] = MyCode[5];
    
#endif
    
    if (Code[0] != 0) IPlane_Intersect_A = true; else IPlane_Intersect_A = false;
    if (Code[1] != 0) IPlane_Intersect_B = true; else IPlane_Intersect_B = false;
    if (Code[2] != 0) JPlane_Intersect_A = true; else JPlane_Intersect_A = false;
    if (Code[3] != 0) JPlane_Intersect_B = true; else JPlane_Intersect_B = false;
    if (Code[4] != 0) KPlane_Intersect_A = true; else KPlane_Intersect_A = false;
    if (Code[5] != 0) KPlane_Intersect_B = true; else KPlane_Intersect_B = false;
    
    /*--- Screen output ---*/
    
    if (rank == MASTER_NODE) {
      
      if (IPlane_Intersect_A || IPlane_Intersect_B ||
          JPlane_Intersect_A || JPlane_Intersect_B ||
          KPlane_Intersect_A || KPlane_Intersect_B ) {
        
        cout << "The FFD planes ";
        
        if (cartesian) {
          if (IPlane_Intersect_A) cout << "i=0, ";
          if (IPlane_Intersect_B) cout << "i="<< lDegree << ", ";
          if (JPlane_Intersect_A) cout << "j=0, ";
          if (JPlane_Intersect_B) cout << "j="<< mDegree << ", ";
          if (KPlane_Intersect_A) cout << "k=0, ";
          if (KPlane_Intersect_B) cout << "k="<< nDegree << ", ";
        }
        else if (cylindrical) {
          if (IPlane_Intersect_A) cout << "r=0, ";
          if (IPlane_Intersect_B) cout << "r="<< lDegree << ", ";
          if (JPlane_Intersect_A) cout << "theta=0, ";
          if (JPlane_Intersect_B) cout << "theta="<< mDegree << ", ";
          if (KPlane_Intersect_A) cout << "z=0, ";
          if (KPlane_Intersect_B) cout << "z="<< nDegree << ", ";
        }
        else if (spherical) {
          if (IPlane_Intersect_A) cout << "r=0, ";
          if (IPlane_Intersect_B) cout << "r="<< lDegree << ", ";
          if (JPlane_Intersect_A) cout << "theta=0, ";
          if (JPlane_Intersect_B) cout << "theta="<< mDegree << ", ";
          if (KPlane_Intersect_A) cout << "phi=0, ";
          if (KPlane_Intersect_B) cout << "phi="<< nDegree << ", ";
        }
        else if (polar) {
          if (IPlane_Intersect_A) cout << "r=0, ";
          if (IPlane_Intersect_B) cout << "r="<< lDegree << ", ";
          if (KPlane_Intersect_A) cout << "theta=0, ";
          if (KPlane_Intersect_B) cout << "theta="<< nDegree << ", ";
        }
        
        cout << "intersect solid surfaces." << endl;
      }
      
    }
    
  }
  
  /*--- Fix the FFD planes based on the intersections with solid surfaces,
   and the continuity level, check that we have enough degree for the continuity
   that we are looking for ---*/
  
  if (config->GetFFD_Continuity() == USER_INPUT) {
    if (rank == MASTER_NODE)
      cout << "SU2 is fixing user's input planes." << endl;
    
    for (index = 0; index < config->GetnFFD_Fix_IDir(); index++)
      if ((config->GetFFD_Fix_IDir(index) <= lDegree) && (config->GetFFD_Fix_IDir(index) >= 0))
        FFDBox->Set_Fix_IPlane(config->GetFFD_Fix_IDir(index));
    for (index = 0; index < config->GetnFFD_Fix_JDir(); index++)
      if ((config->GetFFD_Fix_JDir(index) <= mDegree) && (config->GetFFD_Fix_JDir(index) >= 0))
        FFDBox->Set_Fix_JPlane(config->GetFFD_Fix_JDir(index));
    for (index = 0; index < config->GetnFFD_Fix_KDir(); index++)
      if ((config->GetFFD_Fix_KDir(index) <= nDegree) && (config->GetFFD_Fix_KDir(index) >= 0))
        FFDBox->Set_Fix_KPlane(config->GetFFD_Fix_KDir(index));
    
  }
  
  if (config->GetFFD_Continuity() == DERIVATIVE_NONE) {
    if (rank == MASTER_NODE)
      cout << "SU2 is fixing the planes to maintain a continuous surface." << endl;
    
    if (IPlane_Intersect_A) { FFDBox->Set_Fix_IPlane(0); }
    if (IPlane_Intersect_B) { FFDBox->Set_Fix_IPlane(lDegree); }
    if (JPlane_Intersect_A) { FFDBox->Set_Fix_JPlane(0); }
    if (JPlane_Intersect_B) { FFDBox->Set_Fix_JPlane(mDegree); }
    if (KPlane_Intersect_A) { FFDBox->Set_Fix_KPlane(0); }
    if (KPlane_Intersect_B) { FFDBox->Set_Fix_KPlane(nDegree); }
    
  }
  
  if (config->GetFFD_Continuity() == DERIVATIVE_1ST) {
    if (rank == MASTER_NODE)
      cout << "SU2 is fixing the planes to maintain a continuous 1st order derivative." << endl;
    
    if (IPlane_Intersect_A) { FFDBox->Set_Fix_IPlane(0); FFDBox->Set_Fix_IPlane(1); }
    if (IPlane_Intersect_B) { FFDBox->Set_Fix_IPlane(lDegree); FFDBox->Set_Fix_IPlane(lDegree-1); }
    if (JPlane_Intersect_A) { FFDBox->Set_Fix_JPlane(0); FFDBox->Set_Fix_JPlane(1); }
    if (JPlane_Intersect_B) { FFDBox->Set_Fix_JPlane(mDegree); FFDBox->Set_Fix_JPlane(mDegree-1); }
    if (KPlane_Intersect_A) { FFDBox->Set_Fix_KPlane(0); FFDBox->Set_Fix_KPlane(1); }
    if (KPlane_Intersect_B) { FFDBox->Set_Fix_KPlane(nDegree); FFDBox->Set_Fix_KPlane(nDegree-1); }
    
  }
  
  if (config->GetFFD_Continuity() == DERIVATIVE_2ND) {
    if (rank == MASTER_NODE)
      cout << "SU2 is fixing the planes to maintain a continuous 2nd order derivative." << endl;
    
    if ((IPlane_Intersect_A) && (lDegree > 1)) { FFDBox->Set_Fix_IPlane(0); FFDBox->Set_Fix_IPlane(1); FFDBox->Set_Fix_IPlane(2); }
    if ((IPlane_Intersect_B) && (lDegree > 1)) { FFDBox->Set_Fix_IPlane(lDegree); FFDBox->Set_Fix_IPlane(lDegree-1); FFDBox->Set_Fix_IPlane(lDegree-2); }
    if ((JPlane_Intersect_A) && (mDegree > 1)) { FFDBox->Set_Fix_JPlane(0); FFDBox->Set_Fix_JPlane(1); FFDBox->Set_Fix_JPlane(2); }
    if ((JPlane_Intersect_B) && (mDegree > 1)) { FFDBox->Set_Fix_JPlane(mDegree); FFDBox->Set_Fix_JPlane(mDegree-1); FFDBox->Set_Fix_JPlane(mDegree-2); }
    if ((KPlane_Intersect_A) && (nDegree > 1)) { FFDBox->Set_Fix_KPlane(0); FFDBox->Set_Fix_KPlane(1);FFDBox->Set_Fix_KPlane(2); }
    if ((KPlane_Intersect_B) && (nDegree > 1)) { FFDBox->Set_Fix_KPlane(nDegree); FFDBox->Set_Fix_KPlane(nDegree-1); FFDBox->Set_Fix_KPlane(nDegree-2); }
    
  }
  
}

void CSurfaceMovement::UpdateParametricCoord(CGeometry *geometry, CConfig *config, CFreeFormDefBox *FFDBox, unsigned short iFFDBox) {
	unsigned short iMarker, iDim;
	unsigned long iVertex, iPoint, iSurfacePoints;
  su2double CartCoord[3] = {0.0,0.0,0.0}, *CartCoordNew, *CartCoordOld;
  su2double *ParamCoord, *var_coord, ParamCoordGuess[3] = {0.0,0.0,0.0};
  su2double MaxDiff, my_MaxDiff = 0.0, Diff;
	int rank;
	
#ifdef HAVE_MPI
	MPI_Comm_rank(MPI_COMM_WORLD, &rank);
#else
	rank = MASTER_NODE;
#endif
			
	/*--- Recompute the parametric coordinates ---*/
  
	for (iSurfacePoints = 0; iSurfacePoints < FFDBox->GetnSurfacePoint(); iSurfacePoints++) {
		
		/*--- Get the marker of the surface point ---*/
    
		iMarker = FFDBox->Get_MarkerIndex(iSurfacePoints);
		
		if (config->GetMarker_All_DV(iMarker) == YES) {
			
			/*--- Get the vertex of the surface point ---*/
      
			iVertex = FFDBox->Get_VertexIndex(iSurfacePoints);
			iPoint = FFDBox->Get_PointIndex(iSurfacePoints);
	
			/*--- Get the parametric and cartesians coordinates of the 
			 surface point (they don't mach) ---*/
      
			ParamCoord = FFDBox->Get_ParametricCoord(iSurfacePoints);
			
			/*--- Compute and set the cartesian coord using the variation computed 
			 with the previous deformation ---*/
      
			var_coord = geometry->vertex[iMarker][iVertex]->GetVarCoord();
			CartCoordOld = geometry->node[iPoint]->GetCoord();
			for (iDim = 0; iDim < 3; iDim++)
				CartCoord[iDim] = CartCoordOld[iDim] + var_coord[iDim];
			FFDBox->Set_CartesianCoord(CartCoord, iSurfacePoints);

			/*--- Find the parametric coordinate using as ParamCoordGuess the previous value ---*/
      
			ParamCoordGuess[0] = ParamCoord[0]; ParamCoordGuess[1] = ParamCoord[1]; ParamCoordGuess[2] = ParamCoord[2];
			ParamCoord = FFDBox->GetParametricCoord_Iterative(iPoint, CartCoord, ParamCoordGuess, config);
					
			/*--- Set the new value of the parametric coordinates ---*/
      
			FFDBox->Set_ParametricCoord(ParamCoord, iSurfacePoints);
			
			/*--- Compute the cartesian coordinates using the parametric coordinates 
			 to check that everithing is right ---*/
      
			CartCoordNew = FFDBox->EvalCartesianCoord(ParamCoord);
			
			/*--- Compute max difference between original value and the recomputed value ---*/
      
			Diff = 0.0;
			for (iDim = 0; iDim < geometry->GetnDim(); iDim++)
				Diff += (CartCoordNew[iDim]-CartCoord[iDim])*(CartCoordNew[iDim]-CartCoord[iDim]);
			Diff = sqrt(Diff);
			my_MaxDiff = max(my_MaxDiff, Diff);
				
		}
	}
		
#ifdef HAVE_MPI
	SU2_MPI::Allreduce(&my_MaxDiff, &MaxDiff, 1, MPI_DOUBLE, MPI_MAX, MPI_COMM_WORLD);
#else
	MaxDiff = my_MaxDiff;
#endif
	
	if (rank == MASTER_NODE) 
		cout << "Update parametric coord       | FFD box: " << FFDBox->GetTag() << ". Max Diff: " << MaxDiff <<"."<< endl;
	
}

su2double CSurfaceMovement::SetCartesianCoord(CGeometry *geometry, CConfig *config, CFreeFormDefBox *FFDBox, unsigned short iFFDBox, bool ResetDef) {
  
  su2double *CartCoordNew, Diff, my_MaxDiff = 0.0, MaxDiff,
  *ParamCoord, VarCoord[3] = {0.0, 0.0, 0.0}, CartCoordOld[3] = {0.0, 0.0, 0.0};
  unsigned short iMarker, iDim;
  unsigned long iVertex, iPoint, iSurfacePoints;
  int rank;
  
  bool cylindrical = (config->GetFFD_CoordSystem() == CYLINDRICAL);
  bool spherical = (config->GetFFD_CoordSystem() == SPHERICAL);
  bool polar = (config->GetFFD_CoordSystem() == POLAR);
  unsigned short nDim = geometry->GetnDim();
  
#ifdef HAVE_MPI
  MPI_Comm_rank(MPI_COMM_WORLD, &rank);
#else
  rank = MASTER_NODE;
#endif
  
  /*--- Set to zero all the porints in VarCoord, this is important when we are dealing with different boxes
	  because a loop over GetnSurfacePoint is no sufficient ---*/
  
  if (ResetDef) {
    for (iMarker = 0; iMarker < config->GetnMarker_All(); iMarker++) {
      for (iVertex = 0; iVertex < geometry->nVertex[iMarker]; iVertex++) {
        geometry->vertex[iMarker][iVertex]->SetVarCoord(VarCoord);
      }
    }
  }
  
  /*--- Recompute the cartesians coordinates ---*/
  
  for (iSurfacePoints = 0; iSurfacePoints < FFDBox->GetnSurfacePoint(); iSurfacePoints++) {
    
    /*--- Get the marker of the surface point ---*/
    
    iMarker = FFDBox->Get_MarkerIndex(iSurfacePoints);
    
    if (config->GetMarker_All_DV(iMarker) == YES) {
      
      /*--- Get the vertex of the surface point ---*/
      
      iVertex = FFDBox->Get_VertexIndex(iSurfacePoints);
      iPoint = FFDBox->Get_PointIndex(iSurfacePoints);
      
      /*--- Set to zero the variation of the coordinates ---*/
      
      geometry->vertex[iMarker][iVertex]->SetVarCoord(VarCoord);
      
      /*--- Get the parametric coordinate of the surface point ---*/
      
      ParamCoord = FFDBox->Get_ParametricCoord(iSurfacePoints);
      
      /*--- Compute the new cartesian coordinate, and set the value in
       the FFDBox structure ---*/
      
      CartCoordNew = FFDBox->EvalCartesianCoord(ParamCoord);
      
      /*--- If polar coordinates, compute the cartesians from the polar value ---*/
      
      if (cylindrical) {
        
        su2double X_0, Y_0, Z_0, Xbar, Ybar, Zbar;
        X_0 = config->GetFFD_Axis(0); Y_0 = config->GetFFD_Axis(1);  Z_0 = config->GetFFD_Axis(2);
        
        Xbar = CartCoordNew[2];
        Ybar = CartCoordNew[0] * cos(CartCoordNew[1]);
        Zbar = CartCoordNew[0] * sin(CartCoordNew[1]);
        
        CartCoordNew[0] =  Xbar + X_0;  CartCoordNew[1] = Ybar + Y_0; CartCoordNew[2] = Zbar + Z_0;
        
      }
      else if (spherical || polar) {
        
        su2double X_0, Y_0, Z_0, Xbar, Ybar, Zbar;
        X_0 = config->GetFFD_Axis(0); Y_0 = config->GetFFD_Axis(1);  Z_0 = config->GetFFD_Axis(2);
        
        Xbar = CartCoordNew[0] * cos(CartCoordNew[2]);
        Ybar = CartCoordNew[0] * cos(CartCoordNew[1]) * sin(CartCoordNew[2]);
        Zbar = CartCoordNew[0] * sin(CartCoordNew[1]) * sin(CartCoordNew[2]);
        
        CartCoordNew[0] =  Xbar + X_0;  CartCoordNew[1] = Ybar + Y_0; CartCoordNew[2] = Zbar + Z_0;
        
      }
      
      FFDBox->Set_CartesianCoord(CartCoordNew, iSurfacePoints);
      
      /*--- Get the original cartesian coordinates of the surface point ---*/
      
      for (iDim = 0; iDim < nDim; iDim++) {
        CartCoordOld[iDim] = geometry->node[iPoint]->GetCoord(iDim);
      }
      
      /*--- Set the value of the variation of the coordinates ---*/
      
      Diff = 0.0;
      for (iDim = 0; iDim < nDim; iDim++) {
        VarCoord[iDim] = CartCoordNew[iDim] - CartCoordOld[iDim];
        if ((fabs(VarCoord[iDim]) <= EPS) && (config->GetDirectDiff() != D_DESIGN) && (!config->GetAD_Mode()))
          VarCoord[iDim] = 0.0;
        Diff += (VarCoord[iDim]*VarCoord[iDim]);
      }
      Diff = sqrt(Diff);
      
      my_MaxDiff = max(my_MaxDiff, Diff);
      
      /*--- Set the variation of the coordinates ---*/
      
      geometry->vertex[iMarker][iVertex]->SetVarCoord(VarCoord);
      
    }
  }
  
#ifdef HAVE_MPI
  SU2_MPI::Allreduce(&my_MaxDiff, &MaxDiff, 1, MPI_DOUBLE, MPI_MAX, MPI_COMM_WORLD);
#else
  MaxDiff = my_MaxDiff;
#endif
  
  if (rank == MASTER_NODE)
    cout << "Update cartesian coord        | FFD box: " << FFDBox->GetTag() << ". Max Diff: " << MaxDiff <<"."<< endl;
  
  return MaxDiff;

}


bool CSurfaceMovement::SetFFDCPChange_2D(CGeometry *geometry, CConfig *config, CFreeFormDefBox *FFDBox, CFreeFormDefBox **ResetFFDBox,
    unsigned short iDV, bool ResetDef) {
  
  su2double movement[3] = {0.0,0.0,0.0}, Ampl;
  unsigned short index[3], i, j, iFFDBox, iPlane;
  string design_FFDBox;
  su2double Scale = config->GetOpt_RelaxFactor();
  bool polar = (config->GetFFD_CoordSystem() == POLAR);

  /*--- Set control points to its original value (even if the
   design variable is not in this box) ---*/
  
  if (ResetDef == true) {
    for (iFFDBox = 0; iFFDBox < nFFDBox; iFFDBox++)
      ResetFFDBox[iFFDBox]->SetOriginalControlPoints();
  }
  
  design_FFDBox = config->GetFFDTag(iDV);
  
  if (design_FFDBox.compare(FFDBox->GetTag()) == 0) {
    
    /*--- Compute deformation ---*/
    
    /*--- If we have only design value, than this value is the amplitude,
     * otherwise we have a general movement. ---*/
    
    if (config->GetnDV_Value(iDV) == 1) {
      
      Ampl = config->GetDV_Value(iDV)*Scale;
      
      if (polar){
        movement[0] = config->GetParamDV(iDV, 3)*Ampl;
        movement[1] = 0.0;
        movement[2] = config->GetParamDV(iDV, 4)*Ampl;
      }
      else {
      	movement[0] = config->GetParamDV(iDV, 3)*Ampl;
      	movement[1] = config->GetParamDV(iDV, 4)*Ampl;
      	movement[2] = 0.0;
      }
      
    } else {
      if (polar){
        movement[0] = config->GetDV_Value(iDV, 0);
        movement[1] = 0.0;
        movement[2] = config->GetDV_Value(iDV, 1);
      }
      else {
      movement[0] = config->GetDV_Value(iDV, 0);
      movement[1] = config->GetDV_Value(iDV, 1);
      movement[2] = 0.0;
      }
      
    }
    
    if (polar){
    	index[0] = SU2_TYPE::Int(config->GetParamDV(iDV, 1));
    	index[1] = 0;
     index[2] = SU2_TYPE::Int(config->GetParamDV(iDV, 2));
    }
    else {
    	index[0] = SU2_TYPE::Int(config->GetParamDV(iDV, 1));
    	index[1] = SU2_TYPE::Int(config->GetParamDV(iDV, 2));
      index[2] = 0;
    }
    
    /*--- Check that it is possible to move the control point ---*/
    
    for (iPlane = 0 ; iPlane < FFDBox->Get_nFix_IPlane(); iPlane++) {
      if (index[0] == FFDBox->Get_Fix_IPlane(iPlane)) return false;
    }
    
    for (iPlane = 0 ; iPlane < FFDBox->Get_nFix_JPlane(); iPlane++) {
      if (index[1] == FFDBox->Get_Fix_JPlane(iPlane)) return false;
    }
    
    if ((SU2_TYPE::Int(config->GetParamDV(iDV, 1)) == -1) &&
        (SU2_TYPE::Int(config->GetParamDV(iDV, 2)) != -1)) {
      for (i = 0; i < FFDBox->GetlOrder(); i++) {
        index[0] = i;
        FFDBox->SetControlPoints(index, movement);
      }
    }
    
    if ((SU2_TYPE::Int(config->GetParamDV(iDV, 1)) != -1) &&
        (SU2_TYPE::Int(config->GetParamDV(iDV, 2)) == -1)) {
      for (j = 0; j < FFDBox->GetmOrder(); j++) {
        index[1] = j;
        FFDBox->SetControlPoints(index, movement);
      }
    }
    
    if ((SU2_TYPE::Int(config->GetParamDV(iDV, 1)) == -1) &&
        (SU2_TYPE::Int(config->GetParamDV(iDV, 2)) == -1)) {
      for (i = 0; i < FFDBox->GetlOrder(); i++) {
        index[0] = i;
        for (j = 0; j < FFDBox->GetmOrder(); j++) {
          index[1] = j;
          FFDBox->SetControlPoints(index, movement);
        }
      }
    }
    if ((SU2_TYPE::Int(config->GetParamDV(iDV, 1)) != -1) &&
        (SU2_TYPE::Int(config->GetParamDV(iDV, 2)) != -1)) {
      
      FFDBox->SetControlPoints(index, movement);
    }
    
    /*--- Upper surface ---*/
    
    if (polar) index[1] = 1;
    else index[2] = 1;

    if ((SU2_TYPE::Int(config->GetParamDV(iDV, 1)) == -1) &&
        (SU2_TYPE::Int(config->GetParamDV(iDV, 2)) != -1)) {
      for (i = 0; i < FFDBox->GetlOrder(); i++) {
        index[0] = i;
        FFDBox->SetControlPoints(index, movement);
      }
    }
    
    if ((SU2_TYPE::Int(config->GetParamDV(iDV, 1)) != -1) &&
        (SU2_TYPE::Int(config->GetParamDV(iDV, 2)) == -1)) {
      for (j = 0; j < FFDBox->GetmOrder(); j++) {
        index[1] = j;
        FFDBox->SetControlPoints(index, movement);
      }
    }
    
    if ((SU2_TYPE::Int(config->GetParamDV(iDV, 1)) == -1) &&
        (SU2_TYPE::Int(config->GetParamDV(iDV, 2)) == -1)) {
      for (i = 0; i < FFDBox->GetlOrder(); i++) {
        index[0] = i;
        for (j = 0; j < FFDBox->GetmOrder(); j++) {
          index[1] = j;
          FFDBox->SetControlPoints(index, movement);
        }
      }
    }
    if ((SU2_TYPE::Int(config->GetParamDV(iDV, 1)) != -1) &&
        (SU2_TYPE::Int(config->GetParamDV(iDV, 2)) != -1)) {
      
      FFDBox->SetControlPoints(index, movement);
    }
  }
  else {
    return false;
  }
  
  return true;
  
}

bool CSurfaceMovement::SetFFDCPChange(CGeometry *geometry, CConfig *config, CFreeFormDefBox *FFDBox, CFreeFormDefBox **ResetFFDBox,
                                      unsigned short iDV, bool ResetDef) {
  
  su2double movement[3] = {0.0,0.0,0.0}, Ampl;
  unsigned short index[3], i, j, k, iPlane, iFFDBox;
  bool CheckIndex;
  string design_FFDBox;
  su2double Scale = config->GetOpt_RelaxFactor();
  
  /*--- Set control points to its original value (even if the
   design variable is not in this box) ---*/
  
  if (ResetDef == true) {
    FFDBox->SetOriginalControlPoints();
    for (iFFDBox = 0; iFFDBox < nFFDBox; iFFDBox++)
      ResetFFDBox[iFFDBox]->SetOriginalControlPoints();
  }
  
  design_FFDBox = config->GetFFDTag(iDV);
  
  if (design_FFDBox.compare(FFDBox->GetTag()) == 0) {
    
    /*--- Compute deformation ---*/
    
    /*--- If we have only design value, than this value is the amplitude,
     * otherwise we have a general movement. ---*/
    
    if (config->GetnDV_Value(iDV) == 1) {
      
      Ampl = config->GetDV_Value(iDV)*Scale;
      
      movement[0] = config->GetParamDV(iDV, 4)*Ampl;
      movement[1] = config->GetParamDV(iDV, 5)*Ampl;
      movement[2] = config->GetParamDV(iDV, 6)*Ampl;
      
    } else {
      
      movement[0] = config->GetDV_Value(iDV, 0);
      movement[1] = config->GetDV_Value(iDV, 1);
      movement[2] = config->GetDV_Value(iDV, 2);
      
    }
    
    index[0] = SU2_TYPE::Int(config->GetParamDV(iDV, 1));
    index[1] = SU2_TYPE::Int(config->GetParamDV(iDV, 2));
    index[2] = SU2_TYPE::Int(config->GetParamDV(iDV, 3));
    
    /*--- Check that it is possible to move the control point ---*/
    
    for (iPlane = 0 ; iPlane < FFDBox->Get_nFix_IPlane(); iPlane++) {
      if (index[0] == FFDBox->Get_Fix_IPlane(iPlane)) return false;
    }
    
    for (iPlane = 0 ; iPlane < FFDBox->Get_nFix_JPlane(); iPlane++) {
      if (index[1] == FFDBox->Get_Fix_JPlane(iPlane)) return false;
    }
    
    for (iPlane = 0 ; iPlane < FFDBox->Get_nFix_KPlane(); iPlane++) {
      if (index[2] == FFDBox->Get_Fix_KPlane(iPlane)) return false;
    }
    
    if ((SU2_TYPE::Int(config->GetParamDV(iDV, 1)) == -1) &&
        (SU2_TYPE::Int(config->GetParamDV(iDV, 2)) != -1) &&
        (SU2_TYPE::Int(config->GetParamDV(iDV, 3)) != -1)) {
      for (i = 0; i < FFDBox->GetlOrder(); i++) {
        index[0] = i;
        
        CheckIndex = true;
        for (iPlane = 0 ; iPlane < FFDBox->Get_nFix_IPlane(); iPlane++) {
          if (index[0] == FFDBox->Get_Fix_IPlane(iPlane)) CheckIndex = false;
        }
        
        if (CheckIndex) FFDBox->SetControlPoints(index, movement);
        
      }
    }
    
    if ((SU2_TYPE::Int(config->GetParamDV(iDV, 1)) != -1) &&
        (SU2_TYPE::Int(config->GetParamDV(iDV, 2)) == -1) &&
        (SU2_TYPE::Int(config->GetParamDV(iDV, 3)) != -1)) {
      for (j = 0; j < FFDBox->GetmOrder(); j++) {
        index[1] = j;
        
        CheckIndex = true;
        for (iPlane = 0 ; iPlane < FFDBox->Get_nFix_JPlane(); iPlane++) {
          if (index[1] == FFDBox->Get_Fix_JPlane(iPlane)) CheckIndex = false;
        }
        
        if (CheckIndex) FFDBox->SetControlPoints(index, movement);
        
      }
    }
    
    if ((SU2_TYPE::Int(config->GetParamDV(iDV, 1)) != -1) &&
        (SU2_TYPE::Int(config->GetParamDV(iDV, 2)) != -1) &&
        (SU2_TYPE::Int(config->GetParamDV(iDV, 3)) == -1)) {
      for (k = 0; k < FFDBox->GetnOrder(); k++) {
        index[2] = k;
        
        CheckIndex = true;
        for (iPlane = 0 ; iPlane < FFDBox->Get_nFix_KPlane(); iPlane++) {
          if (index[2] == FFDBox->Get_Fix_KPlane(iPlane)) CheckIndex = false;
        }
        
        if (CheckIndex) FFDBox->SetControlPoints(index, movement);
        
      }
    }
    
    if ((SU2_TYPE::Int(config->GetParamDV(iDV, 1)) == -1) &&
        (SU2_TYPE::Int(config->GetParamDV(iDV, 2)) == -1) &&
        (SU2_TYPE::Int(config->GetParamDV(iDV, 3)) != -1)) {
      for (i = 0; i < FFDBox->GetlOrder(); i++) {
        index[0] = i;
        for (j = 0; j < FFDBox->GetmOrder(); j++) {
          index[1] = j;
          FFDBox->SetControlPoints(index, movement);
        }
      }
    }
    
    if ((SU2_TYPE::Int(config->GetParamDV(iDV, 1)) != -1) &&
        (SU2_TYPE::Int(config->GetParamDV(iDV, 2)) == -1) &&
        (SU2_TYPE::Int(config->GetParamDV(iDV, 3)) == -1)) {
      for (j = 0; j < FFDBox->GetmOrder(); j++) {
        index[1] = j;
        for (k = 0; k < FFDBox->GetnOrder(); k++) {
          index[2] = k;
          FFDBox->SetControlPoints(index, movement);
        }
      }
    }
    
    if ((SU2_TYPE::Int(config->GetParamDV(iDV, 1)) == -1) &&
        (SU2_TYPE::Int(config->GetParamDV(iDV, 2)) != -1) &&
        (SU2_TYPE::Int(config->GetParamDV(iDV, 3)) == -1)) {
      for (i = 0; i < FFDBox->GetlOrder(); i++) {
        index[0] = i;
        for (k = 0; k < FFDBox->GetnOrder(); k++) {
          index[2] = k;
          FFDBox->SetControlPoints(index, movement);
        }
      }
    }
    
    if ((SU2_TYPE::Int(config->GetParamDV(iDV, 1)) != -1) &&
        (SU2_TYPE::Int(config->GetParamDV(iDV, 2)) != -1) &&
        (SU2_TYPE::Int(config->GetParamDV(iDV, 3)) != -1)) {
      FFDBox->SetControlPoints(index, movement);
    }
    
  }
  else {
    return false;
  }
  
  return true;
  
}

bool CSurfaceMovement::SetFFDGull(CGeometry *geometry, CConfig *config, CFreeFormDefBox *FFDBox, CFreeFormDefBox **ResetFFDBox,
                                  unsigned short iDV, bool ResetDef) {
  
  su2double movement[3] = {0.0,0.0,0.0}, Ampl;
  unsigned short index[3], i, k, iPlane, iFFDBox;
  string design_FFDBox;
  su2double Scale = config->GetOpt_RelaxFactor();
  
  /*--- Set control points to its original value (even if the
   design variable is not in this box) ---*/
  
  if (ResetDef == true) {
    FFDBox->SetOriginalControlPoints();
    for (iFFDBox = 0; iFFDBox < nFFDBox; iFFDBox++)
      ResetFFDBox[iFFDBox]->SetOriginalControlPoints();
  }
  
  design_FFDBox = config->GetFFDTag(iDV);
  
  if (design_FFDBox.compare(FFDBox->GetTag()) == 0) {
    
    /*--- Compute deformation ---*/
    
    Ampl = config->GetDV_Value(iDV)*Scale;
    
    movement[0] = 0.0;
    movement[1] = 0.0;
    movement[2] = Ampl;
    
    /*--- Change the control points ---*/
    
    index[1] = SU2_TYPE::Int(config->GetParamDV(iDV, 1));
    
    /*--- Check that it is possible to move the control point ---*/
    
    for (iPlane = 0 ; iPlane < FFDBox->Get_nFix_JPlane(); iPlane++) {
      if (index[1] == FFDBox->Get_Fix_JPlane(iPlane)) return false;
    }
    
    for (i = 0; i < FFDBox->GetlOrder(); i++) {
      index[0] = i;
      for (k = 0; k < FFDBox->GetnOrder(); k++) {
        index[2] = k;
        FFDBox->SetControlPoints(index, movement);
      }
    }
    
  }
  else {
    return false;
  }
  
  return true;
  
}

bool CSurfaceMovement::SetFFDNacelle(CGeometry *geometry, CConfig *config, CFreeFormDefBox *FFDBox, CFreeFormDefBox **ResetFFDBox,
                                     unsigned short iDV, bool ResetDef) {
  
  su2double movement[3] = {0.0,0.0,0.0}, Ampl;
  unsigned short index[3], i, j, k, iPlane, iFFDBox, Theta, ThetaMax;
  string design_FFDBox;
  bool SameCP = false;
  su2double Scale = config->GetOpt_RelaxFactor();
  
  /*--- Set control points to its original value (even if the
   design variable is not in this box) ---*/
  
  if (ResetDef == true) {
    FFDBox->SetOriginalControlPoints();
    for (iFFDBox = 0; iFFDBox < nFFDBox; iFFDBox++)
      ResetFFDBox[iFFDBox]->SetOriginalControlPoints();
  }
  
  design_FFDBox = config->GetFFDTag(iDV);
  
  if (design_FFDBox.compare(FFDBox->GetTag()) == 0) {
    
    /*--- Compute deformation ---*/
    
    Ampl = config->GetDV_Value(iDV)*Scale;
    
    movement[0] = config->GetParamDV(iDV, 4)*Ampl;
    movement[1] = 0.0;
    movement[2] = config->GetParamDV(iDV, 5)*Ampl;
    
    index[0] = SU2_TYPE::Int(config->GetParamDV(iDV, 1));
    index[1] = SU2_TYPE::Int(config->GetParamDV(iDV, 2));
    index[2] = SU2_TYPE::Int(config->GetParamDV(iDV, 3));
    if (index[1] == SU2_TYPE::Int(FFDBox->GetmOrder()) - index[1] -1) SameCP = true;
    
    ThetaMax = 2;
    if (SameCP) ThetaMax = 1;
    
    for (Theta = 0; Theta < ThetaMax; Theta++) {
      
      if (Theta == 1) index[1] = SU2_TYPE::Int(FFDBox->GetmOrder()) - index[1] -1;
      
      /*--- Check that it is possible to move the control point ---*/
      
      for (iPlane = 0 ; iPlane < FFDBox->Get_nFix_IPlane(); iPlane++) {
        if (index[0] == FFDBox->Get_Fix_IPlane(iPlane)) return false;
      }
      
      for (iPlane = 0 ; iPlane < FFDBox->Get_nFix_JPlane(); iPlane++) {
        if (index[1] == FFDBox->Get_Fix_JPlane(iPlane)) return false;
      }
      
      for (iPlane = 0 ; iPlane < FFDBox->Get_nFix_KPlane(); iPlane++) {
        if (index[2] == FFDBox->Get_Fix_KPlane(iPlane)) return false;
      }
      
      if ((SU2_TYPE::Int(config->GetParamDV(iDV, 1)) == -1) &&
          (SU2_TYPE::Int(config->GetParamDV(iDV, 2)) != -1) &&
          (SU2_TYPE::Int(config->GetParamDV(iDV, 3)) != -1)) {
        for (i = 0; i < FFDBox->GetlOrder(); i++) {
          index[0] = i;
          FFDBox->SetControlPoints(index, movement);
        }
      }
      
      if ((SU2_TYPE::Int(config->GetParamDV(iDV, 1)) != -1) &&
          (SU2_TYPE::Int(config->GetParamDV(iDV, 2)) == -1) &&
          (SU2_TYPE::Int(config->GetParamDV(iDV, 3)) != -1)) {
        for (j = 0; j < FFDBox->GetmOrder(); j++) {
          index[1] = j;
          FFDBox->SetControlPoints(index, movement);
        }
      }
      
      if ((SU2_TYPE::Int(config->GetParamDV(iDV, 1)) != -1) &&
          (SU2_TYPE::Int(config->GetParamDV(iDV, 2)) != -1) &&
          (SU2_TYPE::Int(config->GetParamDV(iDV, 3)) == -1)) {
        for (k = 0; k < FFDBox->GetnOrder(); k++) {
          index[2] = k;
          FFDBox->SetControlPoints(index, movement);
        }
      }
      
      if ((SU2_TYPE::Int(config->GetParamDV(iDV, 1)) == -1) &&
          (SU2_TYPE::Int(config->GetParamDV(iDV, 2)) == -1) &&
          (SU2_TYPE::Int(config->GetParamDV(iDV, 3)) != -1)) {
        for (i = 0; i < FFDBox->GetlOrder(); i++) {
          index[0] = i;
          for (j = 0; j < FFDBox->GetmOrder(); j++) {
            index[1] = j;
            FFDBox->SetControlPoints(index, movement);
          }
        }
      }
      
      if ((SU2_TYPE::Int(config->GetParamDV(iDV, 1)) != -1) &&
          (SU2_TYPE::Int(config->GetParamDV(iDV, 2)) == -1) &&
          (SU2_TYPE::Int(config->GetParamDV(iDV, 3)) == -1)) {
        for (j = 0; j < FFDBox->GetmOrder(); j++) {
          index[1] = j;
          for (k = 0; k < FFDBox->GetnOrder(); k++) {
            index[2] = k;
            FFDBox->SetControlPoints(index, movement);
          }
        }
      }
      
      if ((SU2_TYPE::Int(config->GetParamDV(iDV, 1)) == -1) &&
          (SU2_TYPE::Int(config->GetParamDV(iDV, 2)) != -1) &&
          (SU2_TYPE::Int(config->GetParamDV(iDV, 3)) == -1)) {
        for (i = 0; i < FFDBox->GetlOrder(); i++) {
          index[0] = i;
          for (k = 0; k < FFDBox->GetnOrder(); k++) {
            index[2] = k;
            FFDBox->SetControlPoints(index, movement);
          }
        }
      }
      
      if ((SU2_TYPE::Int(config->GetParamDV(iDV, 1)) != -1) &&
          (SU2_TYPE::Int(config->GetParamDV(iDV, 2)) != -1) &&
          (SU2_TYPE::Int(config->GetParamDV(iDV, 3)) != -1)) {
        FFDBox->SetControlPoints(index, movement);
      }
    }
    
  }
  else {
    return false;
  }
  
  return true;
  
}

bool CSurfaceMovement::SetFFDCamber_2D(CGeometry *geometry, CConfig *config, CFreeFormDefBox *FFDBox, CFreeFormDefBox **ResetFFDBox,
                                       unsigned short iDV, bool ResetDef) {
  
  su2double Ampl, movement[3] = {0.0,0.0,0.0};
  unsigned short index[3], kIndex, iFFDBox;
  string design_FFDBox;
  su2double Scale = config->GetOpt_RelaxFactor();
  
  /*--- Set control points to its original value (even if the
   design variable is not in this box) ---*/
  
  if (ResetDef == true) {
    for (iFFDBox = 0; iFFDBox < nFFDBox; iFFDBox++)
      ResetFFDBox[iFFDBox]->SetOriginalControlPoints();
  }
  
  design_FFDBox = config->GetFFDTag(iDV);
  
  if (design_FFDBox.compare(FFDBox->GetTag()) == 0) {
    
    for (kIndex = 0; kIndex < 2; kIndex++) {
      
      Ampl = config->GetDV_Value(iDV)*Scale;
						
      movement[0] = 0.0;
      if (kIndex == 0) movement[1] = Ampl;
      else movement[1] = Ampl;
      movement[2] = 0.0;
      
      index[0] = SU2_TYPE::Int(config->GetParamDV(iDV, 1)); index[1] = kIndex; index[2] = 0;
      FFDBox->SetControlPoints(index, movement);
      
      index[2] = 1;
      FFDBox->SetControlPoints(index, movement);
      
    }
    
  }
  else {
    return false;
  }
  
  return true;
  
}

bool CSurfaceMovement::SetFFDThickness_2D(CGeometry *geometry, CConfig *config, CFreeFormDefBox *FFDBox, CFreeFormDefBox **ResetFFDBox,
                                          unsigned short iDV, bool ResetDef) {
  
  su2double Ampl, movement[3]= {0.0,0.0,0.0};
  unsigned short index[3], kIndex, iFFDBox;
  string design_FFDBox;
  su2double Scale = config->GetOpt_RelaxFactor();
  
  /*--- Set control points to its original value (even if the
   design variable is not in this box) ---*/
  
  if (ResetDef == true) {
    for (iFFDBox = 0; iFFDBox < nFFDBox; iFFDBox++)
      ResetFFDBox[iFFDBox]->SetOriginalControlPoints();
  }
  
  design_FFDBox = config->GetFFDTag(iDV);
  
  if (design_FFDBox.compare(FFDBox->GetTag()) == 0) {
				
    for (kIndex = 0; kIndex < 2; kIndex++) {
      
      Ampl = config->GetDV_Value(iDV)*Scale;
      
      movement[0] = 0.0;
      if (kIndex == 0) movement[1] = -Ampl;
      else movement[1] = Ampl;
      movement[2] = 0.0;
      
      index[0] = SU2_TYPE::Int(config->GetParamDV(iDV, 1)); index[1] = kIndex; index[2] = 0;
      FFDBox->SetControlPoints(index, movement);
      
      index[2] = 1;
      FFDBox->SetControlPoints(index, movement);
      
    }
    
  }
  else {
    return false;
  }
  
  return true;
  
}

bool CSurfaceMovement::SetFFDTwist_2D(CGeometry *geometry, CConfig *config, CFreeFormDefBox *FFDBox, CFreeFormDefBox **ResetFFDBox,
                                      unsigned short iDV, bool ResetDef) {
  
  return true;
  
}

bool CSurfaceMovement::SetFFDCamber(CGeometry *geometry, CConfig *config, CFreeFormDefBox *FFDBox, CFreeFormDefBox **ResetFFDBox,
                                    unsigned short iDV, bool ResetDef) {
  
  su2double Ampl, movement[3] = {0.0,0.0,0.0};
  unsigned short index[3], kIndex, iPlane, iFFDBox;
  string design_FFDBox;
  su2double Scale = config->GetOpt_RelaxFactor();
  
  /*--- Set control points to its original value (even if the
   design variable is not in this box) ---*/
  
  if (ResetDef == true) {
    for (iFFDBox = 0; iFFDBox < nFFDBox; iFFDBox++)
      ResetFFDBox[iFFDBox]->SetOriginalControlPoints();
  }
  
  design_FFDBox = config->GetFFDTag(iDV);
  
  if (design_FFDBox.compare(FFDBox->GetTag()) == 0) {
    
    /*--- Check that it is possible to move the control point ---*/
    
    for (kIndex = 0; kIndex < 2; kIndex++) {
      
      index[0] = SU2_TYPE::Int(config->GetParamDV(iDV, 1));
      index[1] = SU2_TYPE::Int(config->GetParamDV(iDV, 2));
      index[2] = kIndex;
      
      for (iPlane = 0 ; iPlane < FFDBox->Get_nFix_IPlane(); iPlane++) {
        if (index[0] == FFDBox->Get_Fix_IPlane(iPlane)) return false;
      }
      
      for (iPlane = 0 ; iPlane < FFDBox->Get_nFix_JPlane(); iPlane++) {
        if (index[1] == FFDBox->Get_Fix_JPlane(iPlane)) return false;
      }
      
      for (iPlane = 0 ; iPlane < FFDBox->Get_nFix_KPlane(); iPlane++) {
        if (index[2] == FFDBox->Get_Fix_KPlane(iPlane)) return false;
      }
      
    }
    
    for (kIndex = 0; kIndex < 2; kIndex++) {
						
      Ampl = config->GetDV_Value(iDV)*Scale;
						
      index[0] = SU2_TYPE::Int(config->GetParamDV(iDV, 1));
      index[1] = SU2_TYPE::Int(config->GetParamDV(iDV, 2)); 
      index[2] = kIndex;
      
      movement[0] = 0.0; movement[1] = 0.0; 
      if (kIndex == 0) movement[2] = Ampl;
      else movement[2] = Ampl;
      
      FFDBox->SetControlPoints(index, movement);
      
    }
    
  }
  else {
    return false;
  }
  
  return true;
  
}

void CSurfaceMovement::SetFFDAngleOfAttack(CGeometry *geometry, CConfig *config, CFreeFormDefBox *FFDBox, CFreeFormDefBox **ResetFFDBox,
                                           unsigned short iDV, bool ResetDef) {
  
  su2double Scale = config->GetOpt_RelaxFactor();

  su2double Ampl = config->GetDV_Value(iDV)*Scale;
  
  config->SetAoA_Offset(Ampl);
  
}

bool CSurfaceMovement::SetFFDThickness(CGeometry *geometry, CConfig *config, CFreeFormDefBox *FFDBox, CFreeFormDefBox **ResetFFDBox,
                                       unsigned short iDV, bool ResetDef) {
  
  su2double Ampl, movement[3] = {0.0,0.0,0.0};
  unsigned short index[3], kIndex, iPlane, iFFDBox;
  string design_FFDBox;
  su2double Scale = config->GetOpt_RelaxFactor();
  
  /*--- Set control points to its original value (even if the
   design variable is not in this box) ---*/
  
  if (ResetDef == true) {
    for (iFFDBox = 0; iFFDBox < nFFDBox; iFFDBox++)
      ResetFFDBox[iFFDBox]->SetOriginalControlPoints();
  }
  
  design_FFDBox = config->GetFFDTag(iDV);
  
  if (design_FFDBox.compare(FFDBox->GetTag()) == 0) {
    
    /*--- Check that it is possible to move the control point ---*/
    
    for (kIndex = 0; kIndex < 2; kIndex++) {
      
      index[0] = SU2_TYPE::Int(config->GetParamDV(iDV, 1));
      index[1] = SU2_TYPE::Int(config->GetParamDV(iDV, 2));
      index[2] = kIndex;
      
      for (iPlane = 0 ; iPlane < FFDBox->Get_nFix_IPlane(); iPlane++) {
        if (index[0] == FFDBox->Get_Fix_IPlane(iPlane)) return false;
      }
      
      for (iPlane = 0 ; iPlane < FFDBox->Get_nFix_JPlane(); iPlane++) {
        if (index[1] == FFDBox->Get_Fix_JPlane(iPlane)) return false;
      }
      
      for (iPlane = 0 ; iPlane < FFDBox->Get_nFix_KPlane(); iPlane++) {
        if (index[2] == FFDBox->Get_Fix_KPlane(iPlane)) return false;
      }
      
    }
    
    
    for (kIndex = 0; kIndex < 2; kIndex++) {
      
      Ampl = config->GetDV_Value(iDV)*Scale;
      
      index[0] = SU2_TYPE::Int(config->GetParamDV(iDV, 1));
      index[1] = SU2_TYPE::Int(config->GetParamDV(iDV, 2));
      index[2] = kIndex;
      
      movement[0] = 0.0; movement[1] = 0.0;
      if (kIndex == 0) movement[2] = -Ampl;
      else movement[2] = Ampl;
      
      FFDBox->SetControlPoints(index, movement);
      
    }
    
  }
  else {
    return false;
  }
  
  return true;
  
}

bool CSurfaceMovement::SetFFDTwist(CGeometry *geometry, CConfig *config, CFreeFormDefBox *FFDBox, CFreeFormDefBox **ResetFFDBox,
                                   unsigned short iDV, bool ResetDef) {
  
  unsigned short iOrder, jOrder, kOrder;
  su2double  x, y, z, movement[3], Segment_P0[3], Segment_P1[3], Plane_P0[3], Plane_Normal[3],
  Variable_P0, Variable_P1, Intersection[3], Variable_Interp;
  unsigned short index[3], iPlane, iFFDBox;
  string design_FFDBox;
  su2double Scale = config->GetOpt_RelaxFactor();
  
  /*--- Set control points to its original value (even if the
   design variable is not in this box) ---*/
  
  if (ResetDef == true) {
    for (iFFDBox = 0; iFFDBox < nFFDBox; iFFDBox++)
      ResetFFDBox[iFFDBox]->SetOriginalControlPoints();
  }
  
  design_FFDBox = config->GetFFDTag(iDV);
  
  if (design_FFDBox.compare(FFDBox->GetTag()) == 0) {
    
    /*--- Check that it is possible to move the control point ---*/
    
    jOrder = SU2_TYPE::Int(config->GetParamDV(iDV, 1));
    for (iOrder = 0; iOrder < FFDBox->GetlOrder(); iOrder++) {
      for (kOrder = 0; kOrder < FFDBox->GetnOrder(); kOrder++) {
        
        for (iPlane = 0 ; iPlane < FFDBox->Get_nFix_IPlane(); iPlane++) {
          if (iOrder == FFDBox->Get_Fix_IPlane(iPlane)) return false;
        }
        
        for (iPlane = 0 ; iPlane < FFDBox->Get_nFix_JPlane(); iPlane++) {
          if (jOrder == FFDBox->Get_Fix_JPlane(iPlane)) return false;
        }
        
        for (iPlane = 0 ; iPlane < FFDBox->Get_nFix_KPlane(); iPlane++) {
          if (kOrder == FFDBox->Get_Fix_KPlane(iPlane)) return false;
        }
        
      }
    }
    
    /*--- Line plane intersection to find the origin of rotation ---*/
    
    Segment_P0[0] = config->GetParamDV(iDV, 2);
    Segment_P0[1] = config->GetParamDV(iDV, 3);
    Segment_P0[2] = config->GetParamDV(iDV, 4);
    
    Segment_P1[0] = config->GetParamDV(iDV, 5);
    Segment_P1[1] = config->GetParamDV(iDV, 6);
    Segment_P1[2] = config->GetParamDV(iDV, 7);
    
    iOrder = 0;
    jOrder = SU2_TYPE::Int(config->GetParamDV(iDV, 1));
    kOrder = 0;
    su2double *coord = FFDBox->GetCoordControlPoints(iOrder, jOrder, kOrder);
    Plane_P0[0] = coord[0]; Plane_P0[1] = coord[1]; Plane_P0[2] = coord[2];
    Plane_Normal[0] = 0.0; Plane_Normal[1] = 1.0; Plane_Normal[2] = 0.0;
    
    Variable_P0 = 0.0; Variable_P1 = 0.0;
    
    Intersection[0] = 0.0; Intersection[1] = 0.0;  Intersection[2] = 0.0;
    
    bool result = geometry->SegmentIntersectsPlane(Segment_P0, Segment_P1, Variable_P0, Variable_P1,
                                                   Plane_P0, Plane_Normal, Intersection, Variable_Interp);
    
    if (result) {
      
      /*--- xyz-coordinates of a point on the line of rotation. ---*/
      
      su2double a = Intersection[0];
      su2double b = Intersection[1];
      su2double c = Intersection[2];
      
      /*--- xyz-coordinate of the line's direction vector. ---*/
      
      su2double u = Plane_Normal[0];
      su2double v = Plane_Normal[1];
      su2double w = Plane_Normal[2];
      
      /*--- The angle of rotation is computed based on a characteristic length of the wing,
       otherwise it is difficult to compare with other length based design variables. ---*/
      
      su2double RefLength = config->GetRefLength();
      su2double theta = atan(config->GetDV_Value(iDV)*Scale/RefLength);
      
      /*--- An intermediate value used in computations. ---*/
      
      su2double u2=u*u; su2double v2=v*v; su2double w2=w*w;
      su2double l2 = u2 + v2 + w2; su2double l = sqrt(l2);
      su2double cosT; su2double sinT;
      
      /*--- Change the value of the control point if move is true ---*/
      
      jOrder = SU2_TYPE::Int(config->GetParamDV(iDV, 1));
      for (iOrder = 0; iOrder < FFDBox->GetlOrder(); iOrder++)
        for (kOrder = 0; kOrder < FFDBox->GetnOrder(); kOrder++) {
          index[0] = iOrder; index[1] = jOrder; index[2] = kOrder;
          su2double *coord = FFDBox->GetCoordControlPoints(iOrder, jOrder, kOrder);
          x = coord[0]; y = coord[1]; z = coord[2];
          
          cosT = cos(theta);
          sinT = sin(theta);
          
          movement[0] = a*(v2 + w2) + u*(-b*v - c*w + u*x + v*y + w*z)
          + (-a*(v2 + w2) + u*(b*v + c*w - v*y - w*z) + (v2 + w2)*x)*cosT
          + l*(-c*v + b*w - w*y + v*z)*sinT;
          movement[0] = movement[0]/l2 - x;
          
          movement[1] = b*(u2 + w2) + v*(-a*u - c*w + u*x + v*y + w*z)
          + (-b*(u2 + w2) + v*(a*u + c*w - u*x - w*z) + (u2 + w2)*y)*cosT
          + l*(c*u - a*w + w*x - u*z)*sinT;
          movement[1] = movement[1]/l2 - y;
          
          movement[2] = c*(u2 + v2) + w*(-a*u - b*v + u*x + v*y + w*z)
          + (-c*(u2 + v2) + w*(a*u + b*v - u*x - v*y) + (u2 + v2)*z)*cosT
          + l*(-b*u + a*v - v*x + u*y)*sinT;
          movement[2] = movement[2]/l2 - z;
          
          FFDBox->SetControlPoints(index, movement);
          
        }
      
    }
    
  }
  else {
    return false;
  }
  
  return true;
  
}

bool CSurfaceMovement::SetFFDRotation(CGeometry *geometry, CConfig *config, CFreeFormDefBox *FFDBox, CFreeFormDefBox **ResetFFDBox,
                                      unsigned short iDV, bool ResetDef) {
  
  unsigned short iOrder, jOrder, kOrder;
  su2double movement[3] = {0.0,0.0,0.0}, x, y, z;
  unsigned short index[3], iFFDBox;
  string design_FFDBox;
  su2double Scale = config->GetOpt_RelaxFactor();
  
  /*--- Set control points to its original value (even if the
   design variable is not in this box) ---*/
  
  if (ResetDef == true) {
    for (iFFDBox = 0; iFFDBox < nFFDBox; iFFDBox++)
      ResetFFDBox[iFFDBox]->SetOriginalControlPoints();
  }
  
  design_FFDBox = config->GetFFDTag(iDV);
  
  if (design_FFDBox.compare(FFDBox->GetTag()) == 0) {
    
    /*--- xyz-coordinates of a point on the line of rotation. ---*/
    
    su2double a = config->GetParamDV(iDV, 1);
    su2double b = config->GetParamDV(iDV, 2);
    su2double c = config->GetParamDV(iDV, 3);
    
    /*--- xyz-coordinate of the line's direction vector. ---*/
    
    su2double u = config->GetParamDV(iDV, 4)-config->GetParamDV(iDV, 1);
    su2double v = config->GetParamDV(iDV, 5)-config->GetParamDV(iDV, 2);
    su2double w = config->GetParamDV(iDV, 6)-config->GetParamDV(iDV, 3);
    
    /*--- The angle of rotation. ---*/
    
    su2double theta = config->GetDV_Value(iDV)*Scale*PI_NUMBER/180.0;
    
    /*--- An intermediate value used in computations. ---*/
    
    su2double u2=u*u; su2double v2=v*v; su2double w2=w*w;
    su2double cosT = cos(theta); su2double sinT = sin(theta);
    su2double l2 = u2 + v2 + w2; su2double l = sqrt(l2);
    
    /*--- Change the value of the control point if move is true ---*/
    
    for (iOrder = 0; iOrder < FFDBox->GetlOrder(); iOrder++)
      for (jOrder = 0; jOrder < FFDBox->GetmOrder(); jOrder++)
        for (kOrder = 0; kOrder < FFDBox->GetnOrder(); kOrder++) {
          index[0] = iOrder; index[1] = jOrder; index[2] = kOrder;
          su2double *coord = FFDBox->GetCoordControlPoints(iOrder, jOrder, kOrder);
          x = coord[0]; y = coord[1]; z = coord[2];
          movement[0] = a*(v2 + w2) + u*(-b*v - c*w + u*x + v*y + w*z)
          + (-a*(v2 + w2) + u*(b*v + c*w - v*y - w*z) + (v2 + w2)*x)*cosT
          + l*(-c*v + b*w - w*y + v*z)*sinT;
          movement[0] = movement[0]/l2 - x;
          
          movement[1] = b*(u2 + w2) + v*(-a*u - c*w + u*x + v*y + w*z)
          + (-b*(u2 + w2) + v*(a*u + c*w - u*x - w*z) + (u2 + w2)*y)*cosT
          + l*(c*u - a*w + w*x - u*z)*sinT;
          movement[1] = movement[1]/l2 - y;
          
          movement[2] = c*(u2 + v2) + w*(-a*u - b*v + u*x + v*y + w*z)
          + (-c*(u2 + v2) + w*(a*u + b*v - u*x - v*y) + (u2 + v2)*z)*cosT
          + l*(-b*u + a*v - v*x + u*y)*sinT;
          movement[2] = movement[2]/l2 - z;
          
          FFDBox->SetControlPoints(index, movement);
          
        }
  }
  else {
    return false;
  }
  
  return true;
  
}

bool CSurfaceMovement::SetFFDControl_Surface(CGeometry *geometry, CConfig *config, CFreeFormDefBox *FFDBox, CFreeFormDefBox **ResetFFDBox,
                                             unsigned short iDV, bool ResetDef) {
  
  unsigned short iOrder, jOrder, kOrder;
  su2double movement[3] = {0.0,0.0,0.0}, x, y, z;
  unsigned short index[3], iFFDBox;
  string design_FFDBox;
  su2double Scale = config->GetOpt_RelaxFactor();
  
  /*--- Set control points to its original value (even if the
   design variable is not in this box) ---*/
  
  if (ResetDef == true) {
    for (iFFDBox = 0; iFFDBox < nFFDBox; iFFDBox++)
      ResetFFDBox[iFFDBox]->SetOriginalControlPoints();
  }
  
  design_FFDBox = config->GetFFDTag(iDV);
  
  if (design_FFDBox.compare(FFDBox->GetTag()) == 0) {
    
    /*--- xyz-coordinates of a point on the line of rotation. ---*/
    
    su2double a = config->GetParamDV(iDV, 1);
    su2double b = config->GetParamDV(iDV, 2);
    su2double c = config->GetParamDV(iDV, 3);
    
    /*--- xyz-coordinate of the line's direction vector. ---*/
    
    su2double u = config->GetParamDV(iDV, 4)-config->GetParamDV(iDV, 1);
    su2double v = config->GetParamDV(iDV, 5)-config->GetParamDV(iDV, 2);
    su2double w = config->GetParamDV(iDV, 6)-config->GetParamDV(iDV, 3);
    
    /*--- The angle of rotation. ---*/
    
    su2double theta = -config->GetDV_Value(iDV)*Scale*PI_NUMBER/180.0;
    
    /*--- An intermediate value used in computations. ---*/
    
    su2double u2=u*u; su2double v2=v*v; su2double w2=w*w;
    su2double cosT = cos(theta); su2double sinT = sin(theta);
    su2double l2 = u2 + v2 + w2; su2double l = sqrt(l2);
    
    /*--- Change the value of the control point if move is true ---*/
    
    for (iOrder = 0; iOrder < FFDBox->GetlOrder()-2; iOrder++)
      for (jOrder = 2; jOrder < FFDBox->GetmOrder()-2; jOrder++)
        for (kOrder = 0; kOrder < FFDBox->GetnOrder(); kOrder++) {
          index[0] = iOrder; index[1] = jOrder; index[2] = kOrder;
          su2double *coord = FFDBox->GetCoordControlPoints(iOrder, jOrder, kOrder);
          x = coord[0]; y = coord[1]; z = coord[2];
          movement[0] = a*(v2 + w2) + u*(-b*v - c*w + u*x + v*y + w*z)
          + (-a*(v2 + w2) + u*(b*v + c*w - v*y - w*z) + (v2 + w2)*x)*cosT
          + l*(-c*v + b*w - w*y + v*z)*sinT;
          movement[0] = movement[0]/l2 - x;
          
          movement[1] = b*(u2 + w2) + v*(-a*u - c*w + u*x + v*y + w*z)
          + (-b*(u2 + w2) + v*(a*u + c*w - u*x - w*z) + (u2 + w2)*y)*cosT
          + l*(c*u - a*w + w*x - u*z)*sinT;
          movement[1] = movement[1]/l2 - y;
          
          movement[2] = c*(u2 + v2) + w*(-a*u - b*v + u*x + v*y + w*z)
          + (-c*(u2 + v2) + w*(a*u + b*v - u*x - v*y) + (u2 + v2)*z)*cosT
          + l*(-b*u + a*v - v*x + u*y)*sinT;
          movement[2] = movement[2]/l2 - z;
          
          FFDBox->SetControlPoints(index, movement);
          
        }
  }
  else {
    return false;
  }
  
  return true;
  
}

void CSurfaceMovement::SetAngleOfAttack(CGeometry *boundary, CConfig *config, unsigned short iDV, bool ResetDef) {
  
  su2double Scale = config->GetOpt_RelaxFactor();
  su2double Ampl = config->GetDV_Value(iDV)*Scale;
  config->SetAoA_Offset(Ampl);
  
}

void CSurfaceMovement::SetHicksHenne(CGeometry *boundary, CConfig *config, unsigned short iDV, bool ResetDef) {
	unsigned long iVertex;
	unsigned short iMarker;
	su2double VarCoord[3] = {0.0,0.0,0.0}, VarCoord_[3] = {0.0,0.0,0.0}, *Coord_, *Normal_, ek, fk,
			Coord[3] = {0.0,0.0,0.0}, Normal[3] = {0.0,0.0,0.0},
  TPCoord[2] = {0.0, 0.0}, LPCoord[2] = {0.0, 0.0}, Distance, Chord, AoA, ValCos, ValSin;
  
	bool upper = true;
  su2double Scale = config->GetOpt_RelaxFactor();

	/*--- Reset airfoil deformation if first deformation or if it required by the solver ---*/
  
	if ((iDV == 0) || (ResetDef == true)) {
		for (iMarker = 0; iMarker < config->GetnMarker_All(); iMarker++)
			for (iVertex = 0; iVertex < boundary->nVertex[iMarker]; iVertex++) {
				VarCoord[0] = 0.0; VarCoord[1] = 0.0; VarCoord[2] = 0.0;
				boundary->vertex[iMarker][iVertex]->SetVarCoord(VarCoord);
			}
	}
  
  /*--- Compute the angle of attack to apply the deformation ---*/
  
	for (iMarker = 0; iMarker < config->GetnMarker_All(); iMarker++) {
    if (config->GetMarker_All_DV(iMarker) == YES) {
      Coord_ = boundary->vertex[iMarker][0]->GetCoord();
      TPCoord[0] = Coord_[0]; TPCoord[1] = Coord_[1];
      for (iVertex = 1; iVertex < boundary->nVertex[iMarker]; iVertex++) {
				Coord_ = boundary->vertex[iMarker][iVertex]->GetCoord();
        if (Coord_[0] > TPCoord[0]) { TPCoord[0] = Coord_[0]; TPCoord[1] = Coord_[1]; }
			}
		}
	}
  
#ifdef HAVE_MPI

	int iProcessor, nProcessor;
	su2double *Buffer_Send_Coord, *Buffer_Receive_Coord;

	MPI_Comm_size(MPI_COMM_WORLD, &nProcessor);
  
	Buffer_Receive_Coord = new su2double [nProcessor*2];
  Buffer_Send_Coord = new su2double [2];
  
  Buffer_Send_Coord[0] = TPCoord[0]; Buffer_Send_Coord[1] = TPCoord[1];

	SU2_MPI::Allgather(Buffer_Send_Coord, 2, MPI_DOUBLE, Buffer_Receive_Coord, 2, MPI_DOUBLE, MPI_COMM_WORLD);

  TPCoord[0] = Buffer_Receive_Coord[0]; TPCoord[1] = Buffer_Receive_Coord[1];
  for (iProcessor = 1; iProcessor < nProcessor; iProcessor++) {
    Coord[0] = Buffer_Receive_Coord[iProcessor*2 + 0];
    Coord[1] = Buffer_Receive_Coord[iProcessor*2 + 1];
    if (Coord[0] > TPCoord[0]) { TPCoord[0] = Coord[0]; TPCoord[1] = Coord[1]; }
  }
  
	delete[] Buffer_Send_Coord;   delete[] Buffer_Receive_Coord;
  
#endif


  Chord = 0.0;
	for (iMarker = 0; iMarker < config->GetnMarker_All(); iMarker++) {
    if (config->GetMarker_All_DV(iMarker) == YES) {
      for (iVertex = 0; iVertex < boundary->nVertex[iMarker]; iVertex++) {
        Coord_ = boundary->vertex[iMarker][iVertex]->GetCoord();
        Distance = sqrt(pow(Coord_[0] - TPCoord[0], 2.0) + pow(Coord_[1] - TPCoord[1], 2.0));
        if (Chord < Distance) { Chord = Distance; LPCoord[0] = Coord_[0]; LPCoord[1] = Coord_[1]; }
      }
    }
  }
  
#ifdef HAVE_MPI
 
	MPI_Comm_size(MPI_COMM_WORLD, &nProcessor);
  
	Buffer_Receive_Coord = new su2double [nProcessor*2];
  Buffer_Send_Coord = new su2double [2];
  
  Buffer_Send_Coord[0] = LPCoord[0]; Buffer_Send_Coord[1] = LPCoord[1];

	SU2_MPI::Allgather(Buffer_Send_Coord, 2, MPI_DOUBLE, Buffer_Receive_Coord, 2, MPI_DOUBLE, MPI_COMM_WORLD);
  
  Chord = 0.0;
  for (iProcessor = 0; iProcessor < nProcessor; iProcessor++) {
    Coord[0] = Buffer_Receive_Coord[iProcessor*2 + 0];
    Coord[1] = Buffer_Receive_Coord[iProcessor*2 + 1];
    Distance = sqrt(pow(Coord[0] - TPCoord[0], 2.0) + pow(Coord[1] - TPCoord[1], 2.0));
    if (Chord < Distance) { Chord = Distance; LPCoord[0] = Coord[0]; LPCoord[1] = Coord[1]; }
  }
  
	delete[] Buffer_Send_Coord;   delete[] Buffer_Receive_Coord;
  
#endif
  
  AoA = atan((LPCoord[1] - TPCoord[1]) / (TPCoord[0] - LPCoord[0]))*180/PI_NUMBER;
  
  /*--- WARNING: AoA currently overwritten to zero. ---*/
  AoA = 0.0;

	/*--- Perform multiple airfoil deformation ---*/
  
	su2double Ampl = config->GetDV_Value(iDV)*Scale;
	su2double xk = config->GetParamDV(iDV, 1);
	const su2double t2 = 3.0;
  
	if (config->GetParamDV(iDV, 0) == NO) { upper = false; }
	if (config->GetParamDV(iDV, 0) == YES) { upper = true; }
  
	for (iMarker = 0; iMarker < config->GetnMarker_All(); iMarker++) {

		for (iVertex = 0; iVertex < boundary->nVertex[iMarker]; iVertex++) {
			VarCoord[0] = 0.0; VarCoord[1] = 0.0; VarCoord[2] = 0.0;
      
			if (config->GetMarker_All_DV(iMarker) == YES) {
        
				Coord_ = boundary->vertex[iMarker][iVertex]->GetCoord();
				Normal_ = boundary->vertex[iMarker][iVertex]->GetNormal();
        
        /*--- The Hicks Henne bump functions should be applied to a basic airfoil without AoA,
         and unitary chord, a tranformation is required ---*/
        
        ValCos = cos(AoA*PI_NUMBER/180.0);
        ValSin = sin(AoA*PI_NUMBER/180.0);
        
        Coord[0] = Coord_[0]*ValCos - Coord_[1]*ValSin;
        Coord[0] = max(0.0, Coord[0]); // Coord x should be always positive
        Coord[1] = Coord_[1]*ValCos + Coord_[0]*ValSin;

        Normal[0] = Normal_[0]*ValCos - Normal_[1]*ValSin;
        Normal[1] = Normal_[1]*ValCos + Normal_[0]*ValSin;

        /*--- Bump computation ---*/

        ek = log10(0.5)/log10(xk);
        if (Coord[0] > 10*EPS) fk = pow( sin( PI_NUMBER * pow(Coord[0], ek) ), t2);
        else fk = 0.0;

        /*--- Upper and lower surface ---*/

        if (( upper) && (Normal[1] > 0)) { VarCoord[1] =  Ampl*fk; }
        if ((!upper) && (Normal[1] < 0)) { VarCoord[1] = -Ampl*fk; }

			}
      
      /*--- Apply the transformation to the coordinate variation ---*/
      
      ValCos = cos(-AoA*PI_NUMBER/180.0);
      ValSin = sin(-AoA*PI_NUMBER/180.0);
      
      VarCoord_[0] = VarCoord[0]*ValCos - VarCoord[1]*ValSin;
      VarCoord_[1] = VarCoord[1]*ValCos + VarCoord[0]*ValSin;

			boundary->vertex[iMarker][iVertex]->AddVarCoord(VarCoord_);
      
		}
	}
  
}

void CSurfaceMovement::SetSurface_Bump(CGeometry *boundary, CConfig *config, unsigned short iDV, bool ResetDef) {
	unsigned long iVertex;
	unsigned short iMarker;
  su2double VarCoord[3] = {0.0,0.0,0.0}, ek, fk, *Coord, xCoord;
  su2double Scale = config->GetOpt_RelaxFactor();

	/*--- Reset airfoil deformation if first deformation or if it required by the solver ---*/

	if ((iDV == 0) || (ResetDef == true)) {
		for (iMarker = 0; iMarker < config->GetnMarker_All(); iMarker++)
			for (iVertex = 0; iVertex < boundary->nVertex[iMarker]; iVertex++) {
				VarCoord[0] = 0.0; VarCoord[1] = 0.0; VarCoord[2] = 0.0;
				boundary->vertex[iMarker][iVertex]->SetVarCoord(VarCoord);
			}
	}

	/*--- Perform multiple airfoil deformation ---*/

	su2double Ampl = config->GetDV_Value(iDV)*Scale;
	su2double x_start = config->GetParamDV(iDV, 0);
	su2double x_end = config->GetParamDV(iDV, 1);
	su2double BumpSize = x_end - x_start;
	su2double BumpLoc = x_start;
	su2double xk = config->GetParamDV(iDV, 2);
	const su2double t2 = 3.0;

	for (iMarker = 0; iMarker < config->GetnMarker_All(); iMarker++) {

		for (iVertex = 0; iVertex < boundary->nVertex[iMarker]; iVertex++) {
			VarCoord[0] = 0.0; VarCoord[1] = 0.0; VarCoord[2] = 0.0;

			if (config->GetMarker_All_DV(iMarker) == YES) {

				Coord = boundary->vertex[iMarker][iVertex]->GetCoord();

				xCoord = (Coord[0] - BumpLoc);
				ek = log10(0.5)/log10((xk-BumpLoc+EPS)/BumpSize);
				if (xCoord > 0.0) fk = pow( sin( PI_NUMBER * pow((xCoord+EPS)/BumpSize, ek)), t2);
				else fk = 0.0;

				if ((xCoord <= 0.0) || (xCoord >= BumpSize)) VarCoord[1] =  0.0;
				else { VarCoord[1] =  Ampl*fk; }

			}

			boundary->vertex[iMarker][iVertex]->AddVarCoord(VarCoord);

		}
	}

}

void CSurfaceMovement::SetCST(CGeometry *boundary, CConfig *config, unsigned short iDV, bool ResetDef) {
	unsigned long iVertex;
	unsigned short iMarker;
	su2double VarCoord[3] = {0.0,0.0,0.0}, VarCoord_[3] = {0.0,0.0,0.0}, *Coord_, *Normal_, fk,
  	Coord[3] = {0.0,0.0,0.0}, Normal[3] = {0.0,0.0,0.0},
  	TPCoord[2] = {0.0, 0.0}, LPCoord[2] = {0.0, 0.0}, Distance, Chord, AoA, ValCos, ValSin;
  
	bool upper = true;
  su2double Scale = config->GetOpt_RelaxFactor();

	/*--- Reset airfoil deformation if first deformation or if it required by the solver ---*/

	if ((iDV == 0) || (ResetDef == true)) {
		for (iMarker = 0; iMarker < config->GetnMarker_All(); iMarker++)
			for (iVertex = 0; iVertex < boundary->nVertex[iMarker]; iVertex++) {
				VarCoord[0] = 0.0; VarCoord[1] = 0.0; VarCoord[2] = 0.0;
				boundary->vertex[iMarker][iVertex]->SetVarCoord(VarCoord);
			}
	}
  
  	/*--- Compute the angle of attack to apply the deformation ---*/
  
	for (iMarker = 0; iMarker < config->GetnMarker_All(); iMarker++) {
    if (config->GetMarker_All_DV(iMarker) == YES) {
      Coord_ = boundary->vertex[iMarker][0]->GetCoord();
      TPCoord[0] = Coord_[0]; TPCoord[1] = Coord_[1];
      for (iVertex = 1; iVertex < boundary->nVertex[iMarker]; iVertex++) {
				Coord_ = boundary->vertex[iMarker][iVertex]->GetCoord();
        if (Coord_[0] > TPCoord[0]) { TPCoord[0] = Coord_[0]; TPCoord[1] = Coord_[1]; }
			}
		}
	}
  
#ifdef HAVE_MPI

	int iProcessor, nProcessor;
	su2double *Buffer_Send_Coord, *Buffer_Receive_Coord;

	MPI_Comm_size(MPI_COMM_WORLD, &nProcessor);
  
	Buffer_Receive_Coord = new su2double [nProcessor*2];
  Buffer_Send_Coord = new su2double [2];
  
  Buffer_Send_Coord[0] = TPCoord[0]; Buffer_Send_Coord[1] = TPCoord[1];

	SU2_MPI::Allgather(Buffer_Send_Coord, 2, MPI_DOUBLE, Buffer_Receive_Coord, 2, MPI_DOUBLE, MPI_COMM_WORLD);

  TPCoord[0] = Buffer_Receive_Coord[0]; TPCoord[1] = Buffer_Receive_Coord[1];
  for (iProcessor = 1; iProcessor < nProcessor; iProcessor++) {
    Coord[0] = Buffer_Receive_Coord[iProcessor*2 + 0];
    Coord[1] = Buffer_Receive_Coord[iProcessor*2 + 1];
    if (Coord[0] > TPCoord[0]) { TPCoord[0] = Coord[0]; TPCoord[1] = Coord[1]; }
  }
  
	delete[] Buffer_Send_Coord;   delete[] Buffer_Receive_Coord;
  
#endif


  Chord = 0.0;
	for (iMarker = 0; iMarker < config->GetnMarker_All(); iMarker++) {
    if (config->GetMarker_All_DV(iMarker) == YES) {
      for (iVertex = 0; iVertex < boundary->nVertex[iMarker]; iVertex++) {
        Coord_ = boundary->vertex[iMarker][iVertex]->GetCoord();
        Distance = sqrt(pow(Coord_[0] - TPCoord[0], 2.0) + pow(Coord_[1] - TPCoord[1], 2.0));
        if (Chord < Distance) { Chord = Distance; LPCoord[0] = Coord_[0]; LPCoord[1] = Coord_[1]; }
      }
    }
  }
  
#ifdef HAVE_MPI
 
	MPI_Comm_size(MPI_COMM_WORLD, &nProcessor);
  
	Buffer_Receive_Coord = new su2double [nProcessor*2];
  Buffer_Send_Coord = new su2double [2];
  
  Buffer_Send_Coord[0] = LPCoord[0]; Buffer_Send_Coord[1] = LPCoord[1];

	SU2_MPI::Allgather(Buffer_Send_Coord, 2, MPI_DOUBLE, Buffer_Receive_Coord, 2, MPI_DOUBLE, MPI_COMM_WORLD);
  
  Chord = 0.0;
  for (iProcessor = 0; iProcessor < nProcessor; iProcessor++) {
    Coord[0] = Buffer_Receive_Coord[iProcessor*2 + 0];
    Coord[1] = Buffer_Receive_Coord[iProcessor*2 + 1];
    Distance = sqrt(pow(Coord[0] - TPCoord[0], 2.0) + pow(Coord[1] - TPCoord[1], 2.0));
    if (Chord < Distance) { Chord = Distance; LPCoord[0] = Coord[0]; LPCoord[1] = Coord[1]; }
  }
  
	delete[] Buffer_Send_Coord;   delete[] Buffer_Receive_Coord;
  
#endif
  
  AoA = atan((LPCoord[1] - TPCoord[1]) / (TPCoord[0] - LPCoord[0]))*180/PI_NUMBER;
  
  /*--- WARNING: AoA currently overwritten to zero. ---*/
  AoA = 0.0;

	/*--- Perform multiple airfoil deformation ---*/
  	
  su2double Ampl = config->GetDV_Value(iDV)*Scale;
	su2double KulfanNum = config->GetParamDV(iDV, 1) - 1.0;
	su2double maxKulfanNum = config->GetParamDV(iDV, 2) - 1.0;
	if (KulfanNum < 0) {
		std::cout << "Warning: Kulfan number should be greater than 1." << std::endl;
	}
	if (KulfanNum > maxKulfanNum) {
		std::cout << "Warning: Kulfan number should be less than provided maximum." << std::endl;
	}

	if (config->GetParamDV(iDV, 0) == NO) { upper = false;}
	if (config->GetParamDV(iDV, 0) == YES) { upper = true;}
  
	for (iMarker = 0; iMarker < config->GetnMarker_All(); iMarker++) {

		for (iVertex = 0; iVertex < boundary->nVertex[iMarker]; iVertex++) {
			VarCoord[0] = 0.0; VarCoord[1] = 0.0; VarCoord[2] = 0.0;
      
			if (config->GetMarker_All_DV(iMarker) == YES) {
        
				Coord_ = boundary->vertex[iMarker][iVertex]->GetCoord();
				Normal_ = boundary->vertex[iMarker][iVertex]->GetNormal();
        
        /*--- The CST functions should be applied to a basic airfoil without AoA,
         and unitary chord, a tranformation is required ---*/

        ValCos = cos(AoA*PI_NUMBER/180.0);
        ValSin = sin(AoA*PI_NUMBER/180.0);
        
        Coord[0] = Coord_[0]*ValCos - Coord_[1]*ValSin;
        Coord[0] = max(0.0, Coord[0]); // Coord x should be always positive
        Coord[1] = Coord_[1]*ValCos + Coord_[0]*ValSin;
        
        Normal[0] = Normal_[0]*ValCos - Normal_[1]*ValSin;
        Normal[1] = Normal_[1]*ValCos + Normal_[0]*ValSin;
	
        /*--- CST computation ---*/
        su2double fact_n = 1;
	su2double fact_cst = 1;
        su2double fact_cst_n = 1;
	
	for (int i = 1; i <= maxKulfanNum; i++) {
		fact_n = fact_n * i;
	}
	for (int i = 1; i <= KulfanNum; i++) {
		fact_cst = fact_cst * i;
	}
	for (int i = 1; i <= maxKulfanNum - KulfanNum; i++) {
		fact_cst_n = fact_cst_n * i;
	} 
	
	// CST method only for 2D NACA type airfoils  
	su2double N1, N2;       
	N1 = 0.5;
	N2 = 1.0;
 
	/*--- Upper and lower surface change in coordinates based on CST equations by Kulfan et. al (www.brendakulfan.com/docs/CST3.pdf)  ---*/
        fk = pow(Coord[0],N1)*pow((1-Coord[0]), N2) * fact_n/(fact_cst*(fact_cst_n)) * pow(Coord[0], KulfanNum) * pow((1-Coord[0]), (maxKulfanNum-(KulfanNum)));

	if (( upper) && (Normal[1] > 0)) { VarCoord[1] =  Ampl*fk; }

        if ((!upper) && (Normal[1] < 0)) { VarCoord[1] =  Ampl*fk; }

	
	}
      
      /*--- Apply the transformation to the coordinate variation ---*/

      ValCos = cos(-AoA*PI_NUMBER/180.0);
      ValSin = sin(-AoA*PI_NUMBER/180.0);

      VarCoord_[0] = VarCoord[0]*ValCos - VarCoord[1]*ValSin;
      VarCoord_[1] = VarCoord[1]*ValCos + VarCoord[0]*ValSin;

      			boundary->vertex[iMarker][iVertex]->AddVarCoord(VarCoord_);
		}
	}
}

void CSurfaceMovement::SetRotation(CGeometry *boundary, CConfig *config, unsigned short iDV, bool ResetDef) {
	unsigned long iVertex;
	unsigned short iMarker;
  su2double VarCoord[3] = {0.0,0.0,0.0}, *Coord;
	su2double movement[3] = {0.0,0.0,0.0}, x, y, z;
  su2double Scale = config->GetOpt_RelaxFactor();
  
  /*--- Reset airfoil deformation if first deformation or if it required by the solver ---*/
  
	if ((iDV == 0) || (ResetDef == true)) {
		for (iMarker = 0; iMarker < config->GetnMarker_All(); iMarker++)
			for (iVertex = 0; iVertex < boundary->nVertex[iMarker]; iVertex++) {
				VarCoord[0] = 0.0; VarCoord[1] = 0.0; VarCoord[2] = 0.0;
				boundary->vertex[iMarker][iVertex]->SetVarCoord(VarCoord);
			}
	}
  
	/*--- xyz-coordinates of a point on the line of rotation. */
  
	su2double a = config->GetParamDV(iDV, 0);
	su2double b = config->GetParamDV(iDV, 1);
	su2double c = 0.0;
	if (boundary->GetnDim() == 3) c = config->GetParamDV(0,2);
	
	/*--- xyz-coordinate of the line's direction vector. ---*/
  
	su2double u = config->GetParamDV(iDV, 3)-config->GetParamDV(iDV, 0);
	su2double v = config->GetParamDV(iDV, 4)-config->GetParamDV(iDV, 1);
	su2double w = 1.0;
	if (boundary->GetnDim() == 3) w = config->GetParamDV(iDV, 5)-config->GetParamDV(iDV, 2);
	
	/*--- The angle of rotation. ---*/
  
	su2double theta = config->GetDV_Value(iDV)*Scale*PI_NUMBER/180.0;
	
	/*--- An intermediate value used in computations. ---*/
  
	su2double u2=u*u; su2double v2=v*v; su2double w2=w*w;
	su2double cosT = cos(theta); su2double sinT = sin(theta);
	su2double l2 = u2 + v2 + w2; su2double l = sqrt(l2);
  
	for (iMarker = 0; iMarker < config->GetnMarker_All(); iMarker++)
		for (iVertex = 0; iVertex < boundary->nVertex[iMarker]; iVertex++) {
			VarCoord[0] = 0.0; VarCoord[1] = 0.0; VarCoord[2] = 0.0;
			if (config->GetMarker_All_DV(iMarker) == YES) {
				Coord = boundary->vertex[iMarker][iVertex]->GetCoord();
				x = Coord[0]; y = Coord[1]; z = Coord[2];
				
				movement[0] = a*(v2 + w2) + u*(-b*v - c*w + u*x + v*y + w*z)
				+ (-a*(v2 + w2) + u*(b*v + c*w - v*y - w*z) + (v2 + w2)*x)*cosT
				+ l*(-c*v + b*w - w*y + v*z)*sinT;
				movement[0] = movement[0]/l2 - x;
				
				movement[1] = b*(u2 + w2) + v*(-a*u - c*w + u*x + v*y + w*z)
				+ (-b*(u2 + w2) + v*(a*u + c*w - u*x - w*z) + (u2 + w2)*y)*cosT
				+ l*(c*u - a*w + w*x - u*z)*sinT;
				movement[1] = movement[1]/l2 - y;
				
				movement[2] = c*(u2 + v2) + w*(-a*u - b*v + u*x + v*y + w*z)
				+ (-c*(u2 + v2) + w*(a*u + b*v - u*x - v*y) + (u2 + v2)*z)*cosT
				+ l*(-b*u + a*v - v*x + u*y)*sinT;
				if (boundary->GetnDim() == 3) movement[2] = movement[2]/l2 - z;
				else movement[2] = 0.0;
				
				VarCoord[0] = movement[0];
				VarCoord[1] = movement[1];
				if (boundary->GetnDim() == 3) VarCoord[2] = movement[2];
				
			}
			boundary->vertex[iMarker][iVertex]->AddVarCoord(VarCoord);
		}
}

void CSurfaceMovement::SetTranslation(CGeometry *boundary, CConfig *config, unsigned short iDV, bool ResetDef) {
  unsigned long iVertex;
  unsigned short iMarker;
  su2double VarCoord[3] = {0.0,0.0,0.0};
  su2double Scale = config->GetOpt_RelaxFactor();
  su2double Ampl = config->GetDV_Value(iDV)*Scale;
  
  /*--- Reset airfoil deformation if first deformation or if it required by the solver ---*/
  
  if ((iDV == 0) || (ResetDef == true)) {
    for (iMarker = 0; iMarker < config->GetnMarker_All(); iMarker++)
      for (iVertex = 0; iVertex < boundary->nVertex[iMarker]; iVertex++) {
        VarCoord[0] = 0.0; VarCoord[1] = 0.0; VarCoord[2] = 0.0;
        boundary->vertex[iMarker][iVertex]->SetVarCoord(VarCoord);
      }
  }
  
  su2double xDispl = config->GetParamDV(iDV, 0);
  su2double yDispl = config->GetParamDV(iDV, 1);
  su2double zDispl = 0;
  if (boundary->GetnDim() == 3) zDispl = config->GetParamDV(iDV, 2);
  
  for (iMarker = 0; iMarker < config->GetnMarker_All(); iMarker++)
    for (iVertex = 0; iVertex < boundary->nVertex[iMarker]; iVertex++) {
      VarCoord[0] = 0.0; VarCoord[1] = 0.0; VarCoord[2] = 0.0;
      if (config->GetMarker_All_DV(iMarker) == YES) {
        VarCoord[0] = Ampl*xDispl;
        VarCoord[1] = Ampl*yDispl;
        if (boundary->GetnDim() == 3) VarCoord[2] = Ampl*zDispl;
      }
      boundary->vertex[iMarker][iVertex]->AddVarCoord(VarCoord);
    }
  
}

void CSurfaceMovement::SetScale(CGeometry *boundary, CConfig *config, unsigned short iDV, bool ResetDef) {
	unsigned long iVertex;
  unsigned short iMarker;
	su2double VarCoord[3] = {0.0,0.0,0.0}, x, y, z, *Coord;
  su2double Scale = config->GetOpt_RelaxFactor();
	su2double Ampl = config->GetDV_Value(iDV)*Scale;
	
  /*--- Reset airfoil deformation if first deformation or if it required by the solver ---*/
  
	if ((iDV == 0) || (ResetDef == true)) {
		for (iMarker = 0; iMarker < config->GetnMarker_All(); iMarker++)
			for (iVertex = 0; iVertex < boundary->nVertex[iMarker]; iVertex++) {
				VarCoord[0] = 0.0; VarCoord[1] = 0.0; VarCoord[2] = 0.0;
				boundary->vertex[iMarker][iVertex]->SetVarCoord(VarCoord);
			}
	}
	
	for (iMarker = 0; iMarker < config->GetnMarker_All(); iMarker++)
		for (iVertex = 0; iVertex < boundary->nVertex[iMarker]; iVertex++) {
			VarCoord[0] = 0.0; VarCoord[1] = 0.0; VarCoord[2] = 0.0;
			if (config->GetMarker_All_DV(iMarker) == YES) {
        Coord = boundary->vertex[iMarker][iVertex]->GetCoord();
        x = Coord[0]; y = Coord[1]; z = Coord[2];
				VarCoord[0] = (Ampl-1.0)*x;
				VarCoord[1] = (Ampl-1.0)*y;
				if (boundary->GetnDim() == 3) VarCoord[2] = (Ampl-1.0)*z;
			}
			boundary->vertex[iMarker][iVertex]->AddVarCoord(VarCoord);
		}
  
}

void CSurfaceMovement::Moving_Walls(CGeometry *geometry, CConfig *config,
                                    unsigned short iZone, unsigned long iter) {
  
  int rank = MASTER_NODE;
#ifdef HAVE_MPI
	MPI_Comm_rank(MPI_COMM_WORLD, &rank);
#endif
  
  /*--- Local variables ---*/
  unsigned short iMarker, jMarker, iDim, nDim = geometry->GetnDim();
  unsigned long iPoint, iVertex;
  su2double xDot[3] = {0.0,0.0,0.0}, *Coord, Center[3] = {0.0,0.0,0.0}, Omega[3] = {0.0,0.0,0.0}, r[3] = {0.0,0.0,0.0}, GridVel[3] = {0.0,0.0,0.0};
	su2double L_Ref     = config->GetLength_Ref();
  su2double Omega_Ref = config->GetOmega_Ref();
  su2double Vel_Ref   = config->GetVelocity_Ref();
	string Marker_Tag;
  
  /*--- Store grid velocity for each node on the moving surface(s).
   Sum and store the x, y, & z velocities due to translation and rotation. ---*/
  
  for (iMarker = 0; iMarker < config->GetnMarker_All(); iMarker++) {
    if (config->GetMarker_All_Moving(iMarker) == YES) {
      
      /*--- Identify iMarker from the list of those under MARKER_MOVING ---*/
      
      Marker_Tag = config->GetMarker_All_TagBound(iMarker);
      jMarker    = config->GetMarker_Moving(Marker_Tag);
      
      /*--- Get prescribed wall speed from config for this marker ---*/
      
      Center[0] = config->GetMotion_Origin_X(jMarker);
      Center[1] = config->GetMotion_Origin_Y(jMarker);
      Center[2] = config->GetMotion_Origin_Z(jMarker);
      Omega[0]  = config->GetRotation_Rate_X(jMarker)/Omega_Ref;
      Omega[1]  = config->GetRotation_Rate_Y(jMarker)/Omega_Ref;
      Omega[2]  = config->GetRotation_Rate_Z(jMarker)/Omega_Ref;
      xDot[0]   = config->GetTranslation_Rate_X(jMarker)/Vel_Ref;
      xDot[1]   = config->GetTranslation_Rate_Y(jMarker)/Vel_Ref;
      xDot[2]   = config->GetTranslation_Rate_Z(jMarker)/Vel_Ref;
      
      if (rank == MASTER_NODE && iter == 0) {
        cout << " Storing grid velocity for marker: ";
        cout << Marker_Tag << "." << endl;
        cout << " Translational velocity: (" << xDot[0] << ", " << xDot[1];
        cout << ", " << xDot[2] << ") m/s." << endl;
        cout << " Angular velocity: (" << Omega[0] << ", " << Omega[1];
        cout << ", " << Omega[2] << ") rad/s about origin: (" << Center[0];
        cout << ", " << Center[1] << ", " << Center[2] << ")." << endl;
      }
      
      for (iVertex = 0; iVertex < geometry->nVertex[iMarker]; iVertex++) {
        
        /*--- Get the index and coordinates of the current point ---*/
        
        iPoint = geometry->vertex[iMarker][iVertex]->GetNode();
        Coord  = geometry->node[iPoint]->GetCoord();
        
        /*--- Calculate non-dim. position from rotation center ---*/
        for (iDim = 0; iDim < nDim; iDim++)
          r[iDim] = (Coord[iDim]-Center[iDim])/L_Ref;
        if (nDim == 2) r[nDim] = 0.0;
        
        /*--- Cross Product of angular velocity and distance from center to
         get the rotational velocity. Note that we are adding on the velocity
         due to pure translation as well. ---*/
        
        GridVel[0] = xDot[0] + Omega[1]*r[2] - Omega[2]*r[1];
        GridVel[1] = xDot[1] + Omega[2]*r[0] - Omega[0]*r[2];
        GridVel[2] = xDot[2] + Omega[0]*r[1] - Omega[1]*r[0];
        
        /*--- Store the moving wall velocity for this node ---*/
        
        for (iDim = 0; iDim < nDim; iDim++)
          geometry->node[iPoint]->SetGridVel(iDim, GridVel[iDim]);
  
      }
		}
	}
}

void CSurfaceMovement::Surface_Translating(CGeometry *geometry, CConfig *config,
                                        unsigned long iter, unsigned short iZone) {
  
	su2double deltaT, time_new, time_old;
  su2double Center[3] = {0.0,0.0,0.0}, VarCoord[3] = {0.0,0.0,0.0};
  su2double xDot[3] = {0.0,0.0,0.0};
  unsigned short iMarker, jMarker, Moving;
  unsigned long iVertex;
  string Marker_Tag, Moving_Tag;
  int rank;
  
#ifdef HAVE_MPI
	MPI_Comm_rank(MPI_COMM_WORLD, &rank);
#else
	rank = MASTER_NODE;
#endif
	
  /*--- Initialize the delta variation in coordinates ---*/
  VarCoord[0] = 0.0; VarCoord[1] = 0.0; VarCoord[2] = 0.0;
  
  /*--- Retrieve values from the config file ---*/
  
  deltaT = config->GetDelta_UnstTimeND();
  
  /*--- Compute delta time based on physical time step ---*/
  time_new = static_cast<su2double>(iter)*deltaT;
  if (iter == 0) {
    time_old = time_new;
  } else {
    time_old = static_cast<su2double>(iter-1)*deltaT;
  }
  
	/*--- Store displacement of each node on the translating surface ---*/
    /*--- Loop over markers and find the particular marker(s) (surface) to translate ---*/
  
	for (iMarker = 0; iMarker < config->GetnMarker_All(); iMarker++) {
    Moving = config->GetMarker_All_Moving(iMarker);
    if (Moving == YES) {
      for (jMarker = 0; jMarker<config->GetnMarker_Moving(); jMarker++) {
        
        Moving_Tag = config->GetMarker_Moving_TagBound(jMarker);
        Marker_Tag = config->GetMarker_All_TagBound(iMarker);
        
        if (Marker_Tag == Moving_Tag) {

          /*--- Translation velocity from config. ---*/
          
          xDot[0]   = config->GetTranslation_Rate_X(jMarker);
          xDot[1]   = config->GetTranslation_Rate_Y(jMarker);
          xDot[2]   = config->GetTranslation_Rate_Z(jMarker);
          
          /*--- Print some information to the console. Be verbose at the first
           iteration only (mostly for debugging purposes). ---*/
          // Note that the MASTER_NODE might not contain all the markers being moved.
          
          if (rank == MASTER_NODE) {
            cout << " Storing translating displacement for marker: ";
            cout << Marker_Tag << "." << endl;
            if (iter == 0) {
              cout << " Translational velocity: (" << xDot[0] << ", " << xDot[1];
              cout << ", " << xDot[2] << ") m/s." << endl;
            }
          }
          
          /*--- Compute delta change in the position in the x, y, & z directions. ---*/
          
          VarCoord[0] = xDot[0]*(time_new-time_old);
          VarCoord[1] = xDot[1]*(time_new-time_old);
          VarCoord[2] = xDot[2]*(time_new-time_old);
          
          for (iVertex = 0; iVertex < geometry->nVertex[iMarker]; iVertex++) {
            
            /*--- Set node displacement for volume deformation ---*/
            geometry->vertex[iMarker][iVertex]->SetVarCoord(VarCoord);
            
          }
        }
      }
    }
  }
  
  /*--- When updating the origins it is assumed that all markers have the
        same translational velocity, because we use the last VarCoord set ---*/
  
  /*--- Set the mesh motion center to the new location after
   incrementing the position with the translation. This new
   location will be used for subsequent mesh motion for the given marker.---*/
  
  for (jMarker=0; jMarker<config->GetnMarker_Moving(); jMarker++) {
    
    /*-- Check if we want to update the motion origin for the given marker ---*/
    
    if (config->GetMoveMotion_Origin(jMarker) == YES) {
      Center[0] = config->GetMotion_Origin_X(jMarker) + VarCoord[0];
      Center[1] = config->GetMotion_Origin_Y(jMarker) + VarCoord[1];
      Center[2] = config->GetMotion_Origin_Z(jMarker) + VarCoord[2];
      config->SetMotion_Origin_X(jMarker, Center[0]);
      config->SetMotion_Origin_Y(jMarker, Center[1]);
      config->SetMotion_Origin_Z(jMarker, Center[2]);
    }
  }
  
  /*--- Set the moment computation center to the new location after
   incrementing the position with the translation. ---*/
  
  for (jMarker=0; jMarker<config->GetnMarker_Monitoring(); jMarker++) {
    Center[0] = config->GetRefOriginMoment_X(jMarker) + VarCoord[0];
    Center[1] = config->GetRefOriginMoment_Y(jMarker) + VarCoord[1];
    Center[2] = config->GetRefOriginMoment_Z(jMarker) + VarCoord[2];
    config->SetRefOriginMoment_X(jMarker, Center[0]);
    config->SetRefOriginMoment_Y(jMarker, Center[1]);
    config->SetRefOriginMoment_Z(jMarker, Center[2]);
  }
}

void CSurfaceMovement::Surface_Plunging(CGeometry *geometry, CConfig *config,
                                           unsigned long iter, unsigned short iZone) {
  
	su2double deltaT, time_new, time_old, Lref;
  su2double Center[3], VarCoord[3], Omega[3], Ampl[3];
  su2double DEG2RAD = PI_NUMBER/180.0;
  unsigned short iMarker, jMarker, Moving;
  unsigned long iVertex;
  string Marker_Tag, Moving_Tag;
  int rank;
  
#ifdef HAVE_MPI
	MPI_Comm_rank(MPI_COMM_WORLD, &rank);
#else
	rank = MASTER_NODE;
#endif
	
  /*--- Initialize the delta variation in coordinates ---*/
  VarCoord[0] = 0.0; VarCoord[1] = 0.0; VarCoord[2] = 0.0;
  
  /*--- Retrieve values from the config file ---*/
  
  deltaT = config->GetDelta_UnstTimeND();
  Lref   = config->GetLength_Ref();
  
  /*--- Compute delta time based on physical time step ---*/
  time_new = static_cast<su2double>(iter)*deltaT;
  if (iter == 0) {
    time_old = time_new;
  } else {
    time_old = static_cast<su2double>(iter-1)*deltaT;
  }
  
	/*--- Store displacement of each node on the plunging surface ---*/
    /*--- Loop over markers and find the particular marker(s) (surface) to plunge ---*/
  
	for (iMarker = 0; iMarker < config->GetnMarker_All(); iMarker++) {
    Moving = config->GetMarker_All_Moving(iMarker);
    if (Moving == YES) {
      for (jMarker = 0; jMarker<config->GetnMarker_Moving(); jMarker++) {
        
        Moving_Tag = config->GetMarker_Moving_TagBound(jMarker);
        Marker_Tag = config->GetMarker_All_TagBound(iMarker);
        
        if (Marker_Tag == Moving_Tag) {
          
          /*--- Plunging frequency and amplitude from config. ---*/
          
          Omega[0]  = config->GetPlunging_Omega_X(jMarker)/config->GetOmega_Ref();
          Omega[1]  = config->GetPlunging_Omega_Y(jMarker)/config->GetOmega_Ref();
          Omega[2]  = config->GetPlunging_Omega_Z(jMarker)/config->GetOmega_Ref();
          Ampl[0]   = config->GetPlunging_Ampl_X(jMarker)/Lref;
          Ampl[1]   = config->GetPlunging_Ampl_Y(jMarker)/Lref;
          Ampl[2]   = config->GetPlunging_Ampl_Z(jMarker)/Lref;
          
          /*--- Print some information to the console. Be verbose at the first
           iteration only (mostly for debugging purposes). ---*/
          // Note that the MASTER_NODE might not contain all the markers being moved.

          if (rank == MASTER_NODE) {
            cout << " Storing plunging displacement for marker: ";
            cout << Marker_Tag << "." << endl;
            if (iter == 0) {
              cout << " Plunging frequency: (" << Omega[0] << ", " << Omega[1];
              cout << ", " << Omega[2] << ") rad/s." << endl;
              cout << " Plunging amplitude: (" << Ampl[0]/DEG2RAD;
              cout << ", " << Ampl[1]/DEG2RAD << ", " << Ampl[2]/DEG2RAD;
              cout << ") degrees."<< endl;
            }
          }
          
          /*--- Compute delta change in the position in the x, y, & z directions. ---*/
          
          VarCoord[0] = -Ampl[0]*(sin(Omega[0]*time_new) - sin(Omega[0]*time_old));
          VarCoord[1] = -Ampl[1]*(sin(Omega[1]*time_new) - sin(Omega[1]*time_old));
          VarCoord[2] = -Ampl[2]*(sin(Omega[2]*time_new) - sin(Omega[2]*time_old));
          
          for (iVertex = 0; iVertex < geometry->nVertex[iMarker]; iVertex++) {
            
            /*--- Set node displacement for volume deformation ---*/
            geometry->vertex[iMarker][iVertex]->SetVarCoord(VarCoord);
            
          }
        }
      }
    }
  }
  
  /*--- When updating the origins it is assumed that all markers have the
   same plunging movement, because we use the last VarCoord set ---*/
  
  /*--- Set the mesh motion center to the new location after
   incrementing the position with the translation. This new
   location will be used for subsequent mesh motion for the given marker.---*/
  
  for (jMarker=0; jMarker<config->GetnMarker_Moving(); jMarker++) {
    
    /*-- Check if we want to update the motion origin for the given marker ---*/
    
    if (config->GetMoveMotion_Origin(jMarker) == YES) {
      Center[0] = config->GetMotion_Origin_X(jMarker) + VarCoord[0];
      Center[1] = config->GetMotion_Origin_Y(jMarker) + VarCoord[1];
      Center[2] = config->GetMotion_Origin_Z(jMarker) + VarCoord[2];
      config->SetMotion_Origin_X(jMarker, Center[0]);
      config->SetMotion_Origin_Y(jMarker, Center[1]);
      config->SetMotion_Origin_Z(jMarker, Center[2]);
    }
  }
  
  /*--- Set the moment computation center to the new location after
   incrementing the position with the plunging. ---*/
  
  for (jMarker=0; jMarker<config->GetnMarker_Monitoring(); jMarker++) {
    Center[0] = config->GetRefOriginMoment_X(jMarker) + VarCoord[0];
    Center[1] = config->GetRefOriginMoment_Y(jMarker) + VarCoord[1];
    Center[2] = config->GetRefOriginMoment_Z(jMarker) + VarCoord[2];
    config->SetRefOriginMoment_X(jMarker, Center[0]);
    config->SetRefOriginMoment_Y(jMarker, Center[1]);
    config->SetRefOriginMoment_Z(jMarker, Center[2]);
  }
}

void CSurfaceMovement::Surface_Pitching(CGeometry *geometry, CConfig *config,
                                        unsigned long iter, unsigned short iZone) {
	
	su2double deltaT, time_new, time_old, Lref, *Coord;
  su2double Center[3], VarCoord[3], Omega[3], Ampl[3], Phase[3];
  su2double rotCoord[3], r[3] = {0.0,0.0,0.0};
  su2double rotMatrix[3][3] = {{0.0,0.0,0.0}, {0.0,0.0,0.0}, {0.0,0.0,0.0}};
  su2double dtheta, dphi, dpsi, cosTheta, sinTheta;
  su2double cosPhi, sinPhi, cosPsi, sinPsi;
  su2double DEG2RAD = PI_NUMBER/180.0;
  unsigned short iMarker, jMarker, Moving, iDim, nDim = geometry->GetnDim();
  unsigned long iPoint, iVertex;
  string Marker_Tag, Moving_Tag;
  int rank;
  
#ifdef HAVE_MPI
	MPI_Comm_rank(MPI_COMM_WORLD, &rank);
#else
	rank = MASTER_NODE;
#endif
  
  /*--- Initialize the delta variation in coordinates ---*/
  VarCoord[0] = 0.0; VarCoord[1] = 0.0; VarCoord[2] = 0.0;
  
  /*--- Retrieve values from the config file ---*/
  
  deltaT = config->GetDelta_UnstTimeND();
  Lref   = config->GetLength_Ref();
  
  /*--- Compute delta time based on physical time step ---*/
  time_new = static_cast<su2double>(iter)*deltaT;
  if (iter == 0) {
    time_old = time_new;
  } else {
    time_old = static_cast<su2double>(iter-1)*deltaT;
  }

	/*--- Store displacement of each node on the pitching surface ---*/
    /*--- Loop over markers and find the particular marker(s) (surface) to pitch ---*/

	for (iMarker = 0; iMarker < config->GetnMarker_All(); iMarker++) {
    Moving = config->GetMarker_All_Moving(iMarker);
    if (Moving == YES) {
      for (jMarker = 0; jMarker<config->GetnMarker_Moving(); jMarker++) {
        
        Moving_Tag = config->GetMarker_Moving_TagBound(jMarker);
        Marker_Tag = config->GetMarker_All_TagBound(iMarker);
        
        if (Marker_Tag == Moving_Tag) {
          
          /*--- Pitching origin, frequency, and amplitude from config. ---*/
          
          Center[0] = config->GetMotion_Origin_X(jMarker);
          Center[1] = config->GetMotion_Origin_Y(jMarker);
          Center[2] = config->GetMotion_Origin_Z(jMarker);
          Omega[0]  = config->GetPitching_Omega_X(jMarker)/config->GetOmega_Ref();
          Omega[1]  = config->GetPitching_Omega_Y(jMarker)/config->GetOmega_Ref();
          Omega[2]  = config->GetPitching_Omega_Z(jMarker)/config->GetOmega_Ref();
          Ampl[0]   = config->GetPitching_Ampl_X(jMarker)*DEG2RAD;
          Ampl[1]   = config->GetPitching_Ampl_Y(jMarker)*DEG2RAD;
          Ampl[2]   = config->GetPitching_Ampl_Z(jMarker)*DEG2RAD;
          Phase[0]  = config->GetPitching_Phase_X(jMarker)*DEG2RAD;
          Phase[1]  = config->GetPitching_Phase_Y(jMarker)*DEG2RAD;
          Phase[2]  = config->GetPitching_Phase_Z(jMarker)*DEG2RAD;
          
          /*--- Print some information to the console. Be verbose at the first
           iteration only (mostly for debugging purposes). ---*/
          // Note that the MASTER_NODE might not contain all the markers being moved.

          if (rank == MASTER_NODE) {
            cout << " Storing pitching displacement for marker: ";
            cout << Marker_Tag << "." << endl;
            if (iter == 0) {
              cout << " Pitching frequency: (" << Omega[0] << ", " << Omega[1];
              cout << ", " << Omega[2] << ") rad/s about origin: (" << Center[0];
              cout << ", " << Center[1] << ", " << Center[2] << ")." << endl;
              cout << " Pitching amplitude about origin: (" << Ampl[0]/DEG2RAD;
              cout << ", " << Ampl[1]/DEG2RAD << ", " << Ampl[2]/DEG2RAD;
              cout << ") degrees."<< endl;
              cout << " Pitching phase lag about origin: (" << Phase[0]/DEG2RAD;
              cout << ", " << Phase[1]/DEG2RAD <<", "<< Phase[2]/DEG2RAD;
              cout << ") degrees."<< endl;
            }
          }
          
          /*--- Compute delta change in the angle about the x, y, & z axes. ---*/
          
          dtheta = -Ampl[0]*(sin(Omega[0]*time_new + Phase[0])
                             - sin(Omega[0]*time_old + Phase[0]));
          dphi   = -Ampl[1]*(sin(Omega[1]*time_new + Phase[1])
                             - sin(Omega[1]*time_old + Phase[1]));
          dpsi   = -Ampl[2]*(sin(Omega[2]*time_new + Phase[2])
                             - sin(Omega[2]*time_old + Phase[2]));
          
          /*--- Store angles separately for clarity. Compute sines/cosines. ---*/
          
          cosTheta = cos(dtheta);  cosPhi = cos(dphi);  cosPsi = cos(dpsi);
          sinTheta = sin(dtheta);  sinPhi = sin(dphi);  sinPsi = sin(dpsi);
          
          /*--- Compute the rotation matrix. Note that the implicit
           ordering is rotation about the x-axis, y-axis, then z-axis. ---*/
          
          rotMatrix[0][0] = cosPhi*cosPsi;
          rotMatrix[1][0] = cosPhi*sinPsi;
          rotMatrix[2][0] = -sinPhi;
          
          rotMatrix[0][1] = sinTheta*sinPhi*cosPsi - cosTheta*sinPsi;
          rotMatrix[1][1] = sinTheta*sinPhi*sinPsi + cosTheta*cosPsi;
          rotMatrix[2][1] = sinTheta*cosPhi;
          
          rotMatrix[0][2] = cosTheta*sinPhi*cosPsi + sinTheta*sinPsi;
          rotMatrix[1][2] = cosTheta*sinPhi*sinPsi - sinTheta*cosPsi;
          rotMatrix[2][2] = cosTheta*cosPhi;
          
          for (iVertex = 0; iVertex < geometry->nVertex[iMarker]; iVertex++) {
            
            /*--- Index and coordinates of the current point ---*/
            
            iPoint = geometry->vertex[iMarker][iVertex]->GetNode();
            Coord  = geometry->node[iPoint]->GetCoord();
            
            /*--- Calculate non-dim. position from rotation center ---*/
            
            for (iDim = 0; iDim < nDim; iDim++)
              r[iDim] = (Coord[iDim]-Center[iDim])/Lref;
            if (nDim == 2) r[nDim] = 0.0;
            
            /*--- Compute transformed point coordinates ---*/
            
            rotCoord[0] = rotMatrix[0][0]*r[0]
                        + rotMatrix[0][1]*r[1]
                        + rotMatrix[0][2]*r[2] + Center[0];
            
            rotCoord[1] = rotMatrix[1][0]*r[0]
                        + rotMatrix[1][1]*r[1]
                        + rotMatrix[1][2]*r[2] + Center[1];
            
            rotCoord[2] = rotMatrix[2][0]*r[0]
                        + rotMatrix[2][1]*r[1]
                        + rotMatrix[2][2]*r[2] + Center[2];
            
            /*--- Calculate delta change in the x, y, & z directions ---*/
            for (iDim = 0; iDim < nDim; iDim++)
              VarCoord[iDim] = (rotCoord[iDim]-Coord[iDim])/Lref;
            if (nDim == 2) VarCoord[nDim] = 0.0;
            
            /*--- Set node displacement for volume deformation ---*/
            geometry->vertex[iMarker][iVertex]->SetVarCoord(VarCoord);
            
          }
        }
      }
    }
  }
  /*--- For pitching we don't update the motion origin and moment reference origin. ---*/
}

void CSurfaceMovement::Surface_Rotating(CGeometry *geometry, CConfig *config,
                                        unsigned long iter, unsigned short iZone) {
	
	su2double deltaT, time_new, time_old, Lref, *Coord;
  su2double Center[3] = {0.0,0.0,0.0}, VarCoord[3] = {0.0,0.0,0.0}, Omega[3] = {0.0,0.0,0.0},
  rotCoord[3] = {0.0,0.0,0.0}, r[3] = {0.0,0.0,0.0}, Center_Aux[3] = {0.0,0.0,0.0};
  su2double rotMatrix[3][3] = {{0.0,0.0,0.0}, {0.0,0.0,0.0}, {0.0,0.0,0.0}};
  su2double dtheta, dphi, dpsi, cosTheta, sinTheta;
  su2double cosPhi, sinPhi, cosPsi, sinPsi;
  unsigned short iMarker, jMarker, Moving, iDim, nDim = geometry->GetnDim();
  unsigned long iPoint, iVertex;
  string Marker_Tag, Moving_Tag;
  int rank;
  
#ifdef HAVE_MPI
	MPI_Comm_rank(MPI_COMM_WORLD, &rank);
#else
	rank = MASTER_NODE;
#endif
	
  /*--- Initialize the delta variation in coordinates ---*/
  VarCoord[0] = 0.0; VarCoord[1] = 0.0; VarCoord[2] = 0.0;
  
  /*--- Retrieve values from the config file ---*/
  
  deltaT = config->GetDelta_UnstTimeND();
  Lref   = config->GetLength_Ref();
  
  /*--- Compute delta time based on physical time step ---*/
  time_new = static_cast<su2double>(iter)*deltaT;
  if (iter == 0) {
    time_old = time_new;
  } else {
    time_old = static_cast<su2double>(iter-1)*deltaT;
  }
  
	/*--- Store displacement of each node on the rotating surface ---*/
    /*--- Loop over markers and find the particular marker(s) (surface) to rotate ---*/

  for (iMarker = 0; iMarker < config->GetnMarker_All(); iMarker++) {
    Moving = config->GetMarker_All_Moving(iMarker);
    if (Moving == YES) {
      for (jMarker = 0; jMarker<config->GetnMarker_Moving(); jMarker++) {
        
        Moving_Tag = config->GetMarker_Moving_TagBound(jMarker);
        Marker_Tag = config->GetMarker_All_TagBound(iMarker);
        
        if (Marker_Tag == Moving_Tag) {
          
          /*--- Rotation origin and angular velocity from config. ---*/
          
          Center[0] = config->GetMotion_Origin_X(jMarker);
          Center[1] = config->GetMotion_Origin_Y(jMarker);
          Center[2] = config->GetMotion_Origin_Z(jMarker);
          Omega[0]  = config->GetRotation_Rate_X(jMarker)/config->GetOmega_Ref();
          Omega[1]  = config->GetRotation_Rate_Y(jMarker)/config->GetOmega_Ref();
          Omega[2]  = config->GetRotation_Rate_Z(jMarker)/config->GetOmega_Ref();
          
          /*--- Print some information to the console. Be verbose at the first
           iteration only (mostly for debugging purposes). ---*/
          // Note that the MASTER_NODE might not contain all the markers being moved.

          if (rank == MASTER_NODE) {
            cout << " Storing rotating displacement for marker: ";
            cout << Marker_Tag << "." << endl;
            if (iter == 0) {
              cout << " Angular velocity: (" << Omega[0] << ", " << Omega[1];
              cout << ", " << Omega[2] << ") rad/s about origin: (" << Center[0];
              cout << ", " << Center[1] << ", " << Center[2] << ")." << endl;
            }
          }
          
          /*--- Compute delta change in the angle about the x, y, & z axes. ---*/
          
          dtheta = Omega[0]*(time_new-time_old);
          dphi   = Omega[1]*(time_new-time_old);
          dpsi   = Omega[2]*(time_new-time_old);
          
          /*--- Store angles separately for clarity. Compute sines/cosines. ---*/
          
          cosTheta = cos(dtheta);  cosPhi = cos(dphi);  cosPsi = cos(dpsi);
          sinTheta = sin(dtheta);  sinPhi = sin(dphi);  sinPsi = sin(dpsi);
          
          /*--- Compute the rotation matrix. Note that the implicit
           ordering is rotation about the x-axis, y-axis, then z-axis. ---*/
          
          rotMatrix[0][0] = cosPhi*cosPsi;
          rotMatrix[1][0] = cosPhi*sinPsi;
          rotMatrix[2][0] = -sinPhi;
          
          rotMatrix[0][1] = sinTheta*sinPhi*cosPsi - cosTheta*sinPsi;
          rotMatrix[1][1] = sinTheta*sinPhi*sinPsi + cosTheta*cosPsi;
          rotMatrix[2][1] = sinTheta*cosPhi;
          
          rotMatrix[0][2] = cosTheta*sinPhi*cosPsi + sinTheta*sinPsi;
          rotMatrix[1][2] = cosTheta*sinPhi*sinPsi - sinTheta*cosPsi;
          rotMatrix[2][2] = cosTheta*cosPhi;
          
          for (iVertex = 0; iVertex < geometry->nVertex[iMarker]; iVertex++) {
            
            /*--- Index and coordinates of the current point ---*/
            
            iPoint = geometry->vertex[iMarker][iVertex]->GetNode();
            Coord  = geometry->node[iPoint]->GetCoord();
            
            /*--- Calculate non-dim. position from rotation center ---*/
            
            for (iDim = 0; iDim < nDim; iDim++)
              r[iDim] = (Coord[iDim]-Center[iDim])/Lref;
            if (nDim == 2) r[nDim] = 0.0;
            
            /*--- Compute transformed point coordinates ---*/
            
            rotCoord[0] = rotMatrix[0][0]*r[0]
            + rotMatrix[0][1]*r[1]
            + rotMatrix[0][2]*r[2] + Center[0];
            
            rotCoord[1] = rotMatrix[1][0]*r[0]
            + rotMatrix[1][1]*r[1]
            + rotMatrix[1][2]*r[2] + Center[1];
            
            rotCoord[2] = rotMatrix[2][0]*r[0]
            + rotMatrix[2][1]*r[1]
            + rotMatrix[2][2]*r[2] + Center[2];
            
            /*--- Calculate delta change in the x, y, & z directions ---*/
            for (iDim = 0; iDim < nDim; iDim++)
              VarCoord[iDim] = (rotCoord[iDim]-Coord[iDim])/Lref;
            if (nDim == 2) VarCoord[nDim] = 0.0;
            
            /*--- Set node displacement for volume deformation ---*/
            geometry->vertex[iMarker][iVertex]->SetVarCoord(VarCoord);
            
          }
        }
      }
    }
  }
  
  /*--- When updating the origins it is assumed that all markers have the
   same rotation movement, because we use the last markers rotation matrix and center ---*/
  
  /*--- Set the mesh motion center to the new location after
   incrementing the position with the rotation. This new
   location will be used for subsequent mesh motion for the given marker.---*/
  
  for (jMarker=0; jMarker<config->GetnMarker_Moving(); jMarker++) {
    
    /*-- Check if we want to update the motion origin for the given marker ---*/
    
    if (config->GetMoveMotion_Origin(jMarker) == YES) {
        
      Center_Aux[0] = config->GetMotion_Origin_X(jMarker);
      Center_Aux[1] = config->GetMotion_Origin_Y(jMarker);
      Center_Aux[2] = config->GetMotion_Origin_Z(jMarker);
      
      /*--- Calculate non-dim. position from rotation center ---*/
      
      for (iDim = 0; iDim < nDim; iDim++)
        r[iDim] = (Center_Aux[iDim]-Center[iDim])/Lref;
      if (nDim == 2) r[nDim] = 0.0;
      
      /*--- Compute transformed point coordinates ---*/
      
      rotCoord[0] = rotMatrix[0][0]*r[0]
      + rotMatrix[0][1]*r[1]
      + rotMatrix[0][2]*r[2] + Center[0];
      
      rotCoord[1] = rotMatrix[1][0]*r[0]
      + rotMatrix[1][1]*r[1]
      + rotMatrix[1][2]*r[2] + Center[1];
      
      rotCoord[2] = rotMatrix[2][0]*r[0]
      + rotMatrix[2][1]*r[1]
      + rotMatrix[2][2]*r[2] + Center[2];
      
      /*--- Calculate delta change in the x, y, & z directions ---*/
      for (iDim = 0; iDim < nDim; iDim++)
        VarCoord[iDim] = (rotCoord[iDim]-Center_Aux[iDim])/Lref;
      if (nDim == 2) VarCoord[nDim] = 0.0;
      config->SetMotion_Origin_X(jMarker, Center_Aux[0]+VarCoord[0]);
      config->SetMotion_Origin_Y(jMarker, Center_Aux[1]+VarCoord[1]);
      config->SetMotion_Origin_Z(jMarker, Center_Aux[2]+VarCoord[2]);
    }
  }

  /*--- Set the moment computation center to the new location after
   incrementing the position with the rotation. ---*/
  
  for (jMarker=0; jMarker<config->GetnMarker_Monitoring(); jMarker++) {
      
    Center_Aux[0] = config->GetRefOriginMoment_X(jMarker);
    Center_Aux[1] = config->GetRefOriginMoment_Y(jMarker);
    Center_Aux[2] = config->GetRefOriginMoment_Z(jMarker);

    /*--- Calculate non-dim. position from rotation center ---*/
    
    for (iDim = 0; iDim < nDim; iDim++)
      r[iDim] = (Center_Aux[iDim]-Center[iDim])/Lref;
    if (nDim == 2) r[nDim] = 0.0;
    
    /*--- Compute transformed point coordinates ---*/
    
    rotCoord[0] = rotMatrix[0][0]*r[0]
    + rotMatrix[0][1]*r[1]
    + rotMatrix[0][2]*r[2] + Center[0];
    
    rotCoord[1] = rotMatrix[1][0]*r[0]
    + rotMatrix[1][1]*r[1]
    + rotMatrix[1][2]*r[2] + Center[1];
    
    rotCoord[2] = rotMatrix[2][0]*r[0]
    + rotMatrix[2][1]*r[1]
    + rotMatrix[2][2]*r[2] + Center[2];
    
    /*--- Calculate delta change in the x, y, & z directions ---*/
    for (iDim = 0; iDim < nDim; iDim++)
      VarCoord[iDim] = (rotCoord[iDim]-Center_Aux[iDim])/Lref;
    if (nDim == 2) VarCoord[nDim] = 0.0;
    
    config->SetRefOriginMoment_X(jMarker, Center_Aux[0]+VarCoord[0]);
    config->SetRefOriginMoment_Y(jMarker, Center_Aux[1]+VarCoord[1]);
    config->SetRefOriginMoment_Z(jMarker, Center_Aux[2]+VarCoord[2]);
  }
}

void CSurfaceMovement::AeroelasticDeform(CGeometry *geometry, CConfig *config, unsigned long ExtIter, unsigned short iMarker, unsigned short iMarker_Monitoring, vector<su2double>& displacements) {
  
  /* The sign conventions of these are those of the Typical Section Wing Model, below the signs are corrected */
  su2double dh = -displacements[0];           // relative plunge
  su2double dalpha = -displacements[1];       // relative pitch
  su2double dh_x, dh_y;
  su2double Center[2];
  unsigned short iDim;
  su2double Lref = config->GetLength_Ref();
  su2double *Coord;
  unsigned long iPoint, iVertex;
  su2double x_new, y_new;
  su2double VarCoord[3];
  string Monitoring_Tag = config->GetMarker_Monitoring_TagBound(iMarker_Monitoring);
  
  /*--- Calculate the plunge displacement for the Typical Section Wing Model taking into account rotation ---*/
  if (config->GetKind_GridMovement(ZONE_0) == AEROELASTIC_RIGID_MOTION) {
    su2double Omega, dt, psi;
    dt = config->GetDelta_UnstTimeND();
    Omega  = (config->GetRotation_Rate_Z(ZONE_0)/config->GetOmega_Ref());
    psi = Omega*(dt*ExtIter);
    
    /*--- Correct for the airfoil starting position (This is hardcoded in here) ---*/
    if (Monitoring_Tag == "Airfoil1") {
      psi = psi + 0.0;
    }
    else if (Monitoring_Tag == "Airfoil2") {
      psi = psi + 2.0/3.0*PI_NUMBER;
    }
    else if (Monitoring_Tag == "Airfoil3") {
      psi = psi + 4.0/3.0*PI_NUMBER;
    }
    else
      cout << "WARNING: There is a marker that we are monitoring that doesn't match the values hardcoded above!" << endl;
    
    dh_x = -dh*sin(psi);
    dh_y = dh*cos(psi);
    
  } else {
    dh_x = 0;
    dh_y = dh;
  }
  
  /*--- Pitching origin from config. ---*/
  
  Center[0] = config->GetRefOriginMoment_X(iMarker_Monitoring);
  Center[1] = config->GetRefOriginMoment_Y(iMarker_Monitoring);
  
  for (iVertex = 0; iVertex < geometry->nVertex[iMarker]; iVertex++) {
    iPoint = geometry->vertex[iMarker][iVertex]->GetNode();
    /*--- Coordinates of the current point ---*/
    Coord = geometry->node[iPoint]->GetCoord();
    
    /*--- Calculate non-dim. position from rotation center ---*/
    su2double r[2] = {0,0};
    for (iDim = 0; iDim < geometry->GetnDim(); iDim++)
        r[iDim] = (Coord[iDim]-Center[iDim])/Lref;
    
    /*--- Compute delta of transformed point coordinates ---*/
    // The deltas are needed for the FEA grid deformation Method.
    // rotation contribution - previous position + plunging contribution
    x_new = cos(dalpha)*r[0] - sin(dalpha)*r[1] -r[0] + dh_x;
    y_new = sin(dalpha)*r[0] + cos(dalpha)*r[1] -r[1] + dh_y;
    
    VarCoord[0] = x_new;
    VarCoord[1] = y_new;
    VarCoord[2] = 0.0;
    
    /*--- Store new delta node locations for the surface ---*/
    geometry->vertex[iMarker][iVertex]->SetVarCoord(VarCoord);
  }
  /*--- Set the elastic axis to the new location after incrementing the position with the plunge ---*/
  config->SetRefOriginMoment_X(iMarker_Monitoring, Center[0]+dh_x);
  config->SetRefOriginMoment_Y(iMarker_Monitoring, Center[1]+dh_y);

  
}

void CSurfaceMovement::SetBoundary_Flutter3D(CGeometry *geometry, CConfig *config,
                                             CFreeFormDefBox **FFDBox, unsigned long iter, unsigned short iZone) {
	
	su2double omega, deltaT;
  su2double alpha, alpha_new, alpha_old;
  su2double time_new, time_old;
  su2double Omega[3], Ampl[3];
  su2double DEG2RAD = PI_NUMBER/180.0;
  int rank;
  bool adjoint = config->GetContinuous_Adjoint();
    
#ifdef HAVE_MPI
	MPI_Comm_rank(MPI_COMM_WORLD, &rank);
#else
	rank = MASTER_NODE;
#endif
	
  /*--- Retrieve values from the config file ---*/
  
  deltaT = config->GetDelta_UnstTimeND();
  
  /*--- Pitching origin, frequency, and amplitude from config. ---*/
  
  Omega[0]  = (config->GetPitching_Omega_X(iZone)/config->GetOmega_Ref());
  Omega[1]  = (config->GetPitching_Omega_Y(iZone)/config->GetOmega_Ref());
  Omega[2]  = (config->GetPitching_Omega_Z(iZone)/config->GetOmega_Ref());
  Ampl[0]   = config->GetPitching_Ampl_X(iZone)*DEG2RAD;
  Ampl[1]   = config->GetPitching_Ampl_Y(iZone)*DEG2RAD;
  Ampl[2]   = config->GetPitching_Ampl_Z(iZone)*DEG2RAD;
  
  /*--- Compute delta time based on physical time step ---*/
  
  if (adjoint) {
    
    /*--- For the unsteady adjoint, we integrate backwards through
     physical time, so perform mesh motion in reverse. ---*/
    
    unsigned long nFlowIter  = config->GetnExtIter();
    unsigned long directIter = nFlowIter - iter - 1;
    time_new = static_cast<su2double>(directIter)*deltaT;
    time_old = time_new;
    if (iter != 0) time_old = (static_cast<su2double>(directIter)+1.0)*deltaT;
  } else {
    
    /*--- Forward time for the direct problem ---*/
    
    time_new = static_cast<su2double>(iter)*deltaT;
    time_old = time_new;
    if (iter != 0) time_old = (static_cast<su2double>(iter)-1.0)*deltaT;
  }
	
  /*--- Update the pitching angle at this time step. Flip sign for
   nose-up positive convention. ---*/
  
  omega     = Omega[2];
  alpha_new = Ampl[2]*sin(omega*time_new);
  alpha_old = Ampl[2]*sin(omega*time_old);
  alpha     = (1E-10 + (alpha_new - alpha_old))*(-PI_NUMBER/180.0);
	
	if (rank == MASTER_NODE)
		cout << "New dihedral angle (alpha): " << alpha_new/DEG2RAD << " degrees." << endl;
	
	unsigned short iOrder, jOrder, kOrder;
	short iFFDBox;
  su2double movement[3] = {0.0,0.0,0.0};
	bool *move = new bool [nFFDBox];
	unsigned short *index = new unsigned short[3];
	
	move[0] = true; move[1] = true; move[2] = true;	

	/*--- Change the value of the control point if move is true ---*/
  
	for (iFFDBox = 0; iFFDBox < nFFDBox; iFFDBox++)
		if (move[iFFDBox])
			for (iOrder = 0; iOrder < FFDBox[iFFDBox]->GetlOrder(); iOrder++)
				for (jOrder = 0; jOrder < FFDBox[iFFDBox]->GetmOrder(); jOrder++)
					for (kOrder = 0; kOrder < FFDBox[iFFDBox]->GetnOrder(); kOrder++) {
						index[0] = iOrder; index[1] = jOrder; index[2] = kOrder;
						su2double *coord = FFDBox[iFFDBox]->GetCoordControlPoints(iOrder, jOrder, kOrder);
						movement[0] = 0.0; movement[1] = 0.0; movement[2] = coord[1]*tan(alpha);
						FFDBox[iFFDBox]->SetControlPoints(index, movement);
					}
	
	/*--- Recompute cartesian coordinates using the new control points position ---*/
  
	for (iFFDBox = 0; iFFDBox < nFFDBox; iFFDBox++)
    SetCartesianCoord(geometry, config, FFDBox[iFFDBox], iFFDBox, false);
  
  delete [] index;
  delete [] move;
	
}

void CSurfaceMovement::SetExternal_Deformation(CGeometry *geometry, CConfig *config, unsigned short iZone, unsigned long iter) {
  
  int rank = MASTER_NODE;
#ifdef HAVE_MPI
	MPI_Comm_rank(MPI_COMM_WORLD, &rank);
#endif
  
  /*--- Local variables ---*/
  
	unsigned short iDim, nDim; 
	unsigned long iPoint = 0, flowIter = 0;
  unsigned long jPoint, GlobalIndex;
	su2double VarCoord[3], *Coord_Old = NULL, *Coord_New = NULL, Center[3] = {0.0,0.0,0.0};
  su2double Lref   = config->GetLength_Ref();
  su2double NewCoord[3] = {0.0,0.0,0.0}, rotMatrix[3][3] = {{0.0,0.0,0.0}, {0.0,0.0,0.0}, {0.0,0.0,0.0}};
  su2double r[3] = {0.0,0.0,0.0}, rotCoord[3] = {0.0,0.0,0.0};
  unsigned long iVertex;
  unsigned short iMarker;
  char buffer[50];
  string motion_filename, UnstExt, text_line;
  ifstream motion_file;
  bool unsteady = config->GetUnsteady_Simulation();
  bool adjoint = config->GetContinuous_Adjoint();
  
	/*--- Load stuff from config ---*/
  
	nDim = geometry->GetnDim();
  motion_filename = config->GetMotion_FileName();
  
  /*--- Set the extension for the correct unsteady mesh motion file ---*/
  
  if (unsteady) {
    if (adjoint) {
      /*--- For the unsteady adjoint, we integrate backwards through
       physical time, so perform mesh motion in reverse. ---*/
      unsigned long nFlowIter = config->GetnExtIter() - 1;
      flowIter  = nFlowIter - iter;
      unsigned short lastindex = motion_filename.find_last_of(".");
      motion_filename = motion_filename.substr(0, lastindex);
      if ((SU2_TYPE::Int(flowIter) >= 0) && (SU2_TYPE::Int(flowIter) < 10)) SPRINTF (buffer, "_0000%d.dat", SU2_TYPE::Int(flowIter));
      if ((SU2_TYPE::Int(flowIter) >= 10) && (SU2_TYPE::Int(flowIter) < 100)) SPRINTF (buffer, "_000%d.dat", SU2_TYPE::Int(flowIter));
      if ((SU2_TYPE::Int(flowIter) >= 100) && (SU2_TYPE::Int(flowIter) < 1000)) SPRINTF (buffer, "_00%d.dat", SU2_TYPE::Int(flowIter));
      if ((SU2_TYPE::Int(flowIter) >= 1000) && (SU2_TYPE::Int(flowIter) < 10000)) SPRINTF (buffer, "_0%d.dat", SU2_TYPE::Int(flowIter));
      if (SU2_TYPE::Int(flowIter) >= 10000) SPRINTF (buffer, "_%d.dat", SU2_TYPE::Int(flowIter));
      UnstExt = string(buffer);
      motion_filename.append(UnstExt);
    } else {
      /*--- Forward time for the direct problem ---*/
      flowIter = iter;
      unsigned short lastindex = motion_filename.find_last_of(".");
      motion_filename = motion_filename.substr(0, lastindex);
      if ((SU2_TYPE::Int(flowIter) >= 0) && (SU2_TYPE::Int(flowIter) < 10)) SPRINTF (buffer, "_0000%d.dat", SU2_TYPE::Int(flowIter));
      if ((SU2_TYPE::Int(flowIter) >= 10) && (SU2_TYPE::Int(flowIter) < 100)) SPRINTF (buffer, "_000%d.dat", SU2_TYPE::Int(flowIter));
      if ((SU2_TYPE::Int(flowIter) >= 100) && (SU2_TYPE::Int(flowIter) < 1000)) SPRINTF (buffer, "_00%d.dat", SU2_TYPE::Int(flowIter));
      if ((SU2_TYPE::Int(flowIter) >= 1000) && (SU2_TYPE::Int(flowIter) < 10000)) SPRINTF (buffer, "_0%d.dat", SU2_TYPE::Int(flowIter));
      if (SU2_TYPE::Int(flowIter) >= 10000) SPRINTF (buffer, "_%d.dat", SU2_TYPE::Int(flowIter));
      UnstExt = string(buffer);
      motion_filename.append(UnstExt);
    }
    
    if (rank == MASTER_NODE)
      cout << "Reading in the arbitrary mesh motion from direct iteration " << flowIter << "." << endl;
  }
  
  /*--- Open the motion file ---*/

  motion_file.open(motion_filename.data(), ios::in);
  /*--- Throw error if there is no file ---*/
  if (motion_file.fail()) {
    cout << "There is no mesh motion file!" << endl;
    exit(EXIT_FAILURE);
  }
  
  /*--- Read in and store the new mesh node locations ---*/ 
  
  while (getline(motion_file, text_line)) {
    istringstream point_line(text_line);
    if (nDim == 2) point_line >> iPoint >> NewCoord[0] >> NewCoord[1];
    if (nDim == 3) point_line >> iPoint >> NewCoord[0] >> NewCoord[1] >> NewCoord[2];
    for (iMarker = 0; iMarker < config->GetnMarker_All(); iMarker++) {
      if (config->GetMarker_All_Moving(iMarker) == YES) {
        for (iVertex = 0; iVertex < geometry->nVertex[iMarker]; iVertex++) {
          jPoint = geometry->vertex[iMarker][iVertex]->GetNode();
          GlobalIndex = geometry->node[jPoint]->GetGlobalIndex();
          if (GlobalIndex == iPoint) {
            geometry->vertex[iMarker][iVertex]->SetVarCoord(NewCoord);
            break;
          }
        }
      }
    }
  }
  /*--- Close the restart file ---*/
  motion_file.close();
  
  /*--- If rotating as well, prepare the rotation matrix ---*/
  
  if (config->GetGrid_Movement() &&
      config->GetKind_GridMovement(iZone) == EXTERNAL_ROTATION) {
    
    /*--- Variables needed only for rotation ---*/
    
    su2double Omega[3], dt;
    su2double dtheta, dphi, dpsi, cosTheta, sinTheta;
    su2double cosPhi, sinPhi, cosPsi, sinPsi;
    
    /*--- Center of rotation & angular velocity vector from config ---*/
    Center[0] = config->GetMotion_Origin_X(iZone);
    Center[1] = config->GetMotion_Origin_Y(iZone);
    Center[2] = config->GetMotion_Origin_Z(iZone);
    
    /*--- Angular velocity vector from config ---*/
    
    dt = static_cast<su2double>(iter)*config->GetDelta_UnstTimeND();
    Omega[0]  = config->GetRotation_Rate_X(iZone);
    Omega[1]  = config->GetRotation_Rate_Y(iZone);
    Omega[2]  = config->GetRotation_Rate_Z(iZone);
    
    /*--- For the unsteady adjoint, use reverse time ---*/
    if (adjoint) {
      /*--- Set the first adjoint mesh position to the final direct one ---*/
      if (iter == 0) dt = ((su2double)config->GetnExtIter()-1) * dt;
      /*--- Reverse the rotation direction for the adjoint ---*/
      else dt = -1.0*dt;
    } else {
      /*--- No rotation at all for the first direct solution ---*/
      if (iter == 0) dt = 0;
    }
    
    /*--- Compute delta change in the angle about the x, y, & z axes. ---*/
    
    dtheta = Omega[0]*dt;   
    dphi   = Omega[1]*dt; 
    dpsi   = Omega[2]*dt;
    
    /*--- Store angles separately for clarity. Compute sines/cosines. ---*/
    
    cosTheta = cos(dtheta);  cosPhi = cos(dphi);  cosPsi = cos(dpsi);
    sinTheta = sin(dtheta);  sinPhi = sin(dphi);  sinPsi = sin(dpsi);
    
    /*--- Compute the rotation matrix. Note that the implicit
     ordering is rotation about the x-axis, y-axis, then z-axis. ---*/
    
    rotMatrix[0][0] = cosPhi*cosPsi;
    rotMatrix[1][0] = cosPhi*sinPsi;
    rotMatrix[2][0] = -sinPhi;
    
    rotMatrix[0][1] = sinTheta*sinPhi*cosPsi - cosTheta*sinPsi;
    rotMatrix[1][1] = sinTheta*sinPhi*sinPsi + cosTheta*cosPsi;
    rotMatrix[2][1] = sinTheta*cosPhi;
    
    rotMatrix[0][2] = cosTheta*sinPhi*cosPsi + sinTheta*sinPsi;
    rotMatrix[1][2] = cosTheta*sinPhi*sinPsi - sinTheta*cosPsi;
    rotMatrix[2][2] = cosTheta*cosPhi;
    
  }
  
  /*--- Loop through to find only moving surface markers ---*/
  
  for (iMarker = 0; iMarker < config->GetnMarker_All(); iMarker++) {
    if (config->GetMarker_All_Moving(iMarker) == YES) {
      
      /*--- Loop over all surface points for this marker ---*/
      
      for (iVertex = 0; iVertex < geometry->nVertex[iMarker]; iVertex++) {
        iPoint = geometry->vertex[iMarker][iVertex]->GetNode();
        
        /*--- Get current and new coordinates from file ---*/
        
        Coord_Old = geometry->node[iPoint]->GetCoord();
        Coord_New = geometry->vertex[iMarker][iVertex]->GetVarCoord();
        
        /*--- If we're also rotating, multiply each point by the
         rotation matrix. It is assumed that the coordinates in
         Coord_Old have already been rotated using SetRigid_Rotation(). ---*/
        
        if (config->GetGrid_Movement() &&
            config->GetKind_GridMovement(iZone) == EXTERNAL_ROTATION) {
          
          /*--- Calculate non-dim. position from rotation center ---*/
          
          for (iDim = 0; iDim < nDim; iDim++)
            r[iDim] = (Coord_New[iDim]-Center[iDim])/Lref;
          if (nDim == 2) r[nDim] = 0.0;
          
          /*--- Compute transformed point coordinates ---*/
          
          rotCoord[0] = rotMatrix[0][0]*r[0] 
                      + rotMatrix[0][1]*r[1] 
                      + rotMatrix[0][2]*r[2] + Center[0];
          
          rotCoord[1] = rotMatrix[1][0]*r[0] 
                      + rotMatrix[1][1]*r[1] 
                      + rotMatrix[1][2]*r[2] + Center[1];
          
          rotCoord[2] = rotMatrix[2][0]*r[0] 
                      + rotMatrix[2][1]*r[1] 
                      + rotMatrix[2][2]*r[2] + Center[2];
          
          /*--- Copy rotated coords back to original array for consistency ---*/
          for (iDim = 0; iDim < nDim; iDim++)
            Coord_New[iDim] = rotCoord[iDim];
        }
        
        /*--- Calculate delta change in the x, y, & z directions ---*/
        for (iDim = 0; iDim < nDim; iDim++)
          VarCoord[iDim] = (Coord_New[iDim]-Coord_Old[iDim])/Lref;
        if (nDim == 2) VarCoord[nDim] = 0.0;

        /*--- Set position changes to be applied by the spring analogy ---*/
        geometry->vertex[iMarker][iVertex]->SetVarCoord(VarCoord);
        
      }
    }	
  }
}

void CSurfaceMovement::SetNACA_4Digits(CGeometry *boundary, CConfig *config) {
	unsigned long iVertex;
	unsigned short iMarker;
	su2double VarCoord[3], *Coord, *Normal, Ycurv, Yesp;

	if (config->GetnDV() != 1) { cout << "This kind of design variable is not prepared for multiple deformations."; cin.get();	}

	su2double Ya = config->GetParamDV(0,0) / 100.0; /*--- Maximum camber as a fraction of the chord 
					(100 m is the first of the four digits) ---*/
	su2double Xa = config->GetParamDV(0,1) / 10.0; /*--- Location of maximum camber as a fraction of 
					the chord (10 p is the second digit in the NACA xxxx description) ---*/
	su2double t = config->GetParamDV(0,2) / 100.0; /*--- Maximum thickness as a fraction of the
					  chord (so 100 t gives the last two digits in 
					  the NACA 4-digit denomination) ---*/
		
	for (iMarker = 0; iMarker < config->GetnMarker_All(); iMarker++)
		for (iVertex = 0; iVertex < boundary->nVertex[iMarker]; iVertex++) {
			VarCoord[0] = 0.0; VarCoord[1] = 0.0; VarCoord[2] = 0.0;
			if (config->GetMarker_All_DV(iMarker) == YES) {
				Coord = boundary->vertex[iMarker][iVertex]->GetCoord();
				Normal = boundary->vertex[iMarker][iVertex]->GetNormal();
				
				if (Coord[0] < Xa) Ycurv = (2.0*Xa*Coord[0]-pow(Coord[0],2.0))*(Ya/pow(Xa,2.0));
				else Ycurv = ((1.0-2.0*Xa)+2.0*Xa*Coord[0]-pow(Coord[0],2.0))*(Ya/pow((1.0-Xa), 2.0));
				
				Yesp = t*(1.4845*sqrt(Coord[0])-0.6300*Coord[0]-1.7580*pow(Coord[0],2.0)+
						  1.4215*pow(Coord[0],3.0)-0.518*pow(Coord[0],4.0));
				
				if (Normal[1] > 0) VarCoord[1] =  (Ycurv + Yesp) - Coord[1];
				if (Normal[1] < 0) VarCoord[1] =  (Ycurv - Yesp) - Coord[1];

			}
			boundary->vertex[iMarker][iVertex]->SetVarCoord(VarCoord);
		}
}

void CSurfaceMovement::SetParabolic(CGeometry *boundary, CConfig *config) {
	unsigned long iVertex;
	unsigned short iMarker;
	su2double VarCoord[3], *Coord, *Normal;
	
	if (config->GetnDV() != 1) { cout << "This kind of design variable is not prepared for multiple deformations."; cin.get();	}
	
	su2double c = config->GetParamDV(0,0); /*--- Center of the parabola ---*/
	su2double t = config->GetParamDV(0,1) / 100.0; /*--- Thickness of the parabola ---*/
	
	for (iMarker = 0; iMarker < config->GetnMarker_All(); iMarker++)
		for (iVertex = 0; iVertex < boundary->nVertex[iMarker]; iVertex++) {
			VarCoord[0] = 0.0; VarCoord[1] = 0.0; VarCoord[2] = 0.0;
			if (config->GetMarker_All_DV(iMarker) == YES) {
				Coord = boundary->vertex[iMarker][iVertex]->GetCoord();
				Normal = boundary->vertex[iMarker][iVertex]->GetNormal();
				
				if (Normal[1] > 0) {
					VarCoord[1] =  t*(Coord[0]*Coord[0]-Coord[0])/(2.0*(c*c-c)) - Coord[1];
				}
				if (Normal[1] < 0) {
					VarCoord[1] =  t*(Coord[0]-Coord[0]*Coord[0])/(2.0*(c*c-c)) - Coord[1];
				}
			}
			boundary->vertex[iMarker][iVertex]->SetVarCoord(VarCoord);
		}
}

void CSurfaceMovement::SetAirfoil(CGeometry *boundary, CConfig *config) {
  unsigned long iVertex, n_Airfoil = 0;
  unsigned short iMarker, nUpper, nLower, iUpper, iLower, iVar, iDim;
  su2double *VarCoord, *Coord, NewYCoord, NewXCoord, *Coord_i, *Coord_ip1, yp1, ypn,
  Airfoil_Coord[2]= {0.0,0.0}, factor, coeff = 10000, Upper, Lower, Arch = 0.0, TotalArch = 0.0,
  x_i, x_ip1, y_i, y_ip1;
  passivedouble AirfoilScale;
  vector<su2double> Svalue, Xcoord, Ycoord, Xcoord2, Ycoord2, Xcoord_Aux, Ycoord_Aux;
  bool AddBegin = true, AddEnd = true;
  char AirfoilFile[256], AirfoilFormat[15], MeshOrientation[15], AirfoilClose[15];
  ifstream airfoil_file;
  string text_line;
  int ierr = 0;

  unsigned short nDim = boundary->GetnDim();
  
  VarCoord = new su2double[nDim];
  for (iDim = 0; iDim < nDim; iDim++)
    VarCoord[iDim] = 0.0;

  /*--- Get the SU2 module. SU2_CFD will use this routine for dynamically
   deforming meshes (MARKER_MOVING), while SU2_DEF will use it for deforming
   meshes after imposing design variable surface deformations (DV_MARKER). ---*/
  
  unsigned short Kind_SU2 = config->GetKind_SU2();
  
  /*--- Read the coordinates. Two main formats:
   - Selig are in an x, y format starting from trailing edge, along the upper surface to the leading
   edge and back around the lower surface to trailing edge.
   - Lednicer are upper surface points leading edge to trailing edge and then lower surface leading
   edge to trailing edge.
   ---*/
  
  /*--- Open the restart file, throw an error if this fails. ---*/
  
  cout << "Enter the name of file with the airfoil information: ";
  ierr = scanf("%255s", AirfoilFile);
  if (ierr == 0) { cout << "No input read!! "<< endl; exit(EXIT_FAILURE); }
  airfoil_file.open(AirfoilFile, ios::in);
  if (airfoil_file.fail()) {
    cout << "There is no airfoil file!! "<< endl;
    exit(EXIT_FAILURE);
  }
  cout << "Enter the format of the airfoil (Selig or Lednicer): ";
  ierr = scanf("%14s", AirfoilFormat);
  if (ierr == 0) { cout << "No input read!! "<< endl; exit(EXIT_FAILURE); }

  cout << "Thickness scaling (1.0 means no scaling)?: ";
  ierr = scanf("%lf", &AirfoilScale);
  if (ierr == 0) { cout << "No input read!! "<< endl; exit(EXIT_FAILURE); }

  cout << "Close the airfoil (Yes or No)?: ";
  ierr = scanf("%14s", AirfoilClose);
  if (ierr == 0) { cout << "No input read!! "<< endl; exit(EXIT_FAILURE); }

  cout << "Surface mesh orientation (clockwise, or anticlockwise): ";
  ierr = scanf("%14s", MeshOrientation);
  if (ierr == 0) { cout << "No input read!! "<< endl; exit(EXIT_FAILURE); }

  /*--- The first line is the header ---*/
  
  getline (airfoil_file, text_line);
  cout << "File info: " << text_line << endl;
  
  if (strcmp (AirfoilFormat,"Selig") == 0) {

    while (getline (airfoil_file, text_line)) {
      istringstream point_line(text_line);
      
      /*--- Read the x & y coordinates from this line of the file (anticlockwise) ---*/
      
      point_line >> Airfoil_Coord[0] >> Airfoil_Coord[1];
      
      /*--- Close the arifoil ---*/
      
      if (strcmp (AirfoilClose,"Yes") == 0)
        factor = -atan(coeff*(Airfoil_Coord[0]-1.0))*2.0/PI_NUMBER;
      else factor = 1.0;
      
      /*--- Store the coordinates in vectors ---*/
      
      Xcoord.push_back(Airfoil_Coord[0]);
      Ycoord.push_back(Airfoil_Coord[1]*factor*AirfoilScale);
    }
    
  }
  if (strcmp (AirfoilFormat,"Lednicer") == 0) {
    
    /*--- The second line is the number of points ---*/

    getline(airfoil_file, text_line);
    istringstream point_line(text_line);
    point_line >> Upper >> Lower;
    
    nUpper = SU2_TYPE::Int(Upper);
    nLower = SU2_TYPE::Int(Lower);
  
    Xcoord.resize(nUpper+nLower-1);
    Ycoord.resize(nUpper+nLower-1);
    
    /*--- White line ---*/

    getline (airfoil_file, text_line);

    for (iUpper = 0; iUpper < nUpper; iUpper++) {
      getline (airfoil_file, text_line);
      istringstream point_line(text_line);
      point_line >> Airfoil_Coord[0] >> Airfoil_Coord[1];
      Xcoord[nUpper-iUpper-1] = Airfoil_Coord[0];
      
      if (strcmp (AirfoilClose,"Yes") == 0)
        factor = -atan(coeff*(Airfoil_Coord[0]-1.0))*2.0/PI_NUMBER;
      else factor = 1.0;
      
      Ycoord[nUpper-iUpper-1] = Airfoil_Coord[1]*AirfoilScale*factor;
    }
    
    getline (airfoil_file, text_line);

    for (iLower = 0; iLower < nLower; iLower++) {
      getline (airfoil_file, text_line);
      istringstream point_line(text_line);
      point_line >> Airfoil_Coord[0] >> Airfoil_Coord[1];
      
      if (strcmp (AirfoilClose,"Yes") == 0)
        factor = -atan(coeff*(Airfoil_Coord[0]-1.0))*2.0/PI_NUMBER;
      else factor = 1.0;
      
      Xcoord[nUpper+iLower-1] = Airfoil_Coord[0];
      Ycoord[nUpper+iLower-1] = Airfoil_Coord[1]*AirfoilScale*factor;
    }
      
  }
  
  /*--- Check the coordinate (1,0) at the beginning and end of the file ---*/
  
  if (Xcoord[0] == 1.0) AddBegin = false;
  if (Xcoord[Xcoord.size()-1] == 1.0) AddEnd = false;
  
  if (AddBegin) { Xcoord.insert(Xcoord.begin(), 1.0);   Ycoord.insert(Ycoord.begin(), 0.0);}
  if (AddEnd) { Xcoord.push_back(1.0);                Ycoord.push_back(0.0);}
  
  /*--- Change the orientation (depend on the input file, and the mesh file) ---*/
  
  if (strcmp (MeshOrientation,"clockwise") == 0) {
    for (iVar = 0; iVar < Xcoord.size(); iVar++) {
      Xcoord_Aux.push_back(Xcoord[iVar]);
      Ycoord_Aux.push_back(Ycoord[iVar]);
    }
    
    for (iVar = 0; iVar < Xcoord.size(); iVar++) {
      Xcoord[iVar] = Xcoord_Aux[Xcoord.size()-iVar-1];
      Ycoord[iVar] = Ycoord_Aux[Xcoord.size()-iVar-1];
    }
  }
  
  /*--- Compute the total arch length ---*/
  
  Arch = 0.0; Svalue.push_back(Arch);

  for (iVar = 0; iVar < Xcoord.size()-1; iVar++) {
    x_i = Xcoord[iVar];  x_ip1 = Xcoord[iVar+1];
    y_i = Ycoord[iVar];  y_ip1 = Ycoord[iVar+1];
    Arch += sqrt((x_ip1-x_i)*(x_ip1-x_i)+(y_ip1-y_i)*(y_ip1-y_i));
    Svalue.push_back(Arch);
  }
  x_i = Xcoord[Xcoord.size()-1];  x_ip1 = Xcoord[0];
  y_i = Ycoord[Xcoord.size()-1];  y_ip1 = Ycoord[0];
  Arch += sqrt((x_ip1-x_i)*(x_ip1-x_i)+(y_ip1-y_i)*(y_ip1-y_i));
  
  /*--- Non dimensionalization ---*/
  
  for (iVar = 0; iVar < Svalue.size(); iVar++) { Svalue[iVar] /= Arch; }

  /*--- Close the restart file ---*/
  
  airfoil_file.close();
  
  /*--- Create a spline for X and Y coordiantes using the arch length ---*/
  
  n_Airfoil = Svalue.size();
  yp1 = (Xcoord[1]-Xcoord[0])/(Svalue[1]-Svalue[0]);
  ypn = (Xcoord[n_Airfoil-1]-Xcoord[n_Airfoil-2])/(Svalue[n_Airfoil-1]-Svalue[n_Airfoil-2]);
  
  Xcoord2.resize(n_Airfoil+1);
  boundary->SetSpline(Svalue, Xcoord, n_Airfoil, yp1, ypn, Xcoord2);
  
  n_Airfoil = Svalue.size();
  yp1 = (Ycoord[1]-Ycoord[0])/(Svalue[1]-Svalue[0]);
  ypn = (Ycoord[n_Airfoil-1]-Ycoord[n_Airfoil-2])/(Svalue[n_Airfoil-1]-Svalue[n_Airfoil-2]);
  
  Ycoord2.resize(n_Airfoil+1);
  boundary->SetSpline(Svalue, Ycoord, n_Airfoil, yp1, ypn, Ycoord2);
  
  TotalArch = 0.0;
  for (iMarker = 0; iMarker < config->GetnMarker_All(); iMarker++) {
    if (((config->GetMarker_All_Moving(iMarker) == YES) && (Kind_SU2 == SU2_CFD)) ||
        ((config->GetMarker_All_DV(iMarker) == YES) && (Kind_SU2 == SU2_DEF))) {
      for (iVertex = 0; iVertex < boundary->nVertex[iMarker]-1; iVertex++) {
        Coord_i = boundary->vertex[iMarker][iVertex]->GetCoord();
        Coord_ip1 = boundary->vertex[iMarker][iVertex+1]->GetCoord();
        
        x_i = Coord_i[0]; x_ip1 = Coord_ip1[0];
        y_i = Coord_i[1]; y_ip1 = Coord_ip1[1];
        
        TotalArch += sqrt((x_ip1-x_i)*(x_ip1-x_i)+(y_ip1-y_i)*(y_ip1-y_i));
      }
      Coord_i = boundary->vertex[iMarker][boundary->nVertex[iMarker]-1]->GetCoord();
      Coord_ip1 = boundary->vertex[iMarker][0]->GetCoord();
      x_i = Coord_i[0]; x_ip1 = Coord_ip1[0];
      y_i = Coord_i[1]; y_ip1 = Coord_ip1[1];
      TotalArch += sqrt((x_ip1-x_i)*(x_ip1-x_i)+(y_ip1-y_i)*(y_ip1-y_i));
    }
  }
  
  
  for (iMarker = 0; iMarker < config->GetnMarker_All(); iMarker++) {
    Arch = 0.0;
    for (iVertex = 0; iVertex < boundary->nVertex[iMarker]; iVertex++) {
      VarCoord[0] = 0.0; VarCoord[1] = 0.0; VarCoord[2] = 0.0;
      if (((config->GetMarker_All_Moving(iMarker) == YES) && (Kind_SU2 == SU2_CFD)) ||
          ((config->GetMarker_All_DV(iMarker) == YES) && (Kind_SU2 == SU2_DEF))) {
        Coord = boundary->vertex[iMarker][iVertex]->GetCoord();
        
        if (iVertex == 0) Arch = 0.0;
        else {
          Coord_i = boundary->vertex[iMarker][iVertex-1]->GetCoord();
          Coord_ip1 = boundary->vertex[iMarker][iVertex]->GetCoord();
          x_i = Coord_i[0]; x_ip1 = Coord_ip1[0];
          y_i = Coord_i[1]; y_ip1 = Coord_ip1[1];
          Arch += sqrt((x_ip1-x_i)*(x_ip1-x_i)+(y_ip1-y_i)*(y_ip1-y_i))/TotalArch;
        }
        
        NewXCoord = boundary->GetSpline(Svalue, Xcoord, Xcoord2, n_Airfoil, Arch);
        NewYCoord = boundary->GetSpline(Svalue, Ycoord, Ycoord2, n_Airfoil, Arch);
        
        /*--- Store the delta change in the x & y coordinates ---*/
        
        VarCoord[0] = NewXCoord - Coord[0];
        VarCoord[1] = NewYCoord - Coord[1];
      }

      boundary->vertex[iMarker][iVertex]->SetVarCoord(VarCoord);
      
    }
  }

  delete [] VarCoord;
  
}

void CSurfaceMovement::ReadFFDInfo(CGeometry *geometry, CConfig *config, CFreeFormDefBox **FFDBox, string val_mesh_filename) {
	
  string text_line, iTag;
	ifstream mesh_file;
  su2double CPcoord[3], coord[] = {0,0,0};
	unsigned short degree[3], iFFDBox, iCornerPoints, iControlPoints, iMarker, iDegree, jDegree, kDegree,
  iChar, LevelFFDBox, nParentFFDBox, iParentFFDBox, nChildFFDBox, iChildFFDBox, nMarker, *nCornerPoints,
  *nControlPoints;
	unsigned long iSurfacePoints, iPoint, jPoint, iVertex, nVertex, nPoint, iElem = 0,
  nElem, my_nSurfPoints, nSurfPoints, *nSurfacePoints;
	su2double XCoord, YCoord;

  bool polar = (config->GetFFD_CoordSystem() == POLAR);
  unsigned short nDim = geometry->GetnDim(), iDim;
  unsigned short SplineOrder[3];
  unsigned short Blending = 0;

  int rank = MASTER_NODE;

#ifdef HAVE_MPI
	MPI_Comm_rank(MPI_COMM_WORLD, &rank);
#endif
	
	char *cstr = new char [val_mesh_filename.size()+1];
	strcpy (cstr, val_mesh_filename.c_str());
	
	mesh_file.open(cstr, ios::in);
	if (mesh_file.fail()) {
		cout << "There is no geometry file (ReadFFDInfo)!!" << endl;
		exit(EXIT_FAILURE);
	}
	
	while (getline (mesh_file, text_line)) {
		
		/*--- Read the inner elements ---*/
    
		string::size_type position = text_line.find ("NELEM=",0);
		if (position != string::npos) {
			text_line.erase (0,6); nElem = atoi(text_line.c_str());
			for (iElem = 0; iElem < nElem; iElem++) {
				getline(mesh_file, text_line);
			}
		}
		
		/*--- Read the inner points ---*/
    
		position = text_line.find ("NPOIN=",0);
		if (position != string::npos) {
			text_line.erase (0,6); nPoint = atoi(text_line.c_str());
			for (iPoint = 0; iPoint < nPoint; iPoint++) {
				getline(mesh_file, text_line);
			}
		}

    /*--- Read the boundaries  ---*/
    
		position = text_line.find ("NMARK=",0);
		if (position != string::npos) {
			text_line.erase (0,6); nMarker = atoi(text_line.c_str());
      for (iMarker = 0; iMarker < nMarker; iMarker++) {
        getline(mesh_file, text_line);
        getline(mesh_file, text_line);
        text_line.erase (0,13); nVertex = atoi(text_line.c_str());
        for (iVertex = 0; iVertex < nVertex; iVertex++) {
          getline(mesh_file, text_line);
        }
      }
		}
    
    /*--- Read the FFDBox information  ---*/
    
		position = text_line.find ("FFD_NBOX=",0);
		if (position != string::npos) {
			text_line.erase (0,9);
			nFFDBox = atoi(text_line.c_str());
      
			if (rank == MASTER_NODE) cout << nFFDBox << " Free Form Deformation boxes." << endl;
      
			nCornerPoints = new unsigned short[nFFDBox];
			nControlPoints = new unsigned short[nFFDBox];
			nSurfacePoints = new unsigned long[nFFDBox];
			
			getline (mesh_file, text_line);
			text_line.erase (0,11);
			nLevel = atoi(text_line.c_str());
      
			if (rank == MASTER_NODE) cout << nLevel << " Free Form Deformation nested levels." << endl;

			for (iFFDBox = 0 ; iFFDBox < nFFDBox; iFFDBox++) {
				
				/*--- Read the name of the FFD box ---*/
        
				getline (mesh_file, text_line);
				text_line.erase (0,8);
				
				/*--- Remove extra data from the FFDBox name ---*/
        
				string::size_type position;
				for (iChar = 0; iChar < 20; iChar++) {
					position = text_line.find( " ", 0 );
					if (position != string::npos) text_line.erase (position,1);
					position = text_line.find( "\r", 0 );
					if (position != string::npos) text_line.erase (position,1);
					position = text_line.find( "\n", 0 );
					if (position != string::npos) text_line.erase (position,1);
				}
				
				string TagFFDBox = text_line.c_str();
        
				if (rank == MASTER_NODE) cout << "FFD box tag: " << TagFFDBox <<". ";

				/*--- Read the level of the FFD box ---*/
        
				getline (mesh_file, text_line);
				text_line.erase (0,10);
				LevelFFDBox = atoi(text_line.c_str());
        
				if (rank == MASTER_NODE) cout << "FFD box level: " << LevelFFDBox <<". ";
				
				/*--- Read the degree of the FFD box ---*/
        
        
        if (nDim == 2) {
        	if (polar) {
    				getline (mesh_file, text_line);
    				text_line.erase (0,13); degree[0] = atoi(text_line.c_str());
            degree[1] = 1;
    				getline (mesh_file, text_line);
    				text_line.erase (0,13); degree[2] = atoi(text_line.c_str());
        	}
        	else {
    				getline (mesh_file, text_line);
    				text_line.erase (0,13); degree[0] = atoi(text_line.c_str());
    				getline (mesh_file, text_line);
    				text_line.erase (0,13); degree[1] = atoi(text_line.c_str());
            degree[2] = 1;
        	}
        }
        else {
  				getline (mesh_file, text_line);
  				text_line.erase (0,13); degree[0] = atoi(text_line.c_str());
  				getline (mesh_file, text_line);
  				text_line.erase (0,13); degree[1] = atoi(text_line.c_str());
          getline (mesh_file, text_line);
          text_line.erase (0,13); degree[2] = atoi(text_line.c_str());
        }
        
				if (rank == MASTER_NODE) {
					if (nDim == 2) {
						if (polar) cout << "Degrees: " << degree[0] << ", " << degree[2] << "." << endl;
						else cout << "Degrees: " << degree[0] << ", " << degree[1] << "." << endl;
					}
					else cout << "Degrees: " << degree[0] << ", " << degree[1] << ", " << degree[2] << "." << endl;
        }

        getline (mesh_file, text_line);
        if (text_line.substr(0,12) != "FFD_BLENDING"){
          if (rank == MASTER_NODE) {
            cout << endl << "Deprecated FFD information found in mesh file." << endl;
            cout << "FFD information generated with SU2 version <= 4.3 is incompatible with the current version." << endl;
            cout << "Run SU2_DEF again with DV_KIND= FFD_SETTING." << endl;
          }
          exit(EXIT_FAILURE);
        }
        text_line.erase(0,14);
        if (text_line == "BEZIER"){
          Blending = BEZIER;
        }
        if (text_line == "BSPLINE_UNIFORM"){
          Blending = BSPLINE_UNIFORM;
        }

        if (Blending == BSPLINE_UNIFORM) {
          getline (mesh_file, text_line);
          text_line.erase (0,17); SplineOrder[0] = atoi(text_line.c_str());
          getline (mesh_file, text_line);
          text_line.erase (0,17); SplineOrder[1] = atoi(text_line.c_str());
          if (nDim == 3){
            getline (mesh_file, text_line);
            text_line.erase (0,17); SplineOrder[2] = atoi(text_line.c_str());
          } else {
            SplineOrder[2] = 2;
          }
        }
        if (rank == MASTER_NODE){
          if (Blending == BSPLINE_UNIFORM){
            cout << "FFD Blending using B-Splines. ";
            cout << "Order: " << SplineOrder[0] << ", " << SplineOrder[1];
            if (nDim == 3) cout << ", " << SplineOrder[2];
            cout << ". " << endl;
          }
          if (Blending == BEZIER){
            cout << "FFD Blending using Bezier Curves." << endl;
          }
        }

        FFDBox[iFFDBox] = new CFreeFormDefBox(degree, SplineOrder, Blending);
				FFDBox[iFFDBox]->SetTag(TagFFDBox); FFDBox[iFFDBox]->SetLevel(LevelFFDBox);

				/*--- Read the number of parents boxes ---*/
        
				getline (mesh_file, text_line);
				text_line.erase (0,12);
				nParentFFDBox = atoi(text_line.c_str());
				if (rank == MASTER_NODE) cout << "Number of parent boxes: " << nParentFFDBox <<". ";
				for (iParentFFDBox = 0; iParentFFDBox < nParentFFDBox; iParentFFDBox++) {
					getline(mesh_file, text_line);
					
					/*--- Remove extra data from the FFDBox name ---*/
          
					string::size_type position;
					for (iChar = 0; iChar < 20; iChar++) {
						position = text_line.find( " ", 0 );
						if (position != string::npos) text_line.erase (position,1);
						position = text_line.find( "\r", 0 );
						if (position != string::npos) text_line.erase (position,1);
						position = text_line.find( "\n", 0 );
						if (position != string::npos) text_line.erase (position,1);
					}
					
					string ParentFFDBox = text_line.c_str();
					FFDBox[iFFDBox]->SetParentFFDBox(ParentFFDBox);
				}
				
				/*--- Read the number of children boxes ---*/
        
				getline (mesh_file, text_line);
				text_line.erase (0,13);
				nChildFFDBox = atoi(text_line.c_str());
				if (rank == MASTER_NODE) cout << "Number of child boxes: " << nChildFFDBox <<"." << endl;
        
        for (iChildFFDBox = 0; iChildFFDBox < nChildFFDBox; iChildFFDBox++) {
					getline(mesh_file, text_line);
					
					/*--- Remove extra data from the FFDBox name ---*/
          
					string::size_type position;
					for (iChar = 0; iChar < 20; iChar++) {
						position = text_line.find( " ", 0 );
						if (position != string::npos) text_line.erase (position,1);
						position = text_line.find( "\r", 0 );
						if (position != string::npos) text_line.erase (position,1);
						position = text_line.find( "\n", 0 );
						if (position != string::npos) text_line.erase (position,1);
					}
					
					string ChildFFDBox = text_line.c_str();
					FFDBox[iFFDBox]->SetChildFFDBox(ChildFFDBox);
				}

				/*--- Read the number of the corner points ---*/
        
				getline (mesh_file, text_line);
				text_line.erase (0,18); nCornerPoints[iFFDBox] = atoi(text_line.c_str());
				if (rank == MASTER_NODE) cout << "Corner points: " << nCornerPoints[iFFDBox] <<". ";
        if (nDim == 2) nCornerPoints[iFFDBox] = nCornerPoints[iFFDBox]*SU2_TYPE::Int(2);



				/*--- Read the coordinates of the corner points ---*/
        
          
        if (nDim == 2) {

        	if (polar) {

        		getline(mesh_file, text_line); istringstream FFDBox_line_1(text_line);
        		FFDBox_line_1 >> XCoord; FFDBox_line_1 >> YCoord;

        		CPcoord[0] = XCoord;
        		CPcoord[1] = cos(0.1)*YCoord;
        		CPcoord[2] = -sin(0.1)*YCoord;
        		FFDBox[iFFDBox]->SetCoordCornerPoints(coord, 4);

        		CPcoord[0] = XCoord;
        		CPcoord[1] = cos(0.1)*YCoord;
        		CPcoord[2] = sin(0.1)*YCoord;
        		FFDBox[iFFDBox]->SetCoordCornerPoints(coord, 7);

        		getline(mesh_file, text_line); istringstream FFDBox_line_2(text_line);
        		FFDBox_line_2 >> XCoord; FFDBox_line_2 >> YCoord;

        		CPcoord[0] = XCoord;
        		CPcoord[1] = cos(0.1)*YCoord;
        		CPcoord[2] = -sin(0.1)*YCoord;
        		FFDBox[iFFDBox]->SetCoordCornerPoints(CPcoord, 0);

        		CPcoord[0] = XCoord;
        		CPcoord[1] = cos(0.1)*YCoord;
        		CPcoord[2] = sin(0.1)*YCoord;
        		FFDBox[iFFDBox]->SetCoordCornerPoints(CPcoord, 3);

        		getline(mesh_file, text_line); istringstream FFDBox_line_3(text_line);
        		FFDBox_line_3 >> XCoord; FFDBox_line_3 >> YCoord;

        		CPcoord[0] = XCoord;
        		CPcoord[1] = cos(0.1)*YCoord;
        		CPcoord[2] = -sin(0.1)*YCoord;
        		FFDBox[iFFDBox]->SetCoordCornerPoints(CPcoord, 1);

        		CPcoord[0] = XCoord;
        		CPcoord[1] = cos(0.1)*YCoord;
        		CPcoord[2] = sin(0.1)*YCoord;
        		FFDBox[iFFDBox]->SetCoordCornerPoints(CPcoord, 2);

        		getline(mesh_file, text_line); istringstream FFDBox_line_4(text_line);
        		FFDBox_line_4 >> XCoord; FFDBox_line_4 >> YCoord;

        		CPcoord[0] = XCoord;
        		CPcoord[1] = cos(0.1)*YCoord;
        		CPcoord[2] = -sin(0.1)*YCoord;
        		FFDBox[iFFDBox]->SetCoordCornerPoints(CPcoord, 5);

        		CPcoord[0] = XCoord;
        		CPcoord[1] = cos(0.1)*YCoord;
        		CPcoord[2] = sin(0.1)*YCoord;
        		FFDBox[iFFDBox]->SetCoordCornerPoints(CPcoord, 6);

        	}
        	else {
        		for (iCornerPoints = 0; iCornerPoints < nCornerPoints[iFFDBox]; iCornerPoints++) {
        			if (iCornerPoints < nCornerPoints[iFFDBox]/SU2_TYPE::Int(2)) {
        				getline(mesh_file, text_line); istringstream FFDBox_line(text_line);
        				FFDBox_line >> CPcoord[0]; FFDBox_line >> CPcoord[1]; CPcoord[2] = -0.5;
        			}
        			else {
        				CPcoord[0] = FFDBox[iFFDBox]->GetCoordCornerPoints(0, iCornerPoints-nCornerPoints[iFFDBox]/SU2_TYPE::Int(2));
        				CPcoord[1] = FFDBox[iFFDBox]->GetCoordCornerPoints(1, iCornerPoints-nCornerPoints[iFFDBox]/SU2_TYPE::Int(2));
        				CPcoord[2] = 0.5;
        			}
        			FFDBox[iFFDBox]->SetCoordCornerPoints(CPcoord, iCornerPoints);
        		}
        	}

        }
        else {
        	for (iCornerPoints = 0; iCornerPoints < nCornerPoints[iFFDBox]; iCornerPoints++) {
        		getline(mesh_file, text_line); istringstream FFDBox_line(text_line);
        		FFDBox_line >> CPcoord[0]; FFDBox_line >> CPcoord[1]; FFDBox_line >> CPcoord[2];
        		FFDBox[iFFDBox]->SetCoordCornerPoints(CPcoord, iCornerPoints);
        	}
        }

				/*--- Read the number of the control points ---*/
        
				getline (mesh_file, text_line);
				text_line.erase (0,19); nControlPoints[iFFDBox] = atoi(text_line.c_str());
        
				if (rank == MASTER_NODE) cout << "Control points: " << nControlPoints[iFFDBox] <<". ";
				
				/*--- Method to identify if there is a FFDBox definition ---*/
        
				if (nControlPoints[iFFDBox] != 0) FFDBoxDefinition = true;

				/*--- Read the coordinates of the control points ---*/
        
				for (iControlPoints = 0; iControlPoints < nControlPoints[iFFDBox]; iControlPoints++) {
					getline(mesh_file, text_line); istringstream FFDBox_line(text_line);
					FFDBox_line >> iDegree; FFDBox_line >> jDegree; FFDBox_line >> kDegree; 
          FFDBox_line >> CPcoord[0]; FFDBox_line >> CPcoord[1]; FFDBox_line >> CPcoord[2];
          FFDBox[iFFDBox]->SetCoordControlPoints(CPcoord, iDegree, jDegree, kDegree);
          FFDBox[iFFDBox]->SetCoordControlPoints_Copy(CPcoord, iDegree, jDegree, kDegree);
				}
				
				getline (mesh_file, text_line);
				text_line.erase (0,19); nSurfacePoints[iFFDBox] = atoi(text_line.c_str());

				/*--- The surface points parametric coordinates, all the nodes read the FFD 
         information but they only store their part ---*/
        
        my_nSurfPoints = 0;
				for (iSurfacePoints = 0; iSurfacePoints < nSurfacePoints[iFFDBox]; iSurfacePoints++) {
					getline(mesh_file, text_line); istringstream FFDBox_line(text_line);
					FFDBox_line >> iTag; FFDBox_line >> iPoint;
          
          if (config->GetMarker_All_TagBound(iTag) != -1) {

            iMarker = config->GetMarker_All_TagBound(iTag);
            FFDBox_line >> CPcoord[0]; FFDBox_line >> CPcoord[1]; FFDBox_line >> CPcoord[2];
            
            for (iVertex = 0; iVertex < geometry->nVertex[iMarker]; iVertex++) {
              jPoint =  geometry->vertex[iMarker][iVertex]->GetNode();
              if (iPoint == geometry->node[jPoint]->GetGlobalIndex()) {
                for (iDim = 0; iDim < nDim; iDim++) {
                  coord[iDim] = geometry->node[jPoint]->GetCoord()[iDim];
                }
                FFDBox[iFFDBox]->Set_MarkerIndex(iMarker);
                FFDBox[iFFDBox]->Set_VertexIndex(iVertex);
                FFDBox[iFFDBox]->Set_PointIndex(jPoint);
                FFDBox[iFFDBox]->Set_ParametricCoord(CPcoord);
                FFDBox[iFFDBox]->Set_CartesianCoord(coord);
                my_nSurfPoints++;
              }
            }

          }
          
				}
        
        nSurfacePoints[iFFDBox] = my_nSurfPoints;
        
#ifdef HAVE_MPI
        nSurfPoints = 0;
        SU2_MPI::Allreduce(&my_nSurfPoints, &nSurfPoints, 1, MPI_UNSIGNED_LONG, MPI_SUM, MPI_COMM_WORLD);
        if (rank == MASTER_NODE) cout << "Surface points: " << nSurfPoints <<"."<< endl;
#else
				nSurfPoints = my_nSurfPoints;
        if (rank == MASTER_NODE) cout << "Surface points: " << nSurfPoints <<"."<< endl;
#endif
        
			}
			
			delete [] nCornerPoints;
			delete [] nControlPoints;
			delete [] nSurfacePoints;		
		}
	}
	mesh_file.close();
  
	if (nFFDBox == 0) {
		if (rank == MASTER_NODE) cout <<"There is no FFD box definition. Just in case, check the .su2 file" << endl;
	}

}

void CSurfaceMovement::ReadFFDInfo(CGeometry *geometry, CConfig *config, CFreeFormDefBox **FFDBox) {
  
  string text_line, iTag;
  ifstream mesh_file;
  su2double coord[3];
  unsigned short degree[3], iFFDBox, iCornerPoints, LevelFFDBox, nParentFFDBox,
  iParentFFDBox, nChildFFDBox, iChildFFDBox, *nCornerPoints;

  bool polar = (config->GetFFD_CoordSystem() == POLAR);
  unsigned short nDim = geometry->GetnDim(), iDim;
  unsigned short SplineOrder[3]={2,2,2};

  for (iDim = 0; iDim < 3; iDim++){
    SplineOrder[iDim] = SU2_TYPE::Short(config->GetFFD_BSplineOrder()[iDim]);
  }

  int rank = MASTER_NODE;
  
#ifdef HAVE_MPI
  MPI_Comm_rank(MPI_COMM_WORLD, &rank);
#endif
  
  
  /*--- Read the FFDBox information from the config file ---*/
  
  nFFDBox = config->GetnFFDBox();
  
  if (rank == MASTER_NODE) cout << nFFDBox << " Free Form Deformation boxes." << endl;
  
  nCornerPoints = new unsigned short[nFFDBox];
  
  nLevel = 1; // Nested FFD is not active
  
  if (rank == MASTER_NODE) cout << nLevel << " Free Form Deformation nested levels." << endl;
  
  for (iFFDBox = 0 ; iFFDBox < nFFDBox; iFFDBox++) {
    
    /*--- Read the name of the FFD box ---*/
    
    string TagFFDBox = config->GetTagFFDBox(iFFDBox);
    
    if (rank == MASTER_NODE) cout << "FFD box tag: " << TagFFDBox <<". ";
    
    /*--- Read the level of the FFD box ---*/
    
    LevelFFDBox = 0; // Nested FFD is not active
    
    if (rank == MASTER_NODE) cout << "FFD box level: " << LevelFFDBox <<". ";
    
    /*--- Read the degree of the FFD box ---*/
    
    if (nDim == 2) {
    	if (polar) {
        degree[0] = config->GetDegreeFFDBox(iFFDBox, 0);
        degree[1] = 1;
      	degree[2] = config->GetDegreeFFDBox(iFFDBox, 1);
    	}
    	else {
        degree[0] = config->GetDegreeFFDBox(iFFDBox, 0);
        degree[1] = config->GetDegreeFFDBox(iFFDBox, 1);
      	degree[2] = 1;
    	}
    }
    else {
      degree[0] = config->GetDegreeFFDBox(iFFDBox, 0);
      degree[1] = config->GetDegreeFFDBox(iFFDBox, 1);
    	degree[2] = config->GetDegreeFFDBox(iFFDBox, 2);
    }

    if (rank == MASTER_NODE) {
			if (nDim == 2) {
				if (polar) cout << "Degrees: " << degree[0] << ", " << degree[2] << "." << endl;
				else cout << "Degrees: " << degree[0] << ", " << degree[1] << "." << endl;
			}
			else cout << "Degrees: " << degree[0] << ", " << degree[1] << ", " << degree[2] << "." << endl;
    }
    
    if (rank == MASTER_NODE){
      if (config->GetFFD_Blending() == BSPLINE_UNIFORM){
        cout << "FFD Blending using B-Splines. ";
        cout << "Order: " << SplineOrder[0] << ", " << SplineOrder[1];
        if (nDim == 3) cout << ", " << SplineOrder[2];
        cout << ". " << endl;
      }
      if (config->GetFFD_Blending() == BEZIER){
        cout << "FFD Blending using Bezier Curves." << endl;
      }
    }

    FFDBox[iFFDBox] = new CFreeFormDefBox(degree, SplineOrder, config->GetFFD_Blending());
    FFDBox[iFFDBox]->SetTag(TagFFDBox); FFDBox[iFFDBox]->SetLevel(LevelFFDBox);

    /*--- Read the number of parents boxes ---*/
    
    nParentFFDBox = 0; // Nested FFD is not active
    if (rank == MASTER_NODE) cout << "Number of parent boxes: " << nParentFFDBox <<". ";
    
    for (iParentFFDBox = 0; iParentFFDBox < nParentFFDBox; iParentFFDBox++) {
      string ParentFFDBox = "NONE"; // Nested FFD is not active
      FFDBox[iFFDBox]->SetParentFFDBox(ParentFFDBox);
    }
    
    /*--- Read the number of children boxes ---*/
    
    nChildFFDBox = 0; // Nested FFD is not active
    if (rank == MASTER_NODE) cout << "Number of child boxes: " << nChildFFDBox <<"." << endl;
    
    for (iChildFFDBox = 0; iChildFFDBox < nChildFFDBox; iChildFFDBox++) {
      string ChildFFDBox = "NONE"; // Nested FFD is not active
      FFDBox[iFFDBox]->SetChildFFDBox(ChildFFDBox);
    }
    
    /*--- Read the number of the corner points ---*/
    
    nCornerPoints[iFFDBox] = 8;
    
    /*--- Read the coordinates of the corner points ---*/
    
    for (iCornerPoints = 0; iCornerPoints < nCornerPoints[iFFDBox]; iCornerPoints++) {
      
      if (nDim == 2) {

      	if (polar) {

          coord[0] = config->GetCoordFFDBox(iFFDBox, 1*3);
          coord[1] = cos(0.1)*config->GetCoordFFDBox(iFFDBox, 1*3+1);
          coord[2] = -sin(0.1)*config->GetCoordFFDBox(iFFDBox, 1*3+1);
          FFDBox[iFFDBox]->SetCoordCornerPoints(coord, 0);

          coord[0] = config->GetCoordFFDBox(iFFDBox, 2*3);
          coord[1] = cos(0.1)*config->GetCoordFFDBox(iFFDBox, 2*3+1);
          coord[2] = -sin(0.1)*config->GetCoordFFDBox(iFFDBox, 2*3+1);
          FFDBox[iFFDBox]->SetCoordCornerPoints(coord, 1);

          coord[0] = config->GetCoordFFDBox(iFFDBox, 2*3);
          coord[1] = cos(0.1)*config->GetCoordFFDBox(iFFDBox, 2*3+1);
          coord[2] = sin(0.1)*config->GetCoordFFDBox(iFFDBox, 2*3+1);
          FFDBox[iFFDBox]->SetCoordCornerPoints(coord, 2);

          coord[0] = config->GetCoordFFDBox(iFFDBox, 1*3);
          coord[1] = cos(0.1)*config->GetCoordFFDBox(iFFDBox, 1*3+1);
          coord[2] = sin(0.1)*config->GetCoordFFDBox(iFFDBox, 1*3+1);
          FFDBox[iFFDBox]->SetCoordCornerPoints(coord, 3);

          coord[0] = config->GetCoordFFDBox(iFFDBox, 0*3);
          coord[1] = cos(0.1)*config->GetCoordFFDBox(iFFDBox, 0*3+1);
          coord[2] = -sin(0.1)*config->GetCoordFFDBox(iFFDBox, 0*3+1);
          FFDBox[iFFDBox]->SetCoordCornerPoints(coord, 4);

          coord[0] = config->GetCoordFFDBox(iFFDBox, 3*3);
          coord[1] = cos(0.1)*config->GetCoordFFDBox(iFFDBox, 3*3+1);
          coord[2] = -sin(0.1)*config->GetCoordFFDBox(iFFDBox, 3*3+1);
          FFDBox[iFFDBox]->SetCoordCornerPoints(coord, 5);

          coord[0] = config->GetCoordFFDBox(iFFDBox, 3*3);
          coord[1] = cos(0.1)*config->GetCoordFFDBox(iFFDBox, 3*3+1);
          coord[2] = sin(0.1)*config->GetCoordFFDBox(iFFDBox, 3*3+1);
          FFDBox[iFFDBox]->SetCoordCornerPoints(coord, 6);

          coord[0] = config->GetCoordFFDBox(iFFDBox, 0*3);
          coord[1] = cos(0.1)*config->GetCoordFFDBox(iFFDBox, 0*3+1);
          coord[2] = sin(0.1)*config->GetCoordFFDBox(iFFDBox, 0*3+1);
          FFDBox[iFFDBox]->SetCoordCornerPoints(coord, 7);

      	}

      	else {
      		if (iCornerPoints < nCornerPoints[iFFDBox]/SU2_TYPE::Int(2)) {
      			coord[0] = config->GetCoordFFDBox(iFFDBox, iCornerPoints*3);
      			coord[1] = config->GetCoordFFDBox(iFFDBox, iCornerPoints*3+1);
      			coord[2] = -0.5;
      		}
      		else {
      			coord[0] = FFDBox[iFFDBox]->GetCoordCornerPoints(0, iCornerPoints-nCornerPoints[iFFDBox]/SU2_TYPE::Int(2));
      			coord[1] = FFDBox[iFFDBox]->GetCoordCornerPoints(1, iCornerPoints-nCornerPoints[iFFDBox]/SU2_TYPE::Int(2));
      			coord[2] = 0.5;
      		}
      	}

      }
      else {
        coord[0] = config->GetCoordFFDBox(iFFDBox, iCornerPoints*3);
        coord[1] = config->GetCoordFFDBox(iFFDBox, iCornerPoints*3+1);
        coord[2] = config->GetCoordFFDBox(iFFDBox, iCornerPoints*3+2);
      }
      
      FFDBox[iFFDBox]->SetCoordCornerPoints(coord, iCornerPoints);
      
    }
    
    /*--- Method to identify if there is a FFDBox definition ---*/
    
    FFDBoxDefinition = false;
    
  }
  
  delete [] nCornerPoints;
  
  if (nFFDBox == 0) {
    if (rank == MASTER_NODE) cout <<"There is no FFD box definition. Check the config file." << endl;
#ifndef HAVE_MPI
    exit(EXIT_FAILURE);
#else
    MPI_Barrier(MPI_COMM_WORLD);
    MPI_Abort(MPI_COMM_WORLD,1);
    MPI_Finalize();
#endif
  }
  
}

void CSurfaceMovement::MergeFFDInfo(CGeometry *geometry, CConfig *config) {
  
  /*--- Local variables needed on all processors ---*/
  
  unsigned long iPoint;
  unsigned short iFFDBox;
  
#ifndef HAVE_MPI
  
  /*--- In serial, the single process has access to all geometry, so simply
   load the coordinates into the data structure. ---*/
  
  /*--- Total number of points in each FFD box. ---*/
  
  for (iFFDBox = 0 ; iFFDBox < nFFDBox; iFFDBox++) {
    
    /*--- Loop over the mesh to collect the coords of the local points. ---*/
    
    for (iPoint = 0; iPoint < FFDBox[iFFDBox]->GetnSurfacePoint(); iPoint++) {
      
      /*--- Retrieve the current parametric coordinates at this node. ---*/
      
      GlobalCoordX[iFFDBox].push_back(FFDBox[iFFDBox]->Get_ParametricCoord(iPoint)[0]);
      GlobalCoordY[iFFDBox].push_back(FFDBox[iFFDBox]->Get_ParametricCoord(iPoint)[1]);
      GlobalCoordZ[iFFDBox].push_back(FFDBox[iFFDBox]->Get_ParametricCoord(iPoint)[2]);
      GlobalPoint[iFFDBox].push_back(FFDBox[iFFDBox]->Get_PointIndex(iPoint));
      
      /*--- Marker of the boundary in the local domain. ---*/
      
      unsigned short MarkerIndex = FFDBox[iFFDBox]->Get_MarkerIndex(iPoint);
      string TagBound = config->GetMarker_All_TagBound(MarkerIndex);
      
      /*--- Find the Marker of the boundary in the config file. ---*/
      
      unsigned short MarkerIndex_CfgFile = config->GetMarker_CfgFile_TagBound(TagBound);
      string TagBound_CfgFile = config->GetMarker_CfgFile_TagBound(MarkerIndex_CfgFile);
      
      /*--- Set the value of the tag at this node. ---*/
      
      GlobalTag[iFFDBox].push_back(TagBound_CfgFile);
      
    }
    
  }
  
#else
  
  /*--- MPI preprocessing ---*/
  
  int iProcessor, nProcessor, rank;
  MPI_Comm_rank(MPI_COMM_WORLD, &rank);
  MPI_Comm_size(MPI_COMM_WORLD, &nProcessor);
  
  /*--- Local variables needed for merging the geometry with MPI. ---*/
  
  unsigned long jPoint, iPointLocal;
  unsigned long Buffer_Send_nPoint[1], *Buffer_Recv_nPoint = NULL;
  unsigned long nLocalPoint = 0, MaxLocalPoint = 0;
  unsigned long nBuffer_Scalar = 0;
  
  if (rank == MASTER_NODE) Buffer_Recv_nPoint = new unsigned long[nProcessor];
  
  for (iFFDBox = 0 ; iFFDBox < nFFDBox; iFFDBox++) {
    
    nLocalPoint = 0;
    for (iPoint = 0; iPoint < FFDBox[iFFDBox]->GetnSurfacePoint(); iPoint++) {
      
      iPointLocal = FFDBox[iFFDBox]->Get_PointIndex(iPoint);
      
      if (iPointLocal < geometry->GetnPointDomain()) {
        nLocalPoint++;
      }
      
    }
    Buffer_Send_nPoint[0] = nLocalPoint;

    /*--- Communicate the total number of nodes on this domain. ---*/
    
    SU2_MPI::Gather(&Buffer_Send_nPoint, 1, MPI_UNSIGNED_LONG,
               Buffer_Recv_nPoint, 1, MPI_UNSIGNED_LONG, MASTER_NODE, MPI_COMM_WORLD);
    SU2_MPI::Allreduce(&nLocalPoint, &MaxLocalPoint, 1, MPI_UNSIGNED_LONG, MPI_MAX, MPI_COMM_WORLD);
    
    nBuffer_Scalar = MaxLocalPoint;

    /*--- Send and Recv buffers. ---*/
    
    su2double *Buffer_Send_X = new su2double[MaxLocalPoint];
    su2double *Buffer_Recv_X = NULL;
    
    su2double *Buffer_Send_Y = new su2double[MaxLocalPoint];
    su2double *Buffer_Recv_Y = NULL;
    
    su2double *Buffer_Send_Z = new su2double[MaxLocalPoint];
    su2double *Buffer_Recv_Z = NULL;
    
    unsigned long *Buffer_Send_Point = new unsigned long[MaxLocalPoint];
    unsigned long *Buffer_Recv_Point = NULL;
    
    unsigned short *Buffer_Send_MarkerIndex_CfgFile = new unsigned short[MaxLocalPoint];
    unsigned short *Buffer_Recv_MarkerIndex_CfgFile = NULL;
    
    /*--- Prepare the receive buffers in the master node only. ---*/
    
    if (rank == MASTER_NODE) {
      
      Buffer_Recv_X = new su2double[nProcessor*MaxLocalPoint];
      Buffer_Recv_Y = new su2double[nProcessor*MaxLocalPoint];
      Buffer_Recv_Z = new su2double[nProcessor*MaxLocalPoint];
      Buffer_Recv_Point = new unsigned long[nProcessor*MaxLocalPoint];
      Buffer_Recv_MarkerIndex_CfgFile = new unsigned short[nProcessor*MaxLocalPoint];
      
    }
    
    /*--- Main communication routine. Loop over each coordinate and perform
     the MPI comm. Temporary 1-D buffers are used to send the coordinates at
     all nodes on each partition to the master node. These are then unpacked
     by the master and sorted by global index in one large n-dim. array. ---*/
    
    /*--- Loop over this partition to collect the coords of the local points. ---*/
    
    jPoint = 0;
    for (iPoint = 0; iPoint < FFDBox[iFFDBox]->GetnSurfacePoint(); iPoint++) {
      
      iPointLocal = FFDBox[iFFDBox]->Get_PointIndex(iPoint);
      
      if (iPointLocal < geometry->GetnPointDomain()) {
        
        /*--- Load local coords into the temporary send buffer. ---*/
        
        Buffer_Send_X[jPoint] = FFDBox[iFFDBox]->Get_ParametricCoord(iPoint)[0];
        Buffer_Send_Y[jPoint] = FFDBox[iFFDBox]->Get_ParametricCoord(iPoint)[1];
        Buffer_Send_Z[jPoint] = FFDBox[iFFDBox]->Get_ParametricCoord(iPoint)[2];
        
        /*--- Store the global index for this local node. ---*/
        
        Buffer_Send_Point[jPoint] = geometry->node[FFDBox[iFFDBox]->Get_PointIndex(iPoint)]->GetGlobalIndex();
        
        /*--- Marker of the boundary in the local domain. ---*/
        
        unsigned short MarkerIndex = FFDBox[iFFDBox]->Get_MarkerIndex(iPoint);
        string TagBound = config->GetMarker_All_TagBound(MarkerIndex);
        
        /*--- Find the Marker of the boundary in the config file.---*/
        
        unsigned short MarkerIndex_CfgFile = config->GetMarker_CfgFile_TagBound(TagBound);
        Buffer_Send_MarkerIndex_CfgFile[jPoint] = MarkerIndex_CfgFile;
        
        jPoint++;
        
      }
      
    }
    
    /*--- Gather the coordinate data on the master node using MPI. ---*/
    
    SU2_MPI::Gather(Buffer_Send_X, nBuffer_Scalar, MPI_DOUBLE, Buffer_Recv_X, nBuffer_Scalar, MPI_DOUBLE, MASTER_NODE, MPI_COMM_WORLD);
    SU2_MPI::Gather(Buffer_Send_Y, nBuffer_Scalar, MPI_DOUBLE, Buffer_Recv_Y, nBuffer_Scalar, MPI_DOUBLE, MASTER_NODE, MPI_COMM_WORLD);
    SU2_MPI::Gather(Buffer_Send_Z, nBuffer_Scalar, MPI_DOUBLE, Buffer_Recv_Z, nBuffer_Scalar, MPI_DOUBLE, MASTER_NODE, MPI_COMM_WORLD);
    SU2_MPI::Gather(Buffer_Send_Point, nBuffer_Scalar, MPI_UNSIGNED_LONG, Buffer_Recv_Point, nBuffer_Scalar, MPI_UNSIGNED_LONG, MASTER_NODE, MPI_COMM_WORLD);
    SU2_MPI::Gather(Buffer_Send_MarkerIndex_CfgFile, nBuffer_Scalar, MPI_UNSIGNED_SHORT, Buffer_Recv_MarkerIndex_CfgFile, nBuffer_Scalar, MPI_UNSIGNED_SHORT, MASTER_NODE, MPI_COMM_WORLD);

    /*--- The master node unpacks and sorts this variable by global index ---*/
    
    if (rank == MASTER_NODE) {
      
      jPoint = 0;
      
      for (iProcessor = 0; iProcessor < nProcessor; iProcessor++) {
        for (iPoint = 0; iPoint < Buffer_Recv_nPoint[iProcessor]; iPoint++) {
          
          /*--- Get global index, then loop over each variable and store ---*/
          
          GlobalCoordX[iFFDBox].push_back(Buffer_Recv_X[jPoint]);
          GlobalCoordY[iFFDBox].push_back(Buffer_Recv_Y[jPoint]);
          GlobalCoordZ[iFFDBox].push_back(Buffer_Recv_Z[jPoint]);
          GlobalPoint[iFFDBox].push_back(Buffer_Recv_Point[jPoint]);
          
          string TagBound_CfgFile = config->GetMarker_CfgFile_TagBound(Buffer_Recv_MarkerIndex_CfgFile[jPoint]);
          GlobalTag[iFFDBox].push_back(TagBound_CfgFile);
          jPoint++;
          
        }
        
        /*--- Adjust jPoint to index of next proc's data in the buffers. ---*/
        
        jPoint = (iProcessor+1)*nBuffer_Scalar;
        
      }
    }
    
    /*--- Immediately release the temporary data buffers. ---*/
    
    delete [] Buffer_Send_X;
    delete [] Buffer_Send_Y;
    delete [] Buffer_Send_Z;
    delete [] Buffer_Send_Point;
    delete [] Buffer_Send_MarkerIndex_CfgFile;
    
    if (rank == MASTER_NODE) {
      delete [] Buffer_Recv_X;
      delete [] Buffer_Recv_Y;
      delete [] Buffer_Recv_Z;
      delete [] Buffer_Recv_Point;
      delete [] Buffer_Recv_MarkerIndex_CfgFile;
    }
    
  }

  if (rank == MASTER_NODE) {
    delete [] Buffer_Recv_nPoint;
  }
  
#endif
  
}

void CSurfaceMovement::WriteFFDInfo(CSurfaceMovement** surface_movement, CGeometry **geometry, CConfig **config) {
  
  
  unsigned short iOrder, jOrder, kOrder, iFFDBox, iCornerPoints, iParentFFDBox, iChildFFDBox, iZone;
	unsigned long iSurfacePoints;
  char cstr[MAX_STRING_SIZE], mesh_file[MAX_STRING_SIZE];
  string str;
  ofstream output_file;
  su2double *coord;
  string text_line;
  
  bool polar = (config[ZONE_0]->GetFFD_CoordSystem() == POLAR);
  int rank = MASTER_NODE;
  
#ifdef HAVE_MPI
  MPI_Comm_rank(MPI_COMM_WORLD, &rank);
#endif

  unsigned short nDim = geometry[ZONE_0]->GetnDim();
  
  for (iZone = 0; iZone < config[ZONE_0]->GetnZone(); iZone++){

    /*--- Merge the parallel FFD info ---*/
  
    surface_movement[iZone]->MergeFFDInfo(geometry[iZone], config[iZone]);

    if (iZone > 0){

      /* --- Merge the per-zone FFD info from the other zones into ZONE_0 ---*/

      for (iFFDBox = 0; iFFDBox < nFFDBox; iFFDBox++){

        surface_movement[ZONE_0]->GlobalCoordX[iFFDBox].insert(surface_movement[ZONE_0]->GlobalCoordX[iFFDBox].end(),
                                                               surface_movement[iZone]->GlobalCoordX[iFFDBox].begin(),
                                                               surface_movement[iZone]->GlobalCoordX[iFFDBox].end());
        surface_movement[ZONE_0]->GlobalCoordY[iFFDBox].insert(surface_movement[ZONE_0]->GlobalCoordY[iFFDBox].end(),
                                                               surface_movement[iZone]->GlobalCoordY[iFFDBox].begin(),
                                                               surface_movement[iZone]->GlobalCoordY[iFFDBox].end());
        surface_movement[ZONE_0]->GlobalCoordZ[iFFDBox].insert(surface_movement[ZONE_0]->GlobalCoordZ[iFFDBox].end(),
                                                               surface_movement[iZone]->GlobalCoordZ[iFFDBox].begin(),
                                                               surface_movement[iZone]->GlobalCoordZ[iFFDBox].end());
        surface_movement[ZONE_0]->GlobalTag[iFFDBox].insert(surface_movement[ZONE_0]->GlobalTag[iFFDBox].end(),
                                                               surface_movement[iZone]->GlobalTag[iFFDBox].begin(),
                                                               surface_movement[iZone]->GlobalTag[iFFDBox].end());
        surface_movement[ZONE_0]->GlobalPoint[iFFDBox].insert(surface_movement[ZONE_0]->GlobalPoint[iFFDBox].end(),
                                                               surface_movement[iZone]->GlobalPoint[iFFDBox].begin(),
                                                               surface_movement[iZone]->GlobalPoint[iFFDBox].end());
      }
    }
  }



  
  /*--- Attach to the mesh file the FFD information (all information is in ZONE_0) ---*/
  
  if (rank == MASTER_NODE) {
    
    /*--- Read the name of the output file ---*/
    
    str = config[ZONE_0]->GetMesh_Out_FileName();
    strcpy (mesh_file, str.c_str());
    strcpy (cstr, mesh_file);
    
    output_file.precision(15);
    output_file.open(cstr, ios::out | ios::app);
    
    if (nFFDBox != 0) {
      output_file << "FFD_NBOX= " << nFFDBox << endl;
      output_file << "FFD_NLEVEL= " << nLevel << endl;
    }
    
    for (iFFDBox = 0 ; iFFDBox < nFFDBox; iFFDBox++) {
      
      output_file << "FFD_TAG= " << FFDBox[iFFDBox]->GetTag() << endl;
      output_file << "FFD_LEVEL= " << FFDBox[iFFDBox]->GetLevel() << endl;
      
      output_file << "FFD_DEGREE_I= " << FFDBox[iFFDBox]->GetlOrder()-1 << endl;
      if (polar) output_file << "FFD_DEGREE_J= " << FFDBox[iFFDBox]->GetnOrder()-1 << endl;
      else output_file << "FFD_DEGREE_J= " << FFDBox[iFFDBox]->GetmOrder()-1 << endl;
      if (nDim == 3) output_file << "FFD_DEGREE_K= " << FFDBox[iFFDBox]->GetnOrder()-1 << endl;
      if (config[ZONE_0]->GetFFD_Blending() == BSPLINE_UNIFORM) {
        output_file << "FFD_BLENDING= BSPLINE_UNIFORM" << endl;
        output_file << "BSPLINE_ORDER_I= " << FFDBox[iFFDBox]->BlendingFunction[0]->GetOrder() << endl;
        if (polar) output_file << "BSPLINE_ORDER_J= " << FFDBox[iFFDBox]->BlendingFunction[2]->GetOrder() << endl;
        else output_file << "BSPLINE_ORDER_J= " << FFDBox[iFFDBox]->BlendingFunction[1]->GetOrder() << endl;
        if (nDim == 3) output_file << "BSPLINE_ORDER_K= " << FFDBox[iFFDBox]->BlendingFunction[2]->GetOrder() << endl;
      }
      if (config[ZONE_0]->GetFFD_Blending() == BEZIER) {
        output_file << "FFD_BLENDING= BEZIER" << endl;
      }

      output_file << "FFD_PARENTS= " << FFDBox[iFFDBox]->GetnParentFFDBox() << endl;
      for (iParentFFDBox = 0; iParentFFDBox < FFDBox[iFFDBox]->GetnParentFFDBox(); iParentFFDBox++)
        output_file << FFDBox[iFFDBox]->GetParentFFDBoxTag(iParentFFDBox) << endl;
      output_file << "FFD_CHILDREN= " << FFDBox[iFFDBox]->GetnChildFFDBox() << endl;
      for (iChildFFDBox = 0; iChildFFDBox < FFDBox[iFFDBox]->GetnChildFFDBox(); iChildFFDBox++)
        output_file << FFDBox[iFFDBox]->GetChildFFDBoxTag(iChildFFDBox) << endl;
      
      if (nDim == 2) {
        output_file << "FFD_CORNER_POINTS= " << FFDBox[iFFDBox]->GetnCornerPoints()/SU2_TYPE::Int(2) << endl;
        if (polar) {
        	coord = FFDBox[iFFDBox]->GetCoordCornerPoints(4);
        	output_file << coord[0] << "\t" << sqrt(coord[1]*coord[1]+coord[2]*coord[2]) << endl;

        	coord = FFDBox[iFFDBox]->GetCoordCornerPoints(0);
        	output_file << coord[0] << "\t" << sqrt(coord[1]*coord[1]+coord[2]*coord[2]) << endl;

        	coord = FFDBox[iFFDBox]->GetCoordCornerPoints(1);
        	output_file << coord[0] << "\t" << sqrt(coord[1]*coord[1]+coord[2]*coord[2]) << endl;

        	coord = FFDBox[iFFDBox]->GetCoordCornerPoints(5);
        	output_file << coord[0] << "\t" << sqrt(coord[1]*coord[1]+coord[2]*coord[2]) << endl;
        }
        else {
        	for (iCornerPoints = 0; iCornerPoints < FFDBox[iFFDBox]->GetnCornerPoints()/SU2_TYPE::Int(2); iCornerPoints++) {
        		coord = FFDBox[iFFDBox]->GetCoordCornerPoints(iCornerPoints);
        		output_file << coord[0] << "\t" << coord[1] << endl;
        	}
        }
      }
      else {
        output_file << "FFD_CORNER_POINTS= " << FFDBox[iFFDBox]->GetnCornerPoints() << endl;
        for (iCornerPoints = 0; iCornerPoints < FFDBox[iFFDBox]->GetnCornerPoints(); iCornerPoints++) {
          coord = FFDBox[iFFDBox]->GetCoordCornerPoints(iCornerPoints);
          output_file << coord[0] << "\t" << coord[1] << "\t" << coord[2] << endl;
        }
      }
      
      /*--- Writing control points ---*/
      
      if (FFDBox[iFFDBox]->GetnControlPoints() == 0) {
        output_file << "FFD_CONTROL_POINTS= 0" << endl;
      }
      else {
        output_file << "FFD_CONTROL_POINTS= " << FFDBox[iFFDBox]->GetnControlPoints() << endl;
        for (iOrder = 0; iOrder < FFDBox[iFFDBox]->GetlOrder(); iOrder++)
          for (jOrder = 0; jOrder < FFDBox[iFFDBox]->GetmOrder(); jOrder++)
            for (kOrder = 0; kOrder < FFDBox[iFFDBox]->GetnOrder(); kOrder++) {
              coord = FFDBox[iFFDBox]->GetCoordControlPoints(iOrder, jOrder, kOrder);
              output_file << iOrder << "\t" << jOrder << "\t" << kOrder << "\t" << coord[0] << "\t" << coord[1] << "\t" << coord[2] << endl;
            }
      }
      
      /*--- Writing surface points ---*/
      
      if (FFDBox[iFFDBox]->GetnControlPoints() == 0) {
        output_file << "FFD_SURFACE_POINTS= 0" << endl;
      }
      else {
        output_file << "FFD_SURFACE_POINTS= " << GlobalTag[iFFDBox].size() << endl;
        
        for (iSurfacePoints = 0; iSurfacePoints < GlobalTag[iFFDBox].size(); iSurfacePoints++) {
          output_file << scientific << GlobalTag[iFFDBox][iSurfacePoints] << "\t" << GlobalPoint[iFFDBox][iSurfacePoints]
          << "\t" << GlobalCoordX[iFFDBox][iSurfacePoints] << "\t" << GlobalCoordY[iFFDBox][iSurfacePoints]
          << "\t" << GlobalCoordZ[iFFDBox][iSurfacePoints] << endl;
        }
        
      }
      
    }
    
    output_file.close();
    
  }

}

CFreeFormDefBox::CFreeFormDefBox(void) : CGridMovement() { }

CFreeFormDefBox::CFreeFormDefBox(unsigned short Degree[], unsigned short BSplineOrder[], unsigned short kind_blending) : CGridMovement() {
  
	unsigned short iCornerPoints, iOrder, jOrder, kOrder, iDim;
	
	/*--- FFD is always 3D (even in 2D problems) ---*/
  
	nDim = 3;
	nCornerPoints = 8;
	
	/*--- Allocate Corners points ---*/
  
	Coord_Corner_Points = new su2double* [nCornerPoints];
	for (iCornerPoints = 0; iCornerPoints < nCornerPoints; iCornerPoints++)
		Coord_Corner_Points[iCornerPoints] = new su2double [nDim];
	
	ParamCoord = new su2double[nDim]; ParamCoord_ = new su2double[nDim];
	cart_coord = new su2double[nDim]; cart_coord_ = new su2double[nDim];
	Gradient = new su2double[nDim];

  lDegree = Degree[0]; lOrder = lDegree+1;
  mDegree = Degree[1]; mOrder = mDegree+1;
  nDegree = Degree[2]; nOrder = nDegree+1;
	nControlPoints = lOrder*mOrder*nOrder;
  
  lDegree_Copy = Degree[0]; lOrder_Copy = lDegree+1;
  mDegree_Copy = Degree[1]; mOrder_Copy = mDegree+1;
  nDegree_Copy = Degree[2]; nOrder_Copy = nDegree+1;
	nControlPoints_Copy = lOrder_Copy*mOrder_Copy*nOrder_Copy;
	
	Coord_Control_Points = new su2double*** [lOrder];
	ParCoord_Control_Points = new su2double*** [lOrder];
	Coord_Control_Points_Copy = new su2double*** [lOrder];
	for (iOrder = 0; iOrder < lOrder; iOrder++) {
		Coord_Control_Points[iOrder] = new su2double** [mOrder];
		ParCoord_Control_Points[iOrder] = new su2double** [mOrder];
		Coord_Control_Points_Copy[iOrder] = new su2double** [mOrder];
		for (jOrder = 0; jOrder < mOrder; jOrder++) {
			Coord_Control_Points[iOrder][jOrder] = new su2double* [nOrder];
			ParCoord_Control_Points[iOrder][jOrder] = new su2double* [nOrder];
			Coord_Control_Points_Copy[iOrder][jOrder] = new su2double* [nOrder];
			for (kOrder = 0; kOrder < nOrder; kOrder++) {
				Coord_Control_Points[iOrder][jOrder][kOrder] = new su2double [nDim];
				ParCoord_Control_Points[iOrder][jOrder][kOrder] = new su2double [nDim];
				Coord_Control_Points_Copy[iOrder][jOrder][kOrder] = new su2double [nDim];
        for (iDim = 0; iDim < nDim; iDim++) {
					Coord_Control_Points[iOrder][jOrder][kOrder][iDim] = 0.0;
          ParCoord_Control_Points[iOrder][jOrder][kOrder][iDim] = 0.0;
          Coord_Control_Points_Copy[iOrder][jOrder][kOrder][iDim] = 0.0;
        }
			}
		}
	}

  BlendingFunction = new CFreeFormBlending*[nDim];

  if (kind_blending == BEZIER){
    BlendingFunction[0] = new CBezierBlending(lOrder, lOrder);
    BlendingFunction[1] = new CBezierBlending(mOrder, mOrder);
    BlendingFunction[2] = new CBezierBlending(nOrder, nOrder);
  }
  if (kind_blending == BSPLINE_UNIFORM){
    BlendingFunction[0] = new CBSplineBlending(BSplineOrder[0], lOrder);
    BlendingFunction[1] = new CBSplineBlending(BSplineOrder[1], mOrder);
    BlendingFunction[2] = new CBSplineBlending(BSplineOrder[2], nOrder);
  }

}

CFreeFormDefBox::~CFreeFormDefBox(void) {
  unsigned short iOrder, jOrder, kOrder, iCornerPoints, iDim;
	
	for (iOrder = 0; iOrder < lOrder; iOrder++) 
		for (jOrder = 0; jOrder < mOrder; jOrder++) 
			for (kOrder = 0; kOrder < nOrder; kOrder++) {
				delete [] Coord_Control_Points[iOrder][jOrder][kOrder];
				delete [] ParCoord_Control_Points[iOrder][jOrder][kOrder];
				delete [] Coord_Control_Points_Copy[iOrder][jOrder][kOrder];
			}
	delete [] Coord_Control_Points;
	delete [] ParCoord_Control_Points;
	delete [] Coord_Control_Points_Copy;

	delete [] ParamCoord;
	delete [] cart_coord;
	delete [] Gradient;
	
	for (iCornerPoints = 0; iCornerPoints < nCornerPoints; iCornerPoints++)
		delete [] Coord_Corner_Points[iCornerPoints];
	delete [] Coord_Corner_Points;

  for (iDim = 0; iDim < nDim; iDim++){
    delete BlendingFunction[iDim];
  }
  delete [] BlendingFunction;
}

void  CFreeFormDefBox::SetUnitCornerPoints(void) {
  
  unsigned short iDim;
  su2double *coord = new su2double [nDim];
  
  for (iDim = 0; iDim < nDim; iDim++) coord[iDim] = 0.0;
	
	coord [0] = 0.0; coord [1] = 0.0; coord [2] = 0.0; this->SetCoordCornerPoints(coord, 0);
	coord [0] = 1.0; coord [1] = 0.0; coord [2] = 0.0; this->SetCoordCornerPoints(coord, 1);
	coord [0] = 1.0; coord [1] = 1.0; coord [2] = 0.0; this->SetCoordCornerPoints(coord, 2);
	coord [0] = 0.0; coord [1] = 1.0; coord [2] = 0.0; this->SetCoordCornerPoints(coord, 3);
	coord [0] = 0.0; coord [1] = 0.0; coord [2] = 1.0; this->SetCoordCornerPoints(coord, 4);
	coord [0] = 1.0; coord [1] = 0.0; coord [2] = 1.0; this->SetCoordCornerPoints(coord, 5);
	coord [0] = 1.0; coord [1] = 1.0; coord [2] = 1.0; this->SetCoordCornerPoints(coord, 6);
	coord [0] = 0.0; coord [1] = 1.0; coord [2] = 1.0; this->SetCoordCornerPoints(coord, 7);
  
  delete [] coord;
  
}

void CFreeFormDefBox::SetControlPoints_Parallelepiped (void) {
	unsigned short iDim, iDegree, jDegree, kDegree;
	
	/*--- Set base control points according to the notation of Vtk for hexahedrons ---*/
	for (iDim = 0; iDim < nDim; iDim++) {
		Coord_Control_Points	[0]			[0]			[0]			[iDim]	= Coord_Corner_Points[0][iDim];
		Coord_Control_Points	[lOrder-1]	[0]			[0]			[iDim]	= Coord_Corner_Points[1][iDim];
		Coord_Control_Points	[lOrder-1]	[mOrder-1]	[0]			[iDim]	= Coord_Corner_Points[2][iDim];
		Coord_Control_Points	[0]			[mOrder-1]	[0]			[iDim]	= Coord_Corner_Points[3][iDim];
		Coord_Control_Points	[0]			[0]			[nOrder-1]	[iDim]	= Coord_Corner_Points[4][iDim];
		Coord_Control_Points	[lOrder-1]	[0]			[nOrder-1]	[iDim]	= Coord_Corner_Points[5][iDim];
		Coord_Control_Points	[lOrder-1]	[mOrder-1]	[nOrder-1]	[iDim]	= Coord_Corner_Points[6][iDim];
		Coord_Control_Points	[0]			[mOrder-1]	[nOrder-1]	[iDim]	= Coord_Corner_Points[7][iDim];
	}
	
	/*--- Fill the rest of the cubic matrix of control points with uniform spacing (parallelepiped) ---*/
	for (iDegree = 0; iDegree <= lDegree; iDegree++)
		for (jDegree = 0; jDegree <= mDegree; jDegree++)
			for (kDegree = 0; kDegree <= nDegree; kDegree++) {
				Coord_Control_Points[iDegree][jDegree][kDegree][0] = Coord_Corner_Points[0][0] 
				+ su2double(iDegree)/su2double(lDegree)*(Coord_Corner_Points[1][0]-Coord_Corner_Points[0][0]);
				Coord_Control_Points[iDegree][jDegree][kDegree][1] = Coord_Corner_Points[0][1] 
				+ su2double(jDegree)/su2double(mDegree)*(Coord_Corner_Points[3][1]-Coord_Corner_Points[0][1]);				
				Coord_Control_Points[iDegree][jDegree][kDegree][2] = Coord_Corner_Points[0][2] 
				+ su2double(kDegree)/su2double(nDegree)*(Coord_Corner_Points[4][2]-Coord_Corner_Points[0][2]);
			}
}

void CFreeFormDefBox::SetSupportCP(CFreeFormDefBox *FFDBox) {
	unsigned short iDim, iOrder, jOrder, kOrder;
	unsigned short lOrder = FFDBox->GetlOrder();
	unsigned short mOrder = FFDBox->GetmOrder();
	unsigned short nOrder = FFDBox->GetnOrder();
	
	Coord_SupportCP = new su2double*** [lOrder];
	for (iOrder = 0; iOrder < lOrder; iOrder++) {
		Coord_SupportCP[iOrder] = new su2double** [mOrder];
		for (jOrder = 0; jOrder < mOrder; jOrder++) {
			Coord_SupportCP[iOrder][jOrder] = new su2double* [nOrder];
			for (kOrder = 0; kOrder < nOrder; kOrder++)
				Coord_SupportCP[iOrder][jOrder][kOrder] = new su2double [nDim];
		}
	}
	
	/*--- Set base support control points according to the notation of Vtk for hexahedrons ---*/
	for (iDim = 0; iDim < nDim; iDim++) {
		Coord_SupportCP	[0]			[0]			[0]			[iDim]	= Coord_Corner_Points[0][iDim];
		Coord_SupportCP	[lOrder-1]	[0]			[0]			[iDim]	= Coord_Corner_Points[1][iDim];
		Coord_SupportCP	[lOrder-1]	[mOrder-1]	[0]			[iDim]	= Coord_Corner_Points[2][iDim];
		Coord_SupportCP	[0]			[mOrder-1]	[0]			[iDim]	= Coord_Corner_Points[3][iDim];
		Coord_SupportCP	[0]			[0]			[nOrder-1]	[iDim]	= Coord_Corner_Points[4][iDim];
		Coord_SupportCP	[lOrder-1]	[0]			[nOrder-1]	[iDim]	= Coord_Corner_Points[5][iDim];
		Coord_SupportCP	[lOrder-1]	[mOrder-1]	[nOrder-1]	[iDim]	= Coord_Corner_Points[6][iDim];
		Coord_SupportCP	[0]			[mOrder-1]	[nOrder-1]	[iDim]	= Coord_Corner_Points[7][iDim];
	}
	
	/*--- Fill the rest of the cubic matrix of support control points with uniform spacing  ---*/
	for (iOrder = 0; iOrder < lOrder; iOrder++)
		for (jOrder = 0; jOrder < mOrder; jOrder++)
			for (kOrder = 0; kOrder < nOrder; kOrder++) {
				Coord_SupportCP[iOrder][jOrder][kOrder][0] = Coord_Corner_Points[0][0] 
				+ su2double(iOrder)/su2double(lOrder-1)*(Coord_Corner_Points[1][0]-Coord_Corner_Points[0][0]);
				Coord_SupportCP[iOrder][jOrder][kOrder][1] = Coord_Corner_Points[0][1] 
				+ su2double(jOrder)/su2double(mOrder-1)*(Coord_Corner_Points[3][1]-Coord_Corner_Points[0][1]);				
				Coord_SupportCP[iOrder][jOrder][kOrder][2] = Coord_Corner_Points[0][2] 
				+ su2double(kOrder)/su2double(nOrder-1)*(Coord_Corner_Points[4][2]-Coord_Corner_Points[0][2]);
			}
}

void CFreeFormDefBox::SetSupportCPChange(CFreeFormDefBox *FFDBox) {
	unsigned short iDim, iOrder, jOrder, kOrder;
	su2double *CartCoordNew, *ParamCoord;
	unsigned short lOrder = FFDBox->GetlOrder();
	unsigned short mOrder = FFDBox->GetmOrder();
	unsigned short nOrder = FFDBox->GetnOrder();

	su2double ****ParamCoord_SupportCP = new su2double*** [lOrder];
	for (iOrder = 0; iOrder < lOrder; iOrder++) {
		ParamCoord_SupportCP[iOrder] = new su2double** [mOrder];
		for (jOrder = 0; jOrder < mOrder; jOrder++) {
			ParamCoord_SupportCP[iOrder][jOrder] = new su2double* [nOrder];
			for (kOrder = 0; kOrder < nOrder; kOrder++)
				ParamCoord_SupportCP[iOrder][jOrder][kOrder] = new su2double [nDim];
		}
	}
	
	for (iOrder = 0; iOrder < lOrder; iOrder++)
		for (jOrder = 0; jOrder < mOrder; jOrder++)
			for (kOrder = 0; kOrder < nOrder; kOrder++)
				for (iDim = 0; iDim < nDim; iDim++)
					ParamCoord_SupportCP[iOrder][jOrder][kOrder][iDim] = 
					Coord_SupportCP[iOrder][jOrder][kOrder][iDim];
	
	for (iDim = 0; iDim < nDim; iDim++) {
		Coord_Control_Points[0][0][0][iDim]	= FFDBox->GetCoordCornerPoints(iDim, 0);
		Coord_Control_Points[1][0][0][iDim]	= FFDBox->GetCoordCornerPoints(iDim, 1);
		Coord_Control_Points[1][1][0][iDim]	= FFDBox->GetCoordCornerPoints(iDim, 2);
		Coord_Control_Points[0][1][0][iDim]	= FFDBox->GetCoordCornerPoints(iDim, 3);
		Coord_Control_Points[0][0][1][iDim]	= FFDBox->GetCoordCornerPoints(iDim, 4);
		Coord_Control_Points[1][0][1][iDim]	= FFDBox->GetCoordCornerPoints(iDim, 5);
		Coord_Control_Points[1][1][1][iDim]	= FFDBox->GetCoordCornerPoints(iDim, 6);
		Coord_Control_Points[0][1][1][iDim]	= FFDBox->GetCoordCornerPoints(iDim, 7);
	}
	
	for (iOrder = 0; iOrder < FFDBox->GetlOrder(); iOrder++) {
		for (jOrder = 0; jOrder < FFDBox->GetmOrder(); jOrder++) {
			for (kOrder = 0; kOrder < FFDBox->GetnOrder(); kOrder++) {
				ParamCoord = ParamCoord_SupportCP[iOrder][jOrder][kOrder];
				CartCoordNew = EvalCartesianCoord(ParamCoord);
        FFDBox->SetCoordControlPoints(CartCoordNew, iOrder, jOrder, kOrder);
        FFDBox->SetCoordControlPoints_Copy(CartCoordNew, iOrder, jOrder, kOrder);
			}
    }
  }

}

void CFreeFormDefBox::SetCart2Cyl_ControlPoints(CConfig *config) {
  
  unsigned short iDegree, jDegree, kDegree;
  su2double CartCoord[3];
  su2double X_0, Y_0, Z_0, Xbar, Ybar, Zbar;
  
  X_0 = config->GetFFD_Axis(0); Y_0 = config->GetFFD_Axis(1);  Z_0 = config->GetFFD_Axis(2);
  
  for (kDegree = 0; kDegree <= nDegree; kDegree++) {
    for (jDegree = 0; jDegree <= mDegree; jDegree++) {
      for (iDegree = 0; iDegree <= lDegree; iDegree++) {
        
        CartCoord[0] = Coord_Control_Points[iDegree][jDegree][kDegree][0];
        CartCoord[1] = Coord_Control_Points[iDegree][jDegree][kDegree][1];
        CartCoord[2] = Coord_Control_Points[iDegree][jDegree][kDegree][2];
        
        Xbar =  CartCoord[0] - X_0; Ybar =  CartCoord[1] - Y_0; Zbar =  CartCoord[2] - Z_0;
        
        Coord_Control_Points[iDegree][jDegree][kDegree][0] = sqrt(Ybar*Ybar + Zbar*Zbar);
        Coord_Control_Points[iDegree][jDegree][kDegree][1] = atan2 ( Zbar, Ybar);
        if (Coord_Control_Points[iDegree][jDegree][kDegree][1] > PI_NUMBER/2.0) Coord_Control_Points[iDegree][jDegree][kDegree][1] -= 2.0*PI_NUMBER;
        Coord_Control_Points[iDegree][jDegree][kDegree][2] = Xbar;
        
        CartCoord[0] = Coord_Control_Points_Copy[iDegree][jDegree][kDegree][0];
        CartCoord[1] = Coord_Control_Points_Copy[iDegree][jDegree][kDegree][1];
        CartCoord[2] = Coord_Control_Points_Copy[iDegree][jDegree][kDegree][2];
        
        Xbar =  CartCoord[0] - X_0; Ybar =  CartCoord[1] - Y_0; Zbar =  CartCoord[2] - Z_0;
        
        Coord_Control_Points_Copy[iDegree][jDegree][kDegree][0] = sqrt(Ybar*Ybar + Zbar*Zbar);
        Coord_Control_Points_Copy[iDegree][jDegree][kDegree][1] = atan2 (Zbar, Ybar);
        if (Coord_Control_Points_Copy[iDegree][jDegree][kDegree][1] > PI_NUMBER/2.0) Coord_Control_Points_Copy[iDegree][jDegree][kDegree][1] -= 2.0*PI_NUMBER;
        Coord_Control_Points_Copy[iDegree][jDegree][kDegree][2] = Xbar;
        
      }
    }
  }
  
}

void CFreeFormDefBox::SetCyl2Cart_ControlPoints(CConfig *config) {
  
  unsigned short iDegree, jDegree, kDegree;
  su2double PolarCoord[3];
  
 	su2double X_0, Y_0, Z_0, Xbar, Ybar, Zbar;
  X_0 = config->GetFFD_Axis(0); Y_0 = config->GetFFD_Axis(1);  Z_0 = config->GetFFD_Axis(2);
  
  for (kDegree = 0; kDegree <= nDegree; kDegree++) {
    for (jDegree = 0; jDegree <= mDegree; jDegree++) {
      for (iDegree = 0; iDegree <= lDegree; iDegree++) {
        
        
      	 PolarCoord[0] = Coord_Control_Points[iDegree][jDegree][kDegree][0];
      	 PolarCoord[1] = Coord_Control_Points[iDegree][jDegree][kDegree][1];
      	 PolarCoord[2] = Coord_Control_Points[iDegree][jDegree][kDegree][2];
        
        
        Xbar = PolarCoord[2];
        Ybar = PolarCoord[0] * cos(PolarCoord[1]);
        Zbar = PolarCoord[0] * sin(PolarCoord[1]);
        
        PolarCoord[0] =  Xbar +X_0;  PolarCoord[1] = Ybar +Y_0; PolarCoord[2] = Zbar +Z_0;
        
        Coord_Control_Points[iDegree][jDegree][kDegree][0] = PolarCoord[0];
        Coord_Control_Points[iDegree][jDegree][kDegree][1] = PolarCoord[1];
        Coord_Control_Points[iDegree][jDegree][kDegree][2] = PolarCoord[2];
        
      }
    }
  }
  
}

void CFreeFormDefBox::SetCart2Cyl_CornerPoints(CConfig *config) {
  
  unsigned short iCornerPoint;
  su2double *CartCoord;
  su2double X_0, Y_0, Z_0, Xbar, Ybar, Zbar;
  
  X_0 = config->GetFFD_Axis(0); Y_0 = config->GetFFD_Axis(1);  Z_0 = config->GetFFD_Axis(2);
  
  for (iCornerPoint = 0; iCornerPoint < 8; iCornerPoint++) {
    
    CartCoord = GetCoordCornerPoints(iCornerPoint);
    Xbar =  CartCoord[0] - X_0; Ybar =  CartCoord[1] - Y_0; Zbar =  CartCoord[2] - Z_0;
    
    CartCoord[0] = sqrt(Ybar*Ybar + Zbar*Zbar);
    CartCoord[1] = atan2 ( Zbar, Ybar); if (CartCoord[1] > PI_NUMBER/2.0) CartCoord[1] -= 2.0*PI_NUMBER;
    CartCoord[2] =  Xbar;
    
  }
  
}


void CFreeFormDefBox::SetCyl2Cart_CornerPoints(CConfig *config) {
  
  unsigned short iCornerPoint;
  su2double *PolarCoord;
  su2double X_0, Y_0, Z_0, Xbar, Ybar, Zbar;
  
  X_0 = config->GetFFD_Axis(0); Y_0 = config->GetFFD_Axis(1);  Z_0 = config->GetFFD_Axis(2);
  
  for (iCornerPoint = 0; iCornerPoint < 8; iCornerPoint++) {
    
    PolarCoord = GetCoordCornerPoints(iCornerPoint);
    
    Xbar = PolarCoord[2];
    Ybar = PolarCoord[0] * cos(PolarCoord[1]);
    Zbar = PolarCoord[0] * sin(PolarCoord[1]);
    
    PolarCoord[0] =  Xbar + X_0;  PolarCoord[1] = Ybar + Y_0; PolarCoord[2] = Zbar + Z_0;
    
  }
  
}

void CFreeFormDefBox::SetCart2Sphe_ControlPoints(CConfig *config) {
  
  unsigned short iDegree, jDegree, kDegree;
  su2double CartCoord[3];
  su2double X_0, Y_0, Z_0, Xbar, Ybar, Zbar;
  
  X_0 = config->GetFFD_Axis(0); Y_0 = config->GetFFD_Axis(1);  Z_0 = config->GetFFD_Axis(2);
  
  for (kDegree = 0; kDegree <= nDegree; kDegree++) {
    for (jDegree = 0; jDegree <= mDegree; jDegree++) {
      for (iDegree = 0; iDegree <= lDegree; iDegree++) {
        
        CartCoord[0] = Coord_Control_Points[iDegree][jDegree][kDegree][0];
        CartCoord[1] = Coord_Control_Points[iDegree][jDegree][kDegree][1];
        CartCoord[2] = Coord_Control_Points[iDegree][jDegree][kDegree][2];
        
        Xbar =  CartCoord[0] - X_0; Ybar =  CartCoord[1] - Y_0; Zbar =  CartCoord[2] - Z_0;
        
        Coord_Control_Points[iDegree][jDegree][kDegree][0] = sqrt(Xbar*Xbar + Ybar*Ybar + Zbar*Zbar);
        Coord_Control_Points[iDegree][jDegree][kDegree][1] = atan2 ( Zbar, Ybar);
        if (Coord_Control_Points[iDegree][jDegree][kDegree][1] > PI_NUMBER/2.0) Coord_Control_Points[iDegree][jDegree][kDegree][1] -= 2.0*PI_NUMBER;
        Coord_Control_Points[iDegree][jDegree][kDegree][2] = acos(Xbar/Coord_Control_Points[iDegree][jDegree][kDegree][0] );
        
        CartCoord[0] = Coord_Control_Points_Copy[iDegree][jDegree][kDegree][0];
        CartCoord[1] = Coord_Control_Points_Copy[iDegree][jDegree][kDegree][1];
        CartCoord[2] = Coord_Control_Points_Copy[iDegree][jDegree][kDegree][2];
        
        Xbar =  CartCoord[0] - X_0; Ybar =  CartCoord[1] - Y_0; Zbar =  CartCoord[2] - Z_0;
        
        Coord_Control_Points_Copy[iDegree][jDegree][kDegree][0] = sqrt(Xbar*Xbar + Ybar*Ybar + Zbar*Zbar);
        Coord_Control_Points_Copy[iDegree][jDegree][kDegree][1] = atan2 ( Zbar, Ybar);
        if (Coord_Control_Points_Copy[iDegree][jDegree][kDegree][1] > PI_NUMBER/2.0)
          Coord_Control_Points_Copy[iDegree][jDegree][kDegree][1]  -= 2.0*PI_NUMBER;
        Coord_Control_Points_Copy[iDegree][jDegree][kDegree][2] = acos(Xbar/Coord_Control_Points_Copy[iDegree][jDegree][kDegree][0]);
        
      }
    }
  }
  
}

void CFreeFormDefBox::SetSphe2Cart_ControlPoints(CConfig *config) {
  
  unsigned short iDegree, jDegree, kDegree;
  su2double PolarCoord[3];
  
 	su2double X_0, Y_0, Z_0, Xbar, Ybar, Zbar;
  X_0 = config->GetFFD_Axis(0); Y_0 = config->GetFFD_Axis(1);  Z_0 = config->GetFFD_Axis(2);
  
  for (kDegree = 0; kDegree <= nDegree; kDegree++) {
    for (jDegree = 0; jDegree <= mDegree; jDegree++) {
      for (iDegree = 0; iDegree <= lDegree; iDegree++) {
        
      	PolarCoord[0] = Coord_Control_Points[iDegree][jDegree][kDegree][0];
      	PolarCoord[1] = Coord_Control_Points[iDegree][jDegree][kDegree][1];
      	PolarCoord[2] = Coord_Control_Points[iDegree][jDegree][kDegree][2];
        
        Xbar = PolarCoord[0] * cos(PolarCoord[2]);
        Ybar = PolarCoord[0] * cos(PolarCoord[1]) * sin(PolarCoord[2]);
        Zbar = PolarCoord[0] * sin(PolarCoord[1]) * sin(PolarCoord[2]);
        
        PolarCoord[0] = Xbar + X_0;  PolarCoord[1] = Ybar + Y_0; PolarCoord[2] = Zbar + Z_0;
        
        Coord_Control_Points[iDegree][jDegree][kDegree][0] = PolarCoord[0];
        Coord_Control_Points[iDegree][jDegree][kDegree][1] = PolarCoord[1];
        Coord_Control_Points[iDegree][jDegree][kDegree][2] = PolarCoord[2];
        
      }
    }
  }
  
}

void CFreeFormDefBox::SetCart2Sphe_CornerPoints(CConfig *config) {
  
  unsigned short iCornerPoint;
  su2double *CartCoord;
  su2double X_0, Y_0, Z_0, Xbar, Ybar, Zbar;
  
  X_0 = config->GetFFD_Axis(0); Y_0 = config->GetFFD_Axis(1);  Z_0 = config->GetFFD_Axis(2);
  
  for (iCornerPoint = 0; iCornerPoint < 8; iCornerPoint++) {
    
    CartCoord = GetCoordCornerPoints(iCornerPoint);
    Xbar =  CartCoord[0] - X_0; Ybar =  CartCoord[1] - Y_0; Zbar =  CartCoord[2] - Z_0;
    
    CartCoord[0] = sqrt(Xbar*Xbar + Ybar*Ybar + Zbar*Zbar);
    CartCoord[1] = atan2(Zbar, Ybar);  if (CartCoord[1] > PI_NUMBER/2.0) CartCoord[1] -= 2.0*PI_NUMBER;
    CartCoord[2] = acos(Xbar/CartCoord[0]);
    
  }
  
}


void CFreeFormDefBox::SetSphe2Cart_CornerPoints(CConfig *config) {
  
  unsigned short iCornerPoint;
  su2double *PolarCoord;
  su2double X_0, Y_0, Z_0, Xbar, Ybar, Zbar;
  
  X_0 = config->GetFFD_Axis(0); Y_0 = config->GetFFD_Axis(1);  Z_0 = config->GetFFD_Axis(2);
  
  for (iCornerPoint = 0; iCornerPoint < 8; iCornerPoint++) {
    
    PolarCoord = GetCoordCornerPoints(iCornerPoint);
    
    Xbar = PolarCoord[0] * cos(PolarCoord[2]);
    Ybar = PolarCoord[0] * cos(PolarCoord[1]) * sin(PolarCoord[2]);
    Zbar = PolarCoord[0] * sin(PolarCoord[1]) * sin(PolarCoord[2]);
    
    PolarCoord[0] =  Xbar + X_0;  PolarCoord[1] = Ybar + Y_0; PolarCoord[2] = Zbar + Z_0;
    
  }
  
}

void CFreeFormDefBox::SetTecplot(CGeometry *geometry, unsigned short iFFDBox, bool original) {
  
	ofstream FFDBox_file;
  char FFDBox_filename[MAX_STRING_SIZE];
  bool new_file;
	unsigned short iDim, iDegree, jDegree, kDegree;
	

	/*--- FFD output is always 3D (even in 2D problems),
	 this is important for debuging ---*/

	nDim = 3;
  
  SPRINTF (FFDBox_filename, "ffd_boxes.dat");
  
  if ((original) && (iFFDBox == 0)) new_file = true;
  else new_file = false;
  
	if (new_file) {
		FFDBox_file.open(FFDBox_filename, ios::out);
		FFDBox_file << "TITLE = \"Visualization of the FFD boxes generated by SU2_DEF.\"" << endl;
    if (nDim == 2) FFDBox_file << "VARIABLES = \"x\", \"y\"" << endl;
		else FFDBox_file << "VARIABLES = \"x\", \"y\", \"z\"" << endl;
	}
	else FFDBox_file.open(FFDBox_filename, ios::out | ios::app);

	FFDBox_file << "ZONE T= \"" << Tag;
  if (original) FFDBox_file << " (Original FFD)\"";
  else FFDBox_file << " (Deformed FFD)\"";
  if (nDim == 2) FFDBox_file << ", I="<<lDegree+1<<", J="<<mDegree+1<<", DATAPACKING=POINT" << endl;
  else FFDBox_file << ", I="<<lDegree+1<<", J="<<mDegree+1<<", K="<<nDegree+1<<", DATAPACKING=POINT" << endl;

	FFDBox_file.precision(15);
	
  if (nDim == 2) {
    for (jDegree = 0; jDegree <= mDegree; jDegree++) {
      for (iDegree = 0; iDegree <= lDegree; iDegree++) {
        for (iDim = 0; iDim < nDim; iDim++)
          FFDBox_file << scientific << Coord_Control_Points[iDegree][jDegree][0][iDim] << "\t";
        FFDBox_file << "\n";
      }
    }
  }
  else {
    for (kDegree = 0; kDegree <= nDegree; kDegree++) {
      for (jDegree = 0; jDegree <= mDegree; jDegree++) {
        for (iDegree = 0; iDegree <= lDegree; iDegree++) {
          for (iDim = 0; iDim < nDim; iDim++)
            FFDBox_file << scientific << Coord_Control_Points[iDegree][jDegree][kDegree][iDim] << "\t";
          FFDBox_file << "\n";
        }
      }
    }
  }
		
	FFDBox_file.close();
}

void CFreeFormDefBox::SetParaview(CGeometry *geometry, unsigned short iFFDBox, bool original) {
  
  ofstream FFDBox_file;
  char FFDBox_filename[MAX_STRING_SIZE];
  bool new_file;
  unsigned short iDim, iDegree, jDegree, kDegree;
  
  nDim = geometry->GetnDim();
  
  if ((original) && (iFFDBox == 0)) new_file = true;
  else new_file = false;

  if (new_file) SPRINTF (FFDBox_filename, "ffd_boxes.vtk");
  else SPRINTF (FFDBox_filename, "ffd_boxes_def.vtk");
  
  
  FFDBox_file.open(FFDBox_filename, ios::out);
  FFDBox_file << "# vtk DataFile Version 3.0" << endl;
  FFDBox_file << "vtk output" << endl;
  FFDBox_file << "ASCII" << endl;
  FFDBox_file << "DATASET STRUCTURED_GRID" << endl;
  
  if (nDim == 2) FFDBox_file << "DIMENSIONS "<<lDegree+1<<" "<<mDegree+1<< endl;
  else FFDBox_file << "DIMENSIONS "<<lDegree+1<<" "<<mDegree+1<<" "<<nDegree+1<< endl;
  if (nDim == 2) FFDBox_file << "POINTS "<<(lDegree+1)*(mDegree+1)<<" float"<< endl;
  else FFDBox_file << "POINTS "<<(lDegree+1)*(mDegree+1)*(nDegree+1)<<" float"<< endl;

  FFDBox_file.precision(15);
  
  if (nDim == 2) {
    for (jDegree = 0; jDegree <= mDegree; jDegree++) {
      for (iDegree = 0; iDegree <= lDegree; iDegree++) {
        for (iDim = 0; iDim < nDim; iDim++)
        FFDBox_file << scientific << Coord_Control_Points[iDegree][jDegree][0][iDim] << "\t";
        FFDBox_file << "\n";
      }
    }
  }
  else {
    for (kDegree = 0; kDegree <= nDegree; kDegree++) {
      for (jDegree = 0; jDegree <= mDegree; jDegree++) {
        for (iDegree = 0; iDegree <= lDegree; iDegree++) {
          for (iDim = 0; iDim < nDim; iDim++)
          FFDBox_file << scientific << Coord_Control_Points[iDegree][jDegree][kDegree][iDim] << "\t";
          FFDBox_file << "\n";
        }
      }
    }
  }
		
  FFDBox_file.close();
  
}

su2double *CFreeFormDefBox::GetParametricCoord_Analytical(su2double *cart_coord) {
	unsigned short iDim;
	su2double *e1, *e2, *e3, *e12, *e23, *e13, *p;
	
	/*--- Auxiliary Basis Vectors of the deformed FFDBox ---*/
	e1 = new su2double[3]; e2 = new su2double[3]; e3 = new su2double[3];
	for (iDim = 0; iDim < nDim; iDim++) {
		e1[iDim] = Coord_Corner_Points[1][iDim]-Coord_Corner_Points[0][iDim];
		e2[iDim] = Coord_Corner_Points[3][iDim]-Coord_Corner_Points[0][iDim];
		e3[iDim] = Coord_Corner_Points[4][iDim]-Coord_Corner_Points[0][iDim];
	}
	
	/*--- Respective Cross-Products ---*/
	e12 = new su2double[3]; e23 = new su2double[3]; e13 = new su2double[3];
	CrossProduct(e1, e2, e12);
	CrossProduct(e1, e3, e13);
	CrossProduct(e2, e3, e23);
	
	/*--- p is Tranlated vector from the origin ---*/
	p = new su2double[3];
	for (iDim = 0; iDim < nDim; iDim++)
		p[iDim] = cart_coord[iDim] - Coord_Corner_Points[0][iDim];
	
	ParamCoord[0] = DotProduct(e23, p)/DotProduct(e23, e1);
	ParamCoord[1] = DotProduct(e13, p)/DotProduct(e13, e2);
	ParamCoord[2] = DotProduct(e12, p)/DotProduct(e12, e3);
	
	delete [] e1;
  delete [] e2;
  delete [] e3;
  delete [] e12;
  delete [] e23;
  delete [] e13;
  delete [] p;
	
	return ParamCoord;
}

su2double *CFreeFormDefBox::EvalCartesianCoord(su2double *ParamCoord) {
	unsigned short iDim, iDegree, jDegree, kDegree;
	
	for (iDim = 0; iDim < nDim; iDim++)
		cart_coord[iDim] = 0.0;
	
	for (iDegree = 0; iDegree <= lDegree; iDegree++)
		for (jDegree = 0; jDegree <= mDegree; jDegree++)
			for (kDegree = 0; kDegree <= nDegree; kDegree++)
				for (iDim = 0; iDim < nDim; iDim++) {
					cart_coord[iDim] += Coord_Control_Points[iDegree][jDegree][kDegree][iDim]
          * BlendingFunction[0]->GetBasis(iDegree, ParamCoord[0])
          * BlendingFunction[1]->GetBasis(jDegree, ParamCoord[1])
          * BlendingFunction[2]->GetBasis(kDegree, ParamCoord[2]);
				}
	
	return cart_coord;
}


su2double *CFreeFormDefBox::GetFFDGradient(su2double *val_coord, su2double *xyz) {
  
	unsigned short iDim, jDim, lmn[3];
  
  /*--- Set the Degree of the spline ---*/
  
  lmn[0] = lDegree; lmn[1] = mDegree; lmn[2] = nDegree;
  
  for (iDim = 0; iDim < nDim; iDim++) Gradient[iDim] = 0.0;
  
  for (iDim = 0; iDim < nDim; iDim++)
    for (jDim = 0; jDim < nDim; jDim++)
      Gradient[jDim] += GetDerivative2(val_coord, iDim, xyz,  lmn) *
      GetDerivative3(val_coord, iDim, jDim, lmn);
  
	return Gradient;
  
}

void CFreeFormDefBox::GetFFDHessian(su2double *uvw, su2double *xyz, su2double **val_Hessian) {
  
  unsigned short iDim, jDim, lmn[3];
  
  /*--- Set the Degree of the spline ---*/
  
  lmn[0] = lDegree; lmn[1] = mDegree; lmn[2] = nDegree;
  
  for (iDim = 0; iDim < nDim; iDim++)
    for (jDim = 0; jDim < nDim; jDim++)
      val_Hessian[iDim][jDim] = 0.0;
  
  /*--- Note that being all the functions linear combinations of polynomials, they are C^\infty,
   and the Hessian will be symmetric; no need to compute the under-diagonal part, for example ---*/
  
  for (iDim = 0; iDim < nDim; iDim++) {
    val_Hessian[0][0] += 2.0 * GetDerivative3(uvw, iDim,0, lmn) * GetDerivative3(uvw, iDim,0, lmn) +
    GetDerivative2(uvw, iDim,xyz, lmn) * GetDerivative5(uvw, iDim,0,0, lmn);
    
    val_Hessian[1][1] += 2.0 * GetDerivative3(uvw, iDim,1, lmn) * GetDerivative3(uvw, iDim,1, lmn) +
    GetDerivative2(uvw, iDim,xyz, lmn) * GetDerivative5(uvw, iDim,1,1, lmn);
    
    val_Hessian[2][2] += 2.0 * GetDerivative3(uvw, iDim,2, lmn) * GetDerivative3(uvw, iDim,2, lmn) +
    GetDerivative2(uvw, iDim,xyz, lmn) * GetDerivative5(uvw, iDim,2,2, lmn);
    
    val_Hessian[0][1] += 2.0 * GetDerivative3(uvw, iDim,0, lmn) * GetDerivative3(uvw, iDim,1, lmn) +
    GetDerivative2(uvw, iDim,xyz, lmn) * GetDerivative5(uvw, iDim,0,1, lmn);
    
    val_Hessian[0][2] += 2.0 * GetDerivative3(uvw, iDim,0, lmn) * GetDerivative3(uvw, iDim,2, lmn) +
    GetDerivative2(uvw, iDim,xyz, lmn) * GetDerivative5(uvw, iDim,0,2, lmn);
    
    val_Hessian[1][2] += 2.0 * GetDerivative3(uvw, iDim,1, lmn) * GetDerivative3(uvw, iDim,2, lmn) +
    GetDerivative2(uvw, iDim,xyz, lmn) * GetDerivative5(uvw, iDim,1,2, lmn);
  }
  
  val_Hessian[1][0] = val_Hessian[0][1];
  val_Hessian[2][0] = val_Hessian[0][2];
  val_Hessian[2][1] = val_Hessian[1][2];
  
}

su2double *CFreeFormDefBox::GetParametricCoord_Iterative(unsigned long iPoint, su2double *xyz, su2double *ParamCoordGuess, CConfig *config) {
  
  su2double *IndepTerm, SOR_Factor = 1.0, MinNormError, NormError, Determinant, AdjHessian[3][3], Temp[3] = {0.0,0.0,0.0};
	unsigned short iDim, jDim, RandonCounter;
	unsigned long iter;
  
  su2double tol = config->GetFFD_Tol();
  unsigned short it_max = config->GetnFFD_Iter();
  unsigned short Random_Trials = 500;
  
	/*--- Allocate the Hessian ---*/
  
	Hessian = new su2double* [nDim];
  IndepTerm = new su2double [nDim];
	for (iDim = 0; iDim < nDim; iDim++) {
		Hessian[iDim] = new su2double[nDim];
		ParamCoord[iDim] = ParamCoordGuess[iDim];
		IndepTerm [iDim] = 0.0;
	}
	
	RandonCounter = 0; MinNormError = 1E6;
	
  /*--- External iteration ---*/

	for (iter = 0; iter < (unsigned long)it_max*Random_Trials; iter++) {
		  
		/*--- The independent term of the solution of our system is -Gradient(sol_old) ---*/

		Gradient = GetFFDGradient(ParamCoord, xyz);
    
    for (iDim = 0; iDim < nDim; iDim++) IndepTerm[iDim] = - Gradient[iDim];

		/*--- Hessian = The Matrix of our system, getHessian(sol_old,xyz,...) ---*/
    
		GetFFDHessian(ParamCoord, xyz, Hessian);
    
    /*--- Adjoint to Hessian ---*/

    AdjHessian[0][0] = Hessian[1][1]*Hessian[2][2]-Hessian[1][2]*Hessian[2][1];
    AdjHessian[0][1] = Hessian[0][2]*Hessian[2][1]-Hessian[0][1]*Hessian[2][2];
    AdjHessian[0][2] = Hessian[0][1]*Hessian[1][2]-Hessian[0][2]*Hessian[1][1];
    AdjHessian[1][0] = Hessian[1][2]*Hessian[2][0]-Hessian[1][0]*Hessian[2][2];
    AdjHessian[1][1] = Hessian[0][0]*Hessian[2][2]-Hessian[0][2]*Hessian[2][0];
    AdjHessian[1][2] = Hessian[0][2]*Hessian[1][0]-Hessian[0][0]*Hessian[1][2];
    AdjHessian[2][0] = Hessian[1][0]*Hessian[2][1]-Hessian[1][1]*Hessian[2][0];
    AdjHessian[2][1] = Hessian[0][1]*Hessian[2][0]-Hessian[0][0]*Hessian[2][1];
    AdjHessian[2][2] = Hessian[0][0]*Hessian[1][1]-Hessian[0][1]*Hessian[1][0];
    
    /*--- Determinant of Hessian ---*/
    
    Determinant = Hessian[0][0]*AdjHessian[0][0]+Hessian[0][1]*AdjHessian[1][0]+Hessian[0][2]*AdjHessian[2][0];
    
    /*--- Hessian inverse ---*/
    
    if (Determinant != 0) {
      for (iDim = 0; iDim < nDim; iDim++) {
        Temp[iDim] = 0.0;
        for (jDim = 0; jDim < nDim; jDim++) {
          Temp[iDim] += AdjHessian[iDim][jDim]*IndepTerm[jDim]/Determinant;
        }
      }
      for (iDim = 0; iDim < nDim; iDim++) {
        IndepTerm[iDim] = Temp[iDim];
      }
    }
    
		/*--- Update with Successive over-relaxation ---*/
    
		for (iDim = 0; iDim < nDim; iDim++) {
			ParamCoord[iDim] = (1.0-SOR_Factor)*ParamCoord[iDim] + SOR_Factor*(ParamCoord[iDim] + IndepTerm[iDim]);
    }

		/*--- If the gradient is small, we have converged ---*/
    
		if ((fabs(IndepTerm[0]) < tol) && (fabs(IndepTerm[1]) < tol) && (fabs(IndepTerm[2]) < tol))	break;

    /*--- Compute the norm of the error ---*/
    
    NormError = 0.0;
    for (iDim = 0; iDim < nDim; iDim++)
      NormError += IndepTerm[iDim]*IndepTerm[iDim];
    NormError = sqrt(NormError);

		MinNormError = min(NormError, MinNormError);
		  
		/*--- If we have no convergence with Random_Trials iterations probably we are in a local minima. ---*/
    
		if (((iter % it_max) == 0) && (iter != 0)) {
      
			RandonCounter++;
      if (RandonCounter == Random_Trials) {
        cout << endl << "Unknown point: "<< iPoint <<" (" << xyz[0] <<", "<< xyz[1] <<", "<< xyz[2] <<"). Min Error: "<< MinNormError <<". Iter: "<< iter <<"."<< endl;
      }
      else {
        SOR_Factor = 0.1;
        for (iDim = 0; iDim < nDim; iDim++)
          ParamCoord[iDim] = su2double(rand())/su2double(RAND_MAX);
      }

    }

    /* --- Splines are not defined outside of [0,1]. So if the parametric coords are outside of
     *  [0,1] the step was too big and we have to use a smaller relaxation factor. ---*/

    if ((config->GetFFD_Blending() == BSPLINE_UNIFORM)     &&
        (((ParamCoord[0] < 0.0) || (ParamCoord[0] > 1.0))  ||
         ((ParamCoord[1] < 0.0) || (ParamCoord[1] > 1.0))  ||
         ((ParamCoord[2] < 0.0) || (ParamCoord[2] > 1.0)))) {

      for (iDim = 0; iDim < nDim; iDim++){
        ParamCoord[iDim] = ParamCoordGuess[iDim];
      }
      SOR_Factor = 0.9*SOR_Factor;
    }

  }

  for (iDim = 0; iDim < nDim; iDim++)
    delete [] Hessian[iDim];
  delete [] Hessian;
  delete [] IndepTerm;

  /*--- The code has hit the max number of iterations ---*/

  if (iter == (unsigned long)it_max*Random_Trials) {
    cout << "Unknown point: (" << xyz[0] <<", "<< xyz[1] <<", "<< xyz[2] <<"). Increase the value of FFD_ITERATIONS." << endl;
  }
  
	/*--- Real Solution is now ParamCoord; Return it ---*/

	return ParamCoord;
  
}

bool CFreeFormDefBox::GetPointFFD(CGeometry *geometry, CConfig *config, unsigned long iPoint) {
  su2double Coord[3] = {0.0, 0.0, 0.0};
  unsigned short iVar, jVar, iDim;
  su2double X_0, Y_0, Z_0, Xbar, Ybar, Zbar;

  bool Inside = false;
  bool cylindrical = (config->GetFFD_CoordSystem() == CYLINDRICAL);
  bool spherical = (config->GetFFD_CoordSystem() == SPHERICAL);
  bool polar = (config->GetFFD_CoordSystem() == POLAR);

  unsigned short Index[5][7] = {
    {0, 1, 2, 5, 0, 1, 2},
    {0, 2, 7, 5, 0, 2, 7},
    {0, 2, 3, 7, 0, 2, 3},
    {0, 5, 7, 4, 0, 5, 7},
    {2, 7, 5, 6, 2, 7, 5}};
  unsigned short nDim = geometry->GetnDim();
  
  for (iDim = 0; iDim < nDim; iDim++)
    Coord[iDim] = geometry->node[iPoint]->GetCoord(iDim);
  
  if (cylindrical) {
    
    X_0 = config->GetFFD_Axis(0); Y_0 = config->GetFFD_Axis(1);  Z_0 = config->GetFFD_Axis(2);
    
    Xbar =  Coord[0] - X_0; Ybar =  Coord[1] - Y_0; Zbar =  Coord[2] - Z_0;
    
    Coord[0] = sqrt(Ybar*Ybar + Zbar*Zbar);
    Coord[1] = atan2(Zbar, Ybar); if (Coord[1] > PI_NUMBER/2.0) Coord[1] -= 2.0*PI_NUMBER;
    Coord[2] = Xbar;
    
  }
  
  else if (spherical || polar) {
    
    X_0 = config->GetFFD_Axis(0); Y_0 = config->GetFFD_Axis(1);  Z_0 = config->GetFFD_Axis(2);
    
    Xbar =  Coord[0] - X_0; Ybar =  Coord[1] - Y_0; Zbar =  Coord[2] - Z_0;
    
    Coord[0] = sqrt(Xbar*Xbar + Ybar*Ybar + Zbar*Zbar);
    Coord[1] = atan2(Zbar, Ybar);  if (Coord[1] > PI_NUMBER/2.0) Coord[1] -= 2.0*PI_NUMBER;
    Coord[2] = acos(Xbar/Coord[0]);
    
  }
  
  /*--- 1st tetrahedron {V0, V1, V2, V5}
   2nd tetrahedron {V0, V2, V7, V5}
   3th tetrahedron {V0, V2, V3, V7}
   4th tetrahedron {V0, V5, V7, V4}
   5th tetrahedron {V2, V7, V5, V6} ---*/
  
  for (iVar = 0; iVar < 5; iVar++) {
    Inside = true;
    for (jVar = 0; jVar < 4; jVar++) {
      su2double Distance_Point = geometry->Point2Plane_Distance(Coord,
                                                                Coord_Corner_Points[Index[iVar][jVar+1]],
                                                                Coord_Corner_Points[Index[iVar][jVar+2]],
                                                                Coord_Corner_Points[Index[iVar][jVar+3]]);
      
      su2double Distance_Vertex = geometry->Point2Plane_Distance(Coord_Corner_Points[Index[iVar][jVar]],
                                                                 Coord_Corner_Points[Index[iVar][jVar+1]],
                                                                 Coord_Corner_Points[Index[iVar][jVar+2]],
                                                                 Coord_Corner_Points[Index[iVar][jVar+3]]);
      if (Distance_Point*Distance_Vertex < 0.0) Inside = false;					
    }
    if (Inside) break;
  }
  
  return Inside;
  
}

void CFreeFormDefBox::SetDeformationZone(CGeometry *geometry, CConfig *config, unsigned short iFFDBox) {
	su2double *Coord;
	unsigned short iMarker, iVar, jVar;
	unsigned long iVertex, iPoint;
	bool Inside = false;
	
	unsigned short Index[5][7] = {
		{0, 1, 2, 5, 0, 1, 2},
		{0, 2, 7, 5, 0, 2, 7},
		{0, 2, 3, 7, 0, 2, 3},
		{0, 5, 7, 4, 0, 5, 7},
		{2, 7, 5, 6, 2, 7, 5}};
	
	for (iMarker = 0; iMarker < config->GetnMarker_All(); iMarker++)
		if (config->GetMarker_All_DV(iMarker) == YES)
			for (iVertex = 0; iVertex < geometry->nVertex[iMarker]; iVertex++) {	
				iPoint = geometry->vertex[iMarker][iVertex]->GetNode();
				geometry->node[iPoint]->SetMove(false);
				
				Coord = geometry->node[iPoint]->GetCoord();
				
				/*--- 1st tetrahedron {V0, V1, V2, V5}
				 2nd tetrahedron {V0, V2, V7, V5}
				 3th tetrahedron {V0, V2, V3, V7}
				 4th tetrahedron {V0, V5, V7, V4}
				 5th tetrahedron {V2, V7, V5, V6} ---*/
				
				for (iVar = 0; iVar < 5; iVar++) {
					Inside = true;
					for (jVar = 0; jVar < 4; jVar++) {
						su2double Distance_Point = geometry->Point2Plane_Distance(Coord, 
																																	 Coord_Corner_Points[Index[iVar][jVar+1]], 
																																	 Coord_Corner_Points[Index[iVar][jVar+2]], 
																																	 Coord_Corner_Points[Index[iVar][jVar+3]]);				
						su2double Distance_Vertex = geometry->Point2Plane_Distance(Coord_Corner_Points[Index[iVar][jVar]], 
																																		Coord_Corner_Points[Index[iVar][jVar+1]], 
																																		Coord_Corner_Points[Index[iVar][jVar+2]], 
																																		Coord_Corner_Points[Index[iVar][jVar+3]]);
						if (Distance_Point*Distance_Vertex < 0.0) Inside = false;					
					}
					if (Inside) break;
				}
				
				if (Inside) {
					geometry->node[iPoint]->SetMove(true);
				}
				
			}
}

su2double CFreeFormDefBox::GetDerivative1(su2double *uvw, unsigned short val_diff, unsigned short *ijk, unsigned short *lmn) {
	
  unsigned short iDim;
  su2double value = 0.0;
	
  value = BlendingFunction[val_diff]->GetDerivative(ijk[val_diff], uvw[val_diff], 1);
	for (iDim = 0; iDim < nDim; iDim++)
    if (iDim != val_diff)
      value *= BlendingFunction[iDim]->GetBasis(ijk[iDim], uvw[iDim]);
	
	return value;
  
}

su2double CFreeFormDefBox::GetDerivative2 (su2double *uvw, unsigned short dim, su2double *xyz, unsigned short *lmn) {
	
	unsigned short iDegree, jDegree, kDegree;
	su2double value = 0.0;
	
	for (iDegree = 0; iDegree <= lmn[0]; iDegree++)
		for (jDegree = 0; jDegree <= lmn[1]; jDegree++)
			for (kDegree = 0; kDegree <= lmn[2]; kDegree++) {
				value += Coord_Control_Points[iDegree][jDegree][kDegree][dim] 
        * BlendingFunction[0]->GetBasis(iDegree, uvw[0])
        * BlendingFunction[1]->GetBasis(jDegree, uvw[1])
        * BlendingFunction[2]->GetBasis(kDegree, uvw[2]);
      }
	 
	return 2.0*(value - xyz[dim]);
}

su2double CFreeFormDefBox::GetDerivative3(su2double *uvw, unsigned short dim, unsigned short diff_this, unsigned short *lmn) {
  
	unsigned short iDegree, jDegree, kDegree, iDim;
	su2double value = 0;
	
  unsigned short *ijk = new unsigned short[nDim];
  
  for (iDim = 0; iDim < nDim; iDim++) ijk[iDim] = 0;

	for (iDegree = 0; iDegree <= lmn[0]; iDegree++)
		for (jDegree = 0; jDegree <= lmn[1]; jDegree++)
			for (kDegree = 0; kDegree <= lmn[2]; kDegree++) {
				ijk[0] = iDegree; ijk[1] = jDegree; ijk[2] = kDegree;
				value += Coord_Control_Points[iDegree][jDegree][kDegree][dim] * 
        GetDerivative1(uvw, diff_this, ijk, lmn);
			}
	
  delete [] ijk;

	return value;
}

su2double CFreeFormDefBox::GetDerivative4(su2double *uvw, unsigned short val_diff, unsigned short val_diff2,
                                       unsigned short *ijk, unsigned short *lmn) {
	unsigned short iDim;
	su2double value = 0.0;
	
	if (val_diff == val_diff2) {
    value = BlendingFunction[val_diff]->GetDerivative(ijk[val_diff], uvw[val_diff], 2);
		for (iDim = 0; iDim < nDim; iDim++)
			if (iDim != val_diff)
        value *= BlendingFunction[iDim]->GetBasis(ijk[iDim], uvw[iDim]);
	}
	else {
    value = BlendingFunction[val_diff]->GetDerivative(ijk[val_diff],  uvw[val_diff],1) *
    BlendingFunction[val_diff2]->GetDerivative(ijk[val_diff2], uvw[val_diff2], 1);
		for (iDim = 0; iDim < nDim; iDim++)
			if ((iDim != val_diff) && (iDim != val_diff2))
        value *= BlendingFunction[iDim]->GetBasis(ijk[iDim], uvw[iDim]);
	}
	
	return value;
}

su2double CFreeFormDefBox::GetDerivative5(su2double *uvw, unsigned short dim, unsigned short diff_this, unsigned short diff_this_also, 
                                      unsigned short *lmn) {
	
  unsigned short iDegree, jDegree, kDegree, iDim;
  su2double value = 0.0;
  
  unsigned short *ijk = new unsigned short[nDim];
  
  for (iDim = 0; iDim < nDim; iDim++) ijk[iDim] = 0;
  
  for (iDegree = 0; iDegree <= lmn[0]; iDegree++)
    for (jDegree = 0; jDegree <= lmn[1]; jDegree++)
      for (kDegree = 0; kDegree <= lmn[2]; kDegree++) {
        ijk[0] = iDegree; ijk[1] = jDegree; ijk[2] = kDegree;
        value += Coord_Control_Points[iDegree][jDegree][kDegree][dim] *
        GetDerivative4(uvw, diff_this, diff_this_also, ijk, lmn);
      }
  
  delete [] ijk;
  
	return value;
}



CElasticityMovement::CElasticityMovement(CGeometry *geometry, CConfig *config) : CVolumetricMovement() {

    /*--- Initialize the number of spatial dimensions, length of the state
     vector (same as spatial dimensions for grid deformation), and grid nodes. ---*/

    unsigned short iDim, jDim;

    nDim         = geometry->GetnDim();
    nVar         = geometry->GetnDim();
    nPoint       = geometry->GetnPoint();
    nPointDomain = geometry->GetnPointDomain();

    nIterMesh   = 0;
    valResidual = 0.0;

    MinVolume = 0.0;
    MaxVolume = 0.0;

    Residual = new su2double[nDim];   for (iDim = 0; iDim < nDim; iDim++) Residual[iDim] = 0.0;
    Solution = new su2double[nDim];   for (iDim = 0; iDim < nDim; iDim++) Solution[iDim] = 0.0;

    /*--- Initialize matrix, solution, and r.h.s. structures for the linear solver. ---*/

    LinSysSol.Initialize(nPoint, nPointDomain, nVar, 0.0);
    LinSysRes.Initialize(nPoint, nPointDomain, nVar, 0.0);
    StiffMatrix.Initialize(nPoint, nPointDomain, nVar, nVar, false, geometry, config);

    /*--- Matrices to impose boundary conditions ---*/

    matrixZeros = new su2double *[nDim];
    matrixId    = new su2double *[nDim];
    for(iDim = 0; iDim < nDim; iDim++){
      matrixZeros[iDim] = new su2double[nDim];
      matrixId[iDim]    = new su2double[nDim];
    }

    for(iDim = 0; iDim < nDim; iDim++){
      for (jDim = 0; jDim < nDim; jDim++){
        matrixZeros[iDim][jDim] = 0.0;
        matrixId[iDim][jDim]    = 0.0;
      }
      matrixId[iDim][iDim] = 1.0;
    }

    /*--- Structural parameters ---*/

    E      = config->GetDeform_ElasticityMod();
    Nu     = config->GetDeform_PoissonRatio();

    Mu     = E / (2.0*(1.0 + Nu));
    Lambda = Nu*E/((1.0+Nu)*(1.0-2.0*Nu));

    /*--- Element container structure ---*/

    element_container = new CElement* [MAX_FE_KINDS];
    for (unsigned short iKind = 0; iKind < MAX_FE_KINDS; iKind++) {
      element_container[iKind] = NULL;
    }
    if (nDim == 2){
      element_container[EL_TRIA] = new CTRIA1(nDim, config);
      element_container[EL_QUAD] = new CQUAD4(nDim, config);
    }
    else if (nDim == 3){
      element_container[EL_TETRA] = new CTETRA1(nDim, config);
      element_container[EL_HEXA] = new CHEXA8(nDim, config);
      element_container[EL_PYRAM] = new CHEXA8(nDim, config);
      element_container[EL_PRISM] = new CHEXA8(nDim, config);
    }

    /*--- Term ij of the Jacobian ---*/

    Jacobian_ij = new su2double*[nDim];
    for (iDim = 0; iDim < nDim; iDim++) {
      Jacobian_ij[iDim] = new su2double [nDim];
      for (jDim = 0; jDim < nDim; jDim++) {
        Jacobian_ij[iDim][jDim] = 0.0;
      }
    }

    KAux_ab = new su2double* [nDim];
    for (iDim = 0; iDim < nDim; iDim++) {
      KAux_ab[iDim] = new su2double[nDim];
    }

    unsigned short iVar;

    if (nDim == 2){
      Ba_Mat  = new su2double* [3];
      Bb_Mat  = new su2double* [3];
      D_Mat   = new su2double* [3];
      GradNi_Ref_Mat = new su2double* [4];
      for (iVar = 0; iVar < 3; iVar++) {
        Ba_Mat[iVar]    = new su2double[nDim];
        Bb_Mat[iVar]    = new su2double[nDim];
        D_Mat[iVar]     = new su2double[3];
      }
      for (iVar = 0; iVar < 4; iVar++) {
        GradNi_Ref_Mat[iVar]  = new su2double[nDim];
      }
    }
    else if (nDim == 3){
      Ba_Mat  = new su2double* [6];
      Bb_Mat  = new su2double* [6];
      D_Mat   = new su2double* [6];
      GradNi_Ref_Mat = new su2double* [8];
      for (iVar = 0; iVar < 6; iVar++) {
        Ba_Mat[iVar]      = new su2double[nDim];
        Bb_Mat[iVar]      = new su2double[nDim];
        D_Mat[iVar]       = new su2double[6];
      }
      for (iVar = 0; iVar < 8; iVar++) {
        GradNi_Ref_Mat[iVar]  = new su2double[nDim];
      }
    }



}

CElasticityMovement::~CElasticityMovement(void) {

  unsigned short iDim, iVar, nElemContainer;

  if (nDim == 2) nElemContainer = 2;
  else nElemContainer = 4;

  delete [] Residual;
  delete [] Solution;

  for (iDim = 0; iDim < nDim; iDim++) {
    delete [] matrixZeros[iDim];
    delete [] matrixId[iDim];
    delete [] Jacobian_ij[iDim];
    delete [] KAux_ab[iDim];
  }
  delete [] matrixZeros;
  delete [] matrixId;
  delete [] Jacobian_ij;
  delete [] KAux_ab;

  if (nDim == 2){
    for (iVar = 0; iVar < 3; iVar++){
      delete [] Ba_Mat[iVar];
      delete [] Bb_Mat[iVar];
      delete [] D_Mat[iVar];
    }
    for (iVar = 0; iVar < 4; iVar++){
      delete [] GradNi_Ref_Mat[iVar];
    }
  }
  else if (nDim == 3){
    for (iVar = 0; iVar < 6; iVar++){
      delete [] Ba_Mat[iVar];
      delete [] Bb_Mat[iVar];
      delete [] D_Mat[iVar];
    }
    for (iVar = 0; iVar < 8; iVar++){
      delete [] GradNi_Ref_Mat[iVar];
    }
  }

  delete [] Ba_Mat;
  delete [] Bb_Mat;
  delete [] D_Mat;
  delete [] GradNi_Ref_Mat;

  if (element_container != NULL) {
    for (iVar = 0; iVar < MAX_FE_KINDS; iVar++){
      if (element_container[iVar] != NULL) delete element_container[iVar];
    }
    delete [] element_container;
  }

}


void CElasticityMovement::SetVolume_Deformation_Elas(CGeometry *geometry, CConfig *config, bool UpdateGeo, bool Derivative){

  unsigned long IterLinSol = 0, Smoothing_Iter, iNonlinear_Iter, MaxIter = 0, RestartIter = 50, Nonlinear_Iter = 0;
  su2double NumError, Tol_Factor, Residual = 0.0, Residual_Init = 0.0;
  bool Screen_Output;

  bool discrete_adjoint = config->GetDiscrete_Adjoint();

  int rank = MASTER_NODE;
#ifdef HAVE_MPI
  MPI_Comm_rank(MPI_COMM_WORLD, &rank);
#endif

  /*--- Retrieve number or internal iterations from config ---*/

  Nonlinear_Iter = config->GetGridDef_Nonlinear_Iter();

  /*--- Disable the screen output if we're running SU2_CFD ---*/
  if (config->GetKind_SU2() == SU2_CFD) Screen_Output = false;

  /*--- Loop over the total number of grid deformation iterations. The surface
   deformation can be divided into increments to help with stability. ---*/

  for (iNonlinear_Iter = 0; iNonlinear_Iter < Nonlinear_Iter; iNonlinear_Iter++) {

    /*--- Initialize vector and sparse matrix ---*/
    LinSysSol.SetValZero();
    LinSysRes.SetValZero();
    StiffMatrix.SetValZero();

    /*--- Compute the minimum and maximum area/volume for the mesh. ---*/
    SetMinMaxVolume(geometry, config);
    if ((rank == MASTER_NODE) && (!discrete_adjoint)) {
      if (nDim == 2) cout << scientific << "Min. area: "<< MinVolume <<", max. area: " << MaxVolume <<"." << endl;
      else           cout << scientific << "Min. volume: "<< MinVolume <<", max. volume: " << MaxVolume <<"." << endl;
    }

    /*--- Compute the stiffness matrix. ---*/
    SetStiffnessMatrix(geometry, config);

    /*--- Impose boundary conditions (all of them are ESSENTIAL BC's - displacements). ---*/
    SetBoundaryDisplacements(geometry, config);

    /*--- Solve the linear system. ---*/
    Solve_System(geometry, config);

    /*--- Update the grid coordinates and cell volumes using the solution
     of the linear system (usol contains the x, y, z displacements). ---*/
    UpdateGridCoord(geometry, config);

    if (UpdateGeo)
      UpdateDualGrid(geometry, config);

    /*--- Check for failed deformation (negative volumes). ---*/
    /*--- In order to do this, we recompute the minimum and maximum area/volume for the mesh. ---*/
    SetMinMaxVolume(geometry, config);

    if ((rank == MASTER_NODE) && (!discrete_adjoint)) {
      cout << scientific << "Non-linear iter.: " << iNonlinear_Iter+1 << "/" << Nonlinear_Iter  << ". Linear iter.: " << nIterMesh << ". ";
      if (nDim == 2) cout << "Min. area: " << MinVolume << ". Error: " << valResidual << "." << endl;
      else cout << "Min. volume: " << MinVolume << ". Error: " << valResidual << "." << endl;
    }

  }

}


void CElasticityMovement::UpdateGridCoord(CGeometry *geometry, CConfig *config){

  unsigned short iDim;
  unsigned long iPoint, total_index;
  su2double new_coord;

  /*--- Update the grid coordinates using the solution of the linear system
   after grid deformation (LinSysSol contains the x, y, z displacements). ---*/

  for (iPoint = 0; iPoint < nPoint; iPoint++)
    for (iDim = 0; iDim < nDim; iDim++) {
      total_index = iPoint*nDim + iDim;
      new_coord = geometry->node[iPoint]->GetCoord(iDim)+LinSysSol[total_index];
      if (fabs(new_coord) < EPS*EPS) new_coord = 0.0;
      geometry->node[iPoint]->SetCoord(iDim, new_coord);
    }

  /* --- LinSysSol contains the non-transformed displacements in the periodic halo cells.
   * Hence we still need a communication of the transformed coordinates, otherwise periodicity
   * is not maintained. ---*/

  geometry->Set_MPI_Coord(config);

}


void CElasticityMovement::UpdateDualGrid(CGeometry *geometry, CConfig *config){

  /*--- After moving all nodes, update the dual mesh. Recompute the edges and
   dual mesh control volumes in the domain and on the boundaries. ---*/

  geometry->SetCoord_CG();
  geometry->SetControlVolume(config, UPDATE);
  geometry->SetBoundControlVolume(config, UPDATE);

}


void CElasticityMovement::UpdateMultiGrid(CGeometry **geometry, CConfig *config){

  unsigned short iMGfine, iMGlevel, nMGlevel = config->GetnMGLevels();

  /*--- Update the multigrid structure after moving the finest grid,
   including computing the grid velocities on the coarser levels. ---*/

  for (iMGlevel = 1; iMGlevel <= nMGlevel; iMGlevel++) {
    iMGfine = iMGlevel-1;
    geometry[iMGlevel]->SetControlVolume(config, geometry[iMGfine], UPDATE);
    geometry[iMGlevel]->SetBoundControlVolume(config, geometry[iMGfine],UPDATE);
    geometry[iMGlevel]->SetCoord(geometry[iMGfine]);
    if (config->GetGrid_Movement())
      geometry[iMGlevel]->SetRestricted_GridVelocity(geometry[iMGfine], config);
  }

}

void CElasticityMovement::SetBoundaryDisplacements(CGeometry *geometry, CConfig *config){

  unsigned short iDim, nDim = geometry->GetnDim(), iMarker, axis = 0;
  unsigned long iPoint, total_index, iVertex;
  su2double *VarCoord, MeanCoord[3] = {0.0,0.0,0.0}, VarIncrement = 1.0;

  /*--- Get the SU2 module. SU2_CFD will use this routine for dynamically
   deforming meshes (MARKER_FSI_INTERFACE). ---*/

  unsigned short Kind_SU2 = config->GetKind_SU2();

  /*--- First of all, move the FSI interfaces. ---*/

  for (iMarker = 0; iMarker < config->GetnMarker_All(); iMarker++) {
    if ((config->GetMarker_All_ZoneInterface(iMarker) != 0) && (Kind_SU2 == SU2_CFD)) {
      SetMoving_Boundary(geometry, config, iMarker);
    }
  }

  /*--- Now, set to zero displacements of all the other boundary conditions, except the symmetry
   plane, the receive boundaries and periodic boundaries. ---*/


  /*--- As initialization, set to zero displacements of all the surfaces except the symmetry
   plane, the receive boundaries and periodic boundaries. ---*/
  for (iMarker = 0; iMarker < config->GetnMarker_All(); iMarker++) {
    if (((config->GetMarker_All_KindBC(iMarker) != SYMMETRY_PLANE) &&
         (config->GetMarker_All_KindBC(iMarker) != SEND_RECEIVE) &&
         (config->GetMarker_All_KindBC(iMarker) != PERIODIC_BOUNDARY))) {

      /*--- We must note that the FSI surfaces are not clamped ---*/
      if (config->GetMarker_All_ZoneInterface(iMarker) == 0){
        SetClamped_Boundary(geometry, config, iMarker);
      }
    }
  }

  /*--- All others are pending. ---*/

}


void CElasticityMovement::SetClamped_Boundary(CGeometry *geometry, CConfig *config, unsigned short val_marker){

  unsigned long iNode, iVertex;
  unsigned long iPoint, jPoint;

  su2double valJacobian_ij_00 = 0.0;

  for (iVertex = 0; iVertex < geometry->nVertex[val_marker]; iVertex++) {

    /*--- Get node index ---*/

    iNode = geometry->vertex[val_marker][iVertex]->GetNode();

    if (geometry->node[iNode]->GetDomain()) {

      if (nDim == 2) {
        Solution[0] = 0.0;  Solution[1] = 0.0;
        Residual[0] = 0.0;  Residual[1] = 0.0;
      }
      else {
        Solution[0] = 0.0;  Solution[1] = 0.0;  Solution[2] = 0.0;
        Residual[0] = 0.0;  Residual[1] = 0.0;  Residual[2] = 0.0;
      }

      /*--- Initialize the reaction vector ---*/

      LinSysRes.SetBlock(iNode, Residual);
      LinSysSol.SetBlock(iNode, Solution);

      /*--- STRONG ENFORCEMENT OF THE CLAMPED BOUNDARY CONDITION ---*/

      /*--- Delete the full row for node iNode ---*/
      for (jPoint = 0; jPoint < nPoint; jPoint++){

        /*--- Check whether the block is non-zero ---*/
        valJacobian_ij_00 = StiffMatrix.GetBlock(iNode, jPoint,0,0);

        if (valJacobian_ij_00 != 0.0 ){
          /*--- Set the rest of the row to 0 ---*/
          if (iNode != jPoint) {
            StiffMatrix.SetBlock(iNode,jPoint,matrixZeros);
          }
          /*--- And the diagonal to 1.0 ---*/
          else{
            StiffMatrix.SetBlock(iNode,jPoint,matrixId);
          }
        }
      }

      /*--- Delete the full column for node iNode ---*/
      for (iPoint = 0; iPoint < nPoint; iPoint++){

        /*--- Check whether the block is non-zero ---*/
        valJacobian_ij_00 = StiffMatrix.GetBlock(iPoint, iNode,0,0);

        if (valJacobian_ij_00 != 0.0 ){
          /*--- Set the rest of the row to 0 ---*/
          if (iNode != iPoint) {
            StiffMatrix.SetBlock(iPoint,iNode,matrixZeros);
          }
        }
      }
    }
  }

}

void CElasticityMovement::SetMoving_Boundary(CGeometry *geometry, CConfig *config, unsigned short val_marker){

  unsigned long iElem;
  unsigned short iDim, jDim;

  su2double *VarCoord;

  unsigned long iNode, iVertex;
  unsigned long iPoint, jPoint;

  su2double VarIncrement = 1.0/((su2double)config->GetGridDef_Nonlinear_Iter());

  su2double valJacobian_ij_00 = 0.0;
  su2double auxJacobian_ij[3][3] = {{0.0, 0.0, 0.0}, {0.0, 0.0, 0.0}, {0.0, 0.0, 0.0}};

  for (iVertex = 0; iVertex < geometry->nVertex[val_marker]; iVertex++) {

    /*--- Get node index ---*/

    iNode = geometry->vertex[val_marker][iVertex]->GetNode();

    /*--- Get the displ;acement on the vertex ---*/

    for (iDim = 0; iDim < nDim; iDim++)
       VarCoord = geometry->vertex[val_marker][iVertex]->GetVarCoord();

    if (geometry->node[iNode]->GetDomain()) {

      if (nDim == 2) {
        Solution[0] = VarCoord[0] * VarIncrement;  Solution[1] = VarCoord[1] * VarIncrement;
        Residual[0] = VarCoord[0] * VarIncrement;  Residual[1] = VarCoord[1] * VarIncrement;
      }
      else {
        Solution[0] = VarCoord[0] * VarIncrement;  Solution[1] = VarCoord[1] * VarIncrement;  Solution[2] = VarCoord[2] * VarIncrement;
        Residual[0] = VarCoord[0] * VarIncrement;  Residual[1] = VarCoord[1] * VarIncrement;  Residual[2] = VarCoord[2] * VarIncrement;
      }

      /*--- Initialize the reaction vector ---*/

      LinSysRes.SetBlock(iNode, Residual);
      LinSysSol.SetBlock(iNode, Solution);

      /*--- STRONG ENFORCEMENT OF THE DISPLACEMENT BOUNDARY CONDITION ---*/

      /*--- Delete the full row for node iNode ---*/
      for (jPoint = 0; jPoint < nPoint; jPoint++){

        /*--- Check whether the block is non-zero ---*/
        valJacobian_ij_00 = StiffMatrix.GetBlock(iNode, jPoint,0,0);

        if (valJacobian_ij_00 != 0.0 ){
          /*--- Set the rest of the row to 0 ---*/
          if (iNode != jPoint) {
            StiffMatrix.SetBlock(iNode,jPoint,matrixZeros);
          }
          /*--- And the diagonal to 1.0 ---*/
          else{
            StiffMatrix.SetBlock(iNode,jPoint,matrixId);
          }
        }
      }

      /*--- Delete the columns for a particular node ---*/

      for (iPoint = 0; iPoint < nPoint; iPoint++){

        /*--- Check if the term K(iPoint, iNode) is 0 ---*/
        valJacobian_ij_00 = StiffMatrix.GetBlock(iPoint,iNode,0,0);

        /*--- If the node iNode has a crossed dependency with the point iPoint ---*/
        if (valJacobian_ij_00 != 0.0 ){

          /*--- Retrieve the Jacobian term ---*/
          for (iDim = 0; iDim < nDim; iDim++){
            for (jDim = 0; jDim < nDim; jDim++){
              auxJacobian_ij[iDim][jDim] = StiffMatrix.GetBlock(iPoint,iNode,iDim,jDim);
            }
          }

          /*--- Multiply by the imposed displacement ---*/
          for (iDim = 0; iDim < nDim; iDim++){
            Residual[iDim] = 0.0;
            for (jDim = 0; jDim < nDim; jDim++){
              Residual[iDim] += auxJacobian_ij[iDim][jDim] * VarCoord[jDim];
            }
          }

          /*--- For the whole column, except the diagonal term ---*/
          if (iNode != iPoint) {
            /*--- The term is substracted from the residual (right hand side) ---*/
            LinSysRes.SubtractBlock(iPoint, Residual);
            /*--- The Jacobian term is now set to 0 ---*/
            StiffMatrix.SetBlock(iPoint,iNode,matrixZeros);
          }
        }
      }
    }
  }

}

void CElasticityMovement::Solve_System(CGeometry *geometry, CConfig *config){

  int rank = MASTER_NODE;
#ifdef HAVE_MPI
  MPI_Comm_rank(MPI_COMM_WORLD, &rank);
#endif

  /*--- Retrieve number or iterations, tol, output, etc. from config ---*/

  su2double SolverTol = config->GetDeform_Linear_Solver_Error(), System_Residual;

  unsigned long MaxIter = config->GetDeform_Linear_Solver_Iter();
  unsigned long IterLinSol = 0;

  bool Screen_Output= config->GetDeform_Output();

  /*--- Initialize the structures to solve the system ---*/

  CMatrixVectorProduct* mat_vec = NULL;
  CPreconditioner* precond = NULL;
  CSysSolve *system  = new CSysSolve();

  bool TapeActive = NO;

  if (config->GetDiscrete_Adjoint()){
#ifdef CODI_REVERSE_TYPE

    /*--- Check whether the tape is active, i.e. if it is recording and store the status ---*/

    TapeActive = AD::globalTape.isActive();


    /*--- Stop the recording for the linear solver ---*/

    AD::StopRecording();
#endif
  }

  /*--- Communicate any prescribed boundary displacements via MPI,
   so that all nodes have the same solution and r.h.s. entries
   across all partitions. ---*/

  StiffMatrix.SendReceive_Solution(LinSysSol, geometry, config);
  StiffMatrix.SendReceive_Solution(LinSysRes, geometry, config);

  /*--- Solve the linear system using a Krylov subspace method ---*/

  if (config->GetKind_Deform_Linear_Solver() == BCGSTAB ||
      config->GetKind_Deform_Linear_Solver() == FGMRES ||
      config->GetKind_Deform_Linear_Solver() == RESTARTED_FGMRES ||
      config->GetKind_Deform_Linear_Solver() == CONJUGATE_GRADIENT) {

    /*--- Independently of whether we are using or not derivatives,
     *--- as the matrix is now symmetric, the matrix-vector product
     *--- can be done in the same way in the forward and the reverse mode
     */

    /*--- Definition of the preconditioner matrix vector multiplication, and linear solver ---*/
    mat_vec = new CSysMatrixVectorProduct(StiffMatrix, geometry, config);
    CPreconditioner* precond = NULL;

    switch (config->GetKind_Deform_Linear_Solver_Prec()) {
    case JACOBI:
      StiffMatrix.BuildJacobiPreconditioner();
      precond = new CJacobiPreconditioner(StiffMatrix, geometry, config);
      break;
    case ILU:
      StiffMatrix.BuildILUPreconditioner();
      precond = new CILUPreconditioner(StiffMatrix, geometry, config);
      break;
    case LU_SGS:
      precond = new CLU_SGSPreconditioner(StiffMatrix, geometry, config);
      break;
    case LINELET:
      StiffMatrix.BuildJacobiPreconditioner();
      precond = new CLineletPreconditioner(StiffMatrix, geometry, config);
      break;
    default:
      StiffMatrix.BuildJacobiPreconditioner();
      precond = new CJacobiPreconditioner(StiffMatrix, geometry, config);
      break;
    }

    switch (config->GetKind_Deform_Linear_Solver()) {
    case BCGSTAB:
      IterLinSol = system->BCGSTAB_LinSolver(LinSysRes, LinSysSol, *mat_vec, *precond, SolverTol, MaxIter, &System_Residual, Screen_Output);
      break;
    case FGMRES:
      IterLinSol = system->FGMRES_LinSolver(LinSysRes, LinSysSol, *mat_vec, *precond, SolverTol, MaxIter, &System_Residual, Screen_Output);
      break;
    case CONJUGATE_GRADIENT:
      IterLinSol = system->CG_LinSolver(LinSysRes, LinSysSol, *mat_vec, *precond, SolverTol, MaxIter, &System_Residual, Screen_Output);
      break;
    case RESTARTED_FGMRES:
      IterLinSol = 0;
      while (IterLinSol < config->GetLinear_Solver_Iter()) {
        if (IterLinSol + config->GetLinear_Solver_Restart_Frequency() > config->GetLinear_Solver_Iter())
          MaxIter = config->GetLinear_Solver_Iter() - IterLinSol;
        IterLinSol += system->FGMRES_LinSolver(LinSysRes, LinSysSol, *mat_vec, *precond, SolverTol, MaxIter, &System_Residual, Screen_Output);
        if (LinSysRes.norm() < SolverTol) break;
        SolverTol = SolverTol*(1.0/LinSysRes.norm());
      }
      break;
    }

    /*--- Dealocate memory of the Krylov subspace method ---*/

    delete mat_vec;
    delete precond;

  }

  if(TapeActive){
    /*--- Start recording if it was stopped for the linear solver ---*/

    AD::StartRecording();

    /*--- Prepare the externally differentiated linear solver ---*/

    system->SetExternalSolve_Mesh(StiffMatrix, LinSysRes, LinSysSol, geometry, config);

  }

  delete system;

  /*--- Set number of iterations in the mesh update. ---*/

  nIterMesh = IterLinSol;

  /*--- Store the value of the residual. ---*/

  valResidual = System_Residual;


}

void CElasticityMovement::SetMinMaxVolume(CGeometry *geometry, CConfig *config) {

  unsigned long iElem, ElemCounter = 0;
  unsigned short iNode, iDim, jDim, nNodes = 0;
  unsigned long indexNode[8]={0,0,0,0,0,0,0,0};
  su2double val_Coord;
  int EL_KIND = 0;

  bool discrete_adjoint = config->GetDiscrete_Adjoint();

  bool RightVol = true;

  su2double ElemVolume;

  int rank = MASTER_NODE;
#ifdef HAVE_MPI
  MPI_Comm_rank(MPI_COMM_WORLD, &rank);
#endif

  if ((rank == MASTER_NODE) && (!discrete_adjoint))
    cout << "Computing volumes of the grid elements." << endl;

  MaxVolume = -1E22; MinVolume = 1E22;

  /*--- Loops over all the elements ---*/

  for (iElem = 0; iElem < geometry->GetnElem(); iElem++) {

    if (geometry->elem[iElem]->GetVTK_Type() == TRIANGLE)      {nNodes = 3; EL_KIND = EL_TRIA;}
    if (geometry->elem[iElem]->GetVTK_Type() == QUADRILATERAL) {nNodes = 4; EL_KIND = EL_QUAD;}
    if (geometry->elem[iElem]->GetVTK_Type() == TETRAHEDRON)   {nNodes = 4; EL_KIND = EL_TETRA;}
    if (geometry->elem[iElem]->GetVTK_Type() == PYRAMID)       {nNodes = 5; EL_KIND = EL_PYRAM;}
    if (geometry->elem[iElem]->GetVTK_Type() == PRISM)         {nNodes = 6; EL_KIND = EL_PRISM;}
    if (geometry->elem[iElem]->GetVTK_Type() == HEXAHEDRON)    {nNodes = 8; EL_KIND = EL_HEXA;}

    /*--- For the number of nodes, we get the coordinates from the connectivity matrix and the geometry structure ---*/

    for (iNode = 0; iNode < nNodes; iNode++) {

      indexNode[iNode] = geometry->elem[iElem]->GetNode(iNode);

      for (iDim = 0; iDim < nDim; iDim++) {
        val_Coord = geometry->node[indexNode[iNode]]->GetCoord(iDim);
        element_container[EL_KIND]->SetRef_Coord(val_Coord, iNode, iDim);
      }

    }

    /*--- Compute the volume of the element (or the area in 2D cases ) ---*/

    if (nDim == 2)  ElemVolume = element_container[EL_KIND]->ComputeArea();
    else            ElemVolume = element_container[EL_KIND]->ComputeVolume();

    RightVol = true;
    if (ElemVolume < 0.0) RightVol = false;

    MaxVolume = max(MaxVolume, ElemVolume);
    MinVolume = min(MinVolume, ElemVolume);
    geometry->elem[iElem]->SetVolume(ElemVolume);

    if (!RightVol) ElemCounter++;

  }

#ifdef HAVE_MPI
  unsigned long ElemCounter_Local = ElemCounter; ElemCounter = 0;
  su2double MaxVolume_Local = MaxVolume; MaxVolume = 0.0;
  su2double MinVolume_Local = MinVolume; MinVolume = 0.0;
  SU2_MPI::Allreduce(&ElemCounter_Local, &ElemCounter, 1, MPI_UNSIGNED_LONG, MPI_SUM, MPI_COMM_WORLD);
  SU2_MPI::Allreduce(&MaxVolume_Local, &MaxVolume, 1, MPI_DOUBLE, MPI_MAX, MPI_COMM_WORLD);
  SU2_MPI::Allreduce(&MinVolume_Local, &MinVolume, 1, MPI_DOUBLE, MPI_MIN, MPI_COMM_WORLD);
#endif

  /*--- Volume from  0 to 1 ---*/

  for (iElem = 0; iElem < geometry->GetnElem(); iElem++) {
    ElemVolume = geometry->elem[iElem]->GetVolume()/MaxVolume;
    geometry->elem[iElem]->SetVolume(ElemVolume);
  }

  if ((ElemCounter != 0) && (rank == MASTER_NODE))
    cout <<"There are " << ElemCounter << " elements with negative volume.\n" << endl;

}


void CElasticityMovement::SetStiffnessMatrix(CGeometry *geometry, CConfig *config){

  unsigned long iElem;
  unsigned short iNode, iDim, jDim, nNodes = 0;
  unsigned long indexNode[8]={0,0,0,0,0,0,0,0};
  su2double val_Coord;
  int EL_KIND = 0;

  su2double *Kab = NULL;
  unsigned short NelNodes, jNode;

  su2double ElemVolume;

  /*--- Loops over all the elements ---*/

  for (iElem = 0; iElem < geometry->GetnElem(); iElem++) {

    if (geometry->elem[iElem]->GetVTK_Type() == TRIANGLE)      {nNodes = 3; EL_KIND = EL_TRIA;}
    if (geometry->elem[iElem]->GetVTK_Type() == QUADRILATERAL) {nNodes = 4; EL_KIND = EL_QUAD;}
    if (geometry->elem[iElem]->GetVTK_Type() == TETRAHEDRON)   {nNodes = 4; EL_KIND = EL_TETRA;}
    if (geometry->elem[iElem]->GetVTK_Type() == PYRAMID)       {nNodes = 5; EL_KIND = EL_PYRAM;}
    if (geometry->elem[iElem]->GetVTK_Type() == PRISM)         {nNodes = 6; EL_KIND = EL_PRISM;}
    if (geometry->elem[iElem]->GetVTK_Type() == HEXAHEDRON)    {nNodes = 8; EL_KIND = EL_HEXA;}

    /*--- For the number of nodes, we get the coordinates from the connectivity matrix and the geometry structure ---*/

    for (iNode = 0; iNode < nNodes; iNode++) {

      indexNode[iNode] = geometry->elem[iElem]->GetNode(iNode);

      for (iDim = 0; iDim < nDim; iDim++) {
        val_Coord = geometry->node[indexNode[iNode]]->GetCoord(iDim);
        element_container[EL_KIND]->SetRef_Coord(val_Coord, iNode, iDim);
      }

    }

    /*--- Retrieve the volume of the element (previously computed in SetMinMaxVolume()) ---*/

    ElemVolume = geometry->elem[iElem]->GetVolume();

    /*--- Compute the stiffness of the element ---*/
    Set_Element_Stiffness(ElemVolume, config);

    /*--- Compute the element contribution to the stiffness matrix ---*/

    Compute_Element_Contribution(element_container[EL_KIND], config);

    /*--- Retrieve number of nodes ---*/

    NelNodes = element_container[EL_KIND]->GetnNodes();

    /*--- Assemble the stiffness matrix ---*/

    for (iNode = 0; iNode < NelNodes; iNode++){

      for (jNode = 0; jNode < NelNodes; jNode++){

        Kab = element_container[EL_KIND]->Get_Kab(iNode, jNode);

        for (iDim = 0; iDim < nDim; iDim++){
          for (jDim = 0; jDim < nDim; jDim++){
            Jacobian_ij[iDim][jDim] = Kab[iDim*nDim+jDim];
          }
        }

        StiffMatrix.AddBlock(indexNode[iNode], indexNode[jNode], Jacobian_ij);

      }

    }

  }

}


void CElasticityMovement::Set_Element_Stiffness(su2double ElemVolume, CConfig *config) {

  int rank = MASTER_NODE;
#ifdef HAVE_MPI
  MPI_Comm_rank(MPI_COMM_WORLD, &rank);
#endif

  switch (config->GetDeform_Stiffness_Type()) {
    case INVERSE_VOLUME:
      E = 1.0 / ElemVolume;           // Stiffness inverse of the volume of the element
      Nu = config->GetDeform_Coeff(); // Nu is normally a very large number, for rigid-body rotations, see Dwight (2009)
      break;
    case SOLID_WALL_DISTANCE:
      if (rank == MASTER_NODE)
        cout << "SOLID_WALL DISTANCE METHOD NOT YET IMPLEMENTED FOR THIS APPROACH!!" << endl;
      exit(EXIT_FAILURE);
      break;
    case CONSTANT_STIFFNESS:
      E      = config->GetDeform_ElasticityMod();
      Nu     = config->GetDeform_PoissonRatio();
      break;
  }

  /*--- Lamé parameters ---*/

  Mu     = E / (2.0*(1.0 + Nu));
  Lambda = Nu*E/((1.0+Nu)*(1.0-2.0*Nu));

}


void CElasticityMovement::Compute_Element_Contribution(CElement *element, CConfig *config){

  unsigned short iVar, jVar, kVar;
  unsigned short iGauss, nGauss;
  unsigned short iNode, jNode, nNode;
  unsigned short iDim;
  unsigned short bDim;

  su2double Weight, Jac_X;

  su2double AuxMatrix[3][6];

  /*--- Initialize auxiliary matrices ---*/

  if (nDim == 2) bDim = 3;
  else bDim = 6;

  for (iVar = 0; iVar < bDim; iVar++){
    for (jVar = 0; jVar < nDim; jVar++){
      Ba_Mat[iVar][jVar] = 0.0;
      Bb_Mat[iVar][jVar] = 0.0;
    }
  }

  for (iVar = 0; iVar < 3; iVar++){
    for (jVar = 0; jVar < 6; jVar++){
      AuxMatrix[iVar][jVar] = 0.0;
    }
  }

  element->clearElement();      /*--- Restarts the element: avoids adding over previous results in other elements --*/
  element->ComputeGrad_Linear();
  nNode = element->GetnNodes();
  nGauss = element->GetnGaussPoints();

  /*--- Compute the constitutive matrix (D_Mat) for the element - it only depends on lambda and mu, constant for the element ---*/
  Compute_Constitutive_Matrix();

  for (iGauss = 0; iGauss < nGauss; iGauss++){

    Weight = element->GetWeight(iGauss);
    Jac_X = element->GetJ_X(iGauss);

    /*--- Retrieve the values of the gradients of the shape functions for each node ---*/
    /*--- This avoids repeated operations ---*/
    for (iNode = 0; iNode < nNode; iNode++){
      for (iDim = 0; iDim < nDim; iDim++){
        GradNi_Ref_Mat[iNode][iDim] = element->GetGradNi_X(iNode,iGauss,iDim);
      }
    }

    for (iNode = 0; iNode < nNode; iNode++){

      if (nDim == 2){
        Ba_Mat[0][0] = GradNi_Ref_Mat[iNode][0];
        Ba_Mat[1][1] = GradNi_Ref_Mat[iNode][1];
        Ba_Mat[2][0] = GradNi_Ref_Mat[iNode][1];
        Ba_Mat[2][1] = GradNi_Ref_Mat[iNode][0];
      }
      else if (nDim == 3){
        Ba_Mat[0][0] = GradNi_Ref_Mat[iNode][0];
        Ba_Mat[1][1] = GradNi_Ref_Mat[iNode][1];
        Ba_Mat[2][2] = GradNi_Ref_Mat[iNode][2];
        Ba_Mat[3][0] = GradNi_Ref_Mat[iNode][1];
        Ba_Mat[3][1] = GradNi_Ref_Mat[iNode][0];
        Ba_Mat[4][0] = GradNi_Ref_Mat[iNode][2];
        Ba_Mat[4][2] = GradNi_Ref_Mat[iNode][0];
        Ba_Mat[5][1] = GradNi_Ref_Mat[iNode][2];
        Ba_Mat[5][2] = GradNi_Ref_Mat[iNode][1];
      }

        /*--- Compute the BT.D Matrix ---*/

      for (iVar = 0; iVar < nDim; iVar++){
        for (jVar = 0; jVar < bDim; jVar++){
          AuxMatrix[iVar][jVar] = 0.0;
          for (kVar = 0; kVar < bDim; kVar++){
            AuxMatrix[iVar][jVar] += Ba_Mat[kVar][iVar]*D_Mat[kVar][jVar];
          }
        }
      }

      /*--- Assumming symmetry ---*/
      for (jNode = iNode; jNode < nNode; jNode++){
        if (nDim == 2){
          Bb_Mat[0][0] = GradNi_Ref_Mat[jNode][0];
          Bb_Mat[1][1] = GradNi_Ref_Mat[jNode][1];
          Bb_Mat[2][0] = GradNi_Ref_Mat[jNode][1];
          Bb_Mat[2][1] = GradNi_Ref_Mat[jNode][0];
        }
        else if (nDim ==3){
          Bb_Mat[0][0] = GradNi_Ref_Mat[jNode][0];
          Bb_Mat[1][1] = GradNi_Ref_Mat[jNode][1];
          Bb_Mat[2][2] = GradNi_Ref_Mat[jNode][2];
          Bb_Mat[3][0] = GradNi_Ref_Mat[jNode][1];
          Bb_Mat[3][1] = GradNi_Ref_Mat[jNode][0];
          Bb_Mat[4][0] = GradNi_Ref_Mat[jNode][2];
          Bb_Mat[4][2] = GradNi_Ref_Mat[jNode][0];
          Bb_Mat[5][1] = GradNi_Ref_Mat[jNode][2];
          Bb_Mat[5][2] = GradNi_Ref_Mat[jNode][1];
        }

        for (iVar = 0; iVar < nDim; iVar++){
          for (jVar = 0; jVar < nDim; jVar++){
            KAux_ab[iVar][jVar] = 0.0;
            for (kVar = 0; kVar < bDim; kVar++){
              KAux_ab[iVar][jVar] += Weight * AuxMatrix[iVar][kVar] * Bb_Mat[kVar][jVar] * Jac_X;
            }
          }
        }

        element->Add_Kab(KAux_ab,iNode, jNode);
        /*--- Symmetric terms --*/
        if (iNode != jNode){
          element->Add_Kab_T(KAux_ab, jNode, iNode);
        }

      }

    }

  }

}

void CElasticityMovement::Compute_Constitutive_Matrix(void){

  /*--- Compute the D Matrix (for plane strain and 3-D)---*/

  if (nDim == 2){

    /*--- Assuming plane strain ---*/
    D_Mat[0][0] = Lambda + 2.0*Mu;  D_Mat[0][1] = Lambda;            D_Mat[0][2] = 0.0;
    D_Mat[1][0] = Lambda;           D_Mat[1][1] = Lambda + 2.0*Mu;   D_Mat[1][2] = 0.0;
    D_Mat[2][0] = 0.0;              D_Mat[2][1] = 0.0;               D_Mat[2][2] = Mu;

  }
  else if (nDim == 3){

    D_Mat[0][0] = Lambda + 2.0*Mu;  D_Mat[0][1] = Lambda;           D_Mat[0][2] = Lambda;           D_Mat[0][3] = 0.0;  D_Mat[0][4] = 0.0;  D_Mat[0][5] = 0.0;
    D_Mat[1][0] = Lambda;           D_Mat[1][1] = Lambda + 2.0*Mu;  D_Mat[1][2] = Lambda;           D_Mat[1][3] = 0.0;  D_Mat[1][4] = 0.0;  D_Mat[1][5] = 0.0;
    D_Mat[2][0] = Lambda;           D_Mat[2][1] = Lambda;           D_Mat[2][2] = Lambda + 2.0*Mu;  D_Mat[2][3] = 0.0;  D_Mat[2][4] = 0.0;  D_Mat[2][5] = 0.0;
    D_Mat[3][0] = 0.0;              D_Mat[3][1] = 0.0;              D_Mat[3][2] = 0.0;              D_Mat[3][3] = Mu;   D_Mat[3][4] = 0.0;  D_Mat[3][5] = 0.0;
    D_Mat[4][0] = 0.0;              D_Mat[4][1] = 0.0;              D_Mat[4][2] = 0.0;              D_Mat[4][3] = 0.0;  D_Mat[4][4] = Mu;   D_Mat[4][5] = 0.0;
    D_Mat[5][0] = 0.0;              D_Mat[5][1] = 0.0;              D_Mat[5][2] = 0.0;              D_Mat[5][3] = 0.0;  D_Mat[5][4] = 0.0;  D_Mat[5][5] = Mu;

  }

}

void CElasticityMovement::Transfer_Boundary_Displacements(CGeometry *geometry, CConfig *config, unsigned short val_marker){

  unsigned short iDim, jDim;
  unsigned long iNode, iVertex;

  su2double *VarCoord;
  su2double new_coord;

  for (iVertex = 0; iVertex < geometry->nVertex[val_marker]; iVertex++) {

    /*--- Get node index ---*/

    iNode = geometry->vertex[val_marker][iVertex]->GetNode();

    /*--- Get the displacement on the vertex ---*/

    VarCoord = geometry->vertex[val_marker][iVertex]->GetVarCoord();

    if (geometry->node[iNode]->GetDomain()) {

      /*--- Update the grid coordinates using the solution of the structural problem
       *--- recorded in VarCoord. */

      for (iDim = 0; iDim < nDim; iDim++) {
        new_coord = geometry->node[iNode]->GetCoord(iDim)+VarCoord[iDim];
        if (fabs(new_coord) < EPS*EPS) new_coord = 0.0;
        geometry->node[iNode]->SetCoord(iDim, new_coord);
      }
    }

  }

}

void CElasticityMovement::Boundary_Dependencies(CGeometry **geometry, CConfig *config){


  unsigned short iMarker;

  /*--- Get the SU2 module. SU2_CFD will use this routine for dynamically
   deforming meshes (MARKER_FSI_INTERFACE). ---*/

  unsigned short Kind_SU2 = config->GetKind_SU2();

  /*--- Set the dependencies on the FSI interfaces. ---*/

  for (iMarker = 0; iMarker < config->GetnMarker_All(); iMarker++) {
    if ((config->GetMarker_All_ZoneInterface(iMarker) != 0) && (Kind_SU2 == SU2_CFD)) {
      Transfer_Boundary_Displacements(geometry[MESH_0], config, iMarker);
    }
  }

//  /*--- Initialize vector and sparse matrix ---*/
//  LinSysSol.SetValZero();
//  LinSysRes.SetValZero();
//  StiffMatrix.SetValZero();
//
//  /*--- Impose boundary conditions (all of them are ESSENTIAL BC's - displacements). ---*/
//  SetBoundaryDisplacements(geometry[MESH_0], config);
//
//  /*--- Update the grid coordinates and cell volumes using the solution
//   of the linear system (usol contains the x, y, z displacements). ---*/
//  UpdateGridCoord(geometry[MESH_0], config);

  UpdateDualGrid(geometry[MESH_0], config);

  /*--- Update Dual Grid and Multigrid to recompute normals ---*/
//  UpdateDualGrid(geometry[MESH_0], config);
//  UpdateMultiGrid(geometry, config);
//  geometry[MESH_0]->SetCoord_CG();
//  geometry[MESH_0]->SetControlVolume(config, UPDATE);
//  geometry[MESH_0]->SetBoundControlVolume(config, UPDATE);

}


CFreeFormBlending::CFreeFormBlending(){}

CFreeFormBlending::~CFreeFormBlending(){}

CBSplineBlending::CBSplineBlending(short val_order, short n_controlpoints): CFreeFormBlending(){
  SetOrder(val_order, n_controlpoints);
}

CBSplineBlending::~CBSplineBlending(){}

void CBSplineBlending::SetOrder(short val_order, short n_controlpoints){

  unsigned short iKnot;

  Order    = val_order;
  Degree   = Order - 1;
  nControl = n_controlpoints;

  KnotSize = Order + nControl;

  U.resize(KnotSize, 0.0);

  /*--- Set up the knot vectors for open uniform B-Splines ---*/

  /*--- Note: the first knots are zero now.---*/

  /*--- The next knots are equidistantly distributed in [0,1] ---*/

  for (iKnot = 0; iKnot < nControl - Order; iKnot++){
    U[Order + iKnot] = su2double(iKnot+1)/su2double(nControl - Order + 1);
  }
  for (iKnot = nControl - Order; iKnot < nControl; iKnot++){
    U[Order + iKnot]  = 1.0;
  }

  /*--- Allocate the temporary vectors for the basis evaluation ---*/

  N.resize(Order, vector<su2double>(Order, 0.0));
}

su2double CBSplineBlending::GetBasis(short val_i, su2double val_t){

  /*--- Evaluation is based on the algorithm from "The NURBS Book (Les Piegl and Wayne Tiller)" ---*/

  /*--- Special cases ---*/

  if ((val_i == 0 && val_t == U[0]) || (val_i == (short)U.size()-1 && val_t == U.back())) {return 1.0;}

  /*--- Local property of BSplines ---*/

  if ((val_t < U[val_i]) || (val_t >= U[val_i+Order])){ return 0.0;}

  unsigned short j,k;
  su2double saved, temp;

  for (j = 0; j < Order; j++){
    if ((val_t >= U[val_i+j]) && (val_t < U[val_i+j+1])) N[j][0] = 1.0;
    else N[j][0] = 0;
  }

  for (k = 1; k < Order; k++){
    if (N[0][k-1] == 0.0) saved = 0.0;
    else saved = ((val_t - U[val_i])*N[0][k-1])/(U[val_i+k] - U[val_i]);
    for (j = 0; j < Order-k; j++){
      if (N[j+1][k-1] == 0.0){
        N[j][k] = saved; saved = 0.0;
      } else {
        temp     = N[j+1][k-1]/(U[val_i+j+k+1] - U[val_i+j+1]);
        N[j][k]  = saved+(U[val_i+j+k+1] - val_t)*temp;
        saved    = (val_t - U[val_i+j+1])*temp;
      }
    }
  }
  return N[0][Order-1];
}

su2double CBSplineBlending::GetDerivative(short val_i, su2double val_t, short val_order_der){

  if ((val_t < U[val_i]) || (val_t >= U[val_i+Order])){ return 0.0;}

  /*--- Evaluate the i+p basis functions up to the order p (stored in the matrix N). ---*/

  GetBasis(val_i, val_t);

  /*--- Use the recursive definition for the derivative (hardcoded for 1st and 2nd derivative). ---*/

  if (val_order_der == 0){ return N[0][Order-1];}

  if (val_order_der == 1){
    return (Order-1.0)/(1e-10 + U[val_i+Order-1] - U[val_i]  )*N[0][Order-2]
         - (Order-1.0)/(1e-10 + U[val_i+Order]   - U[val_i+1])*N[1][Order-2];
  }

  if (val_order_der == 2 && Order > 2){
    const su2double left = (Order-2.0)/(1e-10 + U[val_i+Order-2] - U[val_i])  *N[0][Order-3]
                         - (Order-2.0)/(1e-10 + U[val_i+Order-1] - U[val_i+1])*N[1][Order-3];

    const su2double right = (Order-2.0)/(1e-10 + U[val_i+Order-1] - U[val_i+1])*N[1][Order-3]
                          - (Order-2.0)/(1e-10 + U[val_i+Order]   - U[val_i+2])*N[2][Order-3];

    return (Order-1.0)/(1e-10 + U[val_i+Order-1] - U[val_i]  )*left
         - (Order-1.0)/(1e-10 + U[val_i+Order]   - U[val_i+1])*right;
  }

  /*--- Higher order derivatives are not implemented, so we exit if they are requested. ---*/

  if (val_order_der > 2){
    int rank = MASTER_NODE;
#ifdef HAVE_MPI
    MPI_Comm_rank(MPI_COMM_WORLD, &rank);
#endif
    if (rank == MASTER_NODE){
      cout << "Higher order derivatives for BSplines are not implemented." << endl;
    }
    exit(EXIT_FAILURE);
  }
  return 0.0;
}

CBezierBlending::CBezierBlending(short val_order, short n_controlpoints){
  SetOrder(val_order, n_controlpoints);
}

CBezierBlending::~CBezierBlending(){}

void CBezierBlending::SetOrder(short val_order, short n_controlpoints){
  Order  = val_order;
  Degree = Order - 1;
  binomial.resize(Order+1, 0.0);
}

su2double CBezierBlending::GetBasis(short val_i, su2double val_t){
  return GetBernstein(Degree, val_i, val_t);
}

su2double CBezierBlending::GetBernstein(short val_n, short val_i, su2double val_t){

  su2double value = 0.0;

  if (val_i > val_n) { value = 0.0; return value; }

  if (val_i == 0) {
    if (val_t == 0) value = 1.0;
    else if (val_t == 1) value = 0.0;
    else value = Binomial(val_n, val_i) * pow(val_t, val_i) * pow(1.0 - val_t, val_n - val_i);
  }
  else if (val_i == val_n) {
    if (val_t == 0) value = 0.0;
    else if (val_t == 1) value = 1.0;
    else value = pow(val_t, val_n);
  }
  else {
    if ((val_t == 0) || (val_t == 1)) value = 0.0;
    value = Binomial(val_n, val_i) * pow(val_t, val_i) * pow(1.0-val_t, val_n - val_i);
  }

  return value;
}

su2double CBezierBlending::GetDerivative(short val_i, su2double val_t, short val_order_der){
  return GetBernsteinDerivative(Degree, val_i, val_t, val_order_der);
}

su2double CBezierBlending::GetBernsteinDerivative(short val_n, short val_i, su2double val_t, short val_order_der){

  su2double value = 0.0;

  /*--- Verify this subroutine, it provides negative val_n,
   which is a wrong value for GetBernstein ---*/

  if (val_order_der == 0) {
    value = GetBernstein(val_n, val_i, val_t); return value;
  }

  if (val_i == 0) {
    value = val_n*(-GetBernsteinDerivative(val_n-1, val_i, val_t, val_order_der-1)); return value;
  }
  else {
    if (val_n == 0) {
      value = val_t; return value;
    }
    else {
      value = val_n*(GetBernsteinDerivative(val_n-1, val_i-1, val_t, val_order_der-1) - GetBernsteinDerivative(val_n-1, val_i, val_t, val_order_der-1));
      return value;
    }
  }

  return value;
}

su2double CBezierBlending::Binomial(unsigned short n, unsigned short m){

  unsigned short i, j;
  su2double result;

  binomial[0] = 1.0;
  for (i = 1; i <= n; ++i) {
    binomial[i] = 1.0;
    for (j = i-1U; j > 0; --j) {
      binomial[j] += binomial[j-1U];
    }
  }

  result = binomial[m];
  if (fabs(result) < EPS*EPS) { result = 0.0; }

  return result;

}<|MERGE_RESOLUTION|>--- conflicted
+++ resolved
@@ -1868,22 +1868,8 @@
     
   }
   
-<<<<<<< HEAD
-    Hold_GridFixed_Coord = config->GetHold_GridFixed_Coord();
-  
-    MinCoordValues[0] = Hold_GridFixed_Coord[0];
-  MinCoordValues[1] = Hold_GridFixed_Coord[1];
-  MinCoordValues[2] = Hold_GridFixed_Coord[2];
-  MaxCoordValues[0] = Hold_GridFixed_Coord[3];
-  MaxCoordValues[1] = Hold_GridFixed_Coord[4];
-  MaxCoordValues[2] = Hold_GridFixed_Coord[5];
-  
-  /*--- Set to zero displacements of all the points that are not going to be moved
-   except the surfaces ---*/
-=======
   /*--- Don't move the volume grid outside the limits based 
    on the distance to the solid surface ---*/
->>>>>>> 1b394667
   
   if (config->GetDeform_Limit() < 1E6) {
     for (iPoint = 0; iPoint < nPoint; iPoint++) {
