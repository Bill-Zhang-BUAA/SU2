--- conflicted
+++ resolved
@@ -305,13 +305,8 @@
 
 inline void CGeometry::MatchInterface(CConfig *config) { }
 
-<<<<<<< HEAD
-=======
 inline void CGeometry::MatchPeriodic(CConfig *config, unsigned short val_periodic) { }
 
-inline void CGeometry::MatchZone(CConfig *config, CGeometry *geometry_donor, CConfig *config_donor, unsigned short val_iZone, unsigned short val_nZone) { }
-
->>>>>>> 0204ff99
 inline void CGeometry::SetBoundControlVolume(CConfig *config, unsigned short action) { }
 
 inline void CGeometry::SetBoundControlVolume(CConfig *config, CGeometry *geometry, unsigned short action) { }
