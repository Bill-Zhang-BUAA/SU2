--- conflicted
+++ resolved
@@ -1489,41 +1489,6 @@
  * \brief types of design parameterizations
  */
 enum ENUM_PARAM {
-<<<<<<< HEAD
-  TRANSLATION = 0,		       /*!< \brief Surface movement as design variable. */
-  ROTATION = 1,			         /*!< \brief Surface rotation as design variable. */
-  SCALE = 2,			           /*!< \brief Surface rotation as design variable. */
-  FFD_SETTING = 3,		       /*!< \brief No surface deformation. */
-  FFD_CONTROL_POINT = 4,	   /*!< \brief Free form deformation for 3D design (change a control point). */
-  FFD_NACELLE = 5,	         /*!< \brief Free form deformation for 3D design (change a control point). */
-  FFD_GULL = 6,	             /*!< \brief Free form deformation for 3D design (change a control point). */
-  FFD_CAMBER = 7,		         /*!< \brief Free form deformation for 3D design (camber change). */
-  FFD_TWIST = 8,		         /*!< \brief Free form deformation for 3D design (change the twist angle of a section). */
-  FFD_THICKNESS = 9,		     /*!< \brief Free form deformation for 3D design (thickness change). */
-  FFD_DIHEDRAL_ANGLE = 10,	 /*!< \brief Free form deformation for 3D design (change the dihedral angle). */
-  FFD_ROTATION = 11,		     /*!< \brief Free form deformation for 3D design (rotation around a line). */
-  FFD_CONTROL_POINT_2D = 12, /*!< \brief Free form deformation for 2D design (change a control point). */
-  FFD_CAMBER_2D = 13,		     /*!< \brief Free form deformation for 3D design (camber change). */
-  FFD_THICKNESS_2D = 14,		 /*!< \brief Free form deformation for 3D design (thickness change). */
-  FFD_TWIST_2D = 15,		     /*!< \brief Free form deformation for 3D design (camber change). */
-  FFD_CONTROL_SURFACE = 16,	 /*!< \brief Free form deformation for 3D design (control surface). */
-  HICKS_HENNE = 17,	         /*!< \brief Hicks-Henne bump function for airfoil deformation. */
-  PARABOLIC = 18,		         /*!< \brief Parabolic airfoil definition as design variables. */
-  NACA_4DIGITS = 19,	       /*!< \brief The four digits NACA airfoil family as design variables. */
-  AIRFOIL = 20,		           /*!< \brief Airfoil definition as design variables. */
-  CST = 21,                  /*!< \brief CST method with Kulfan parameters for airfoil deformation. */
-  SURFACE_BUMP = 22,	       /*!< \brief Surfacebump function for flat surfaces deformation. */
-  SURFACE_FILE = 23,		     /*!< Nodal coordinates set using a surface file. */
-  NO_DEFORMATION = 24,		   /*!< \brief No Deformation. */
-  DV_EFIELD = 30,            /*!< \brief Electric field in deformable membranes. */
-  DV_YOUNG = 31,
-  DV_POISSON = 32,
-  DV_RHO = 33,
-  DV_RHO_DL = 34,
-  ANGLE_OF_ATTACK = 101,	   /*!< \brief Angle of attack for airfoils. */
-  FFD_ANGLE_OF_ATTACK = 102, /*!< \brief Angle of attack for FFD problem. */
-  TRANSP_DV = 201        /*!< \brief Transpiration boundary problem. */
-=======
   NO_DEFORMATION = 0,       /*!< \brief No deformation. */
 
   TRANSLATION = 1,		       /*!< \brief Surface movement as design variable. */
@@ -1564,8 +1529,8 @@
   ROTATE_GRID = 51,          /*!< \brief Rotate the volume grid */
   SCALE_GRID = 52,           /*!< \brief Scale the volume grid. */
   
-  ANGLE_OF_ATTACK = 101	   /*!< \brief Angle of attack for airfoils. */
->>>>>>> ab59e7e9
+  ANGLE_OF_ATTACK = 101,	   /*!< \brief Angle of attack for airfoils. */
+  TRANSP_DV = 201        /*!< \brief Transpiration boundary problem. */
 };
 static const map<string, ENUM_PARAM> Param_Map = CCreateMap<string, ENUM_PARAM>
 ("FFD_SETTING", FFD_SETTING)
@@ -1600,13 +1565,10 @@
 ("POISSON_RATIO", DV_POISSON)
 ("STRUCTURAL_DENSITY", DV_RHO)
 ("DEAD_WEIGHT", DV_RHO_DL)
-<<<<<<< HEAD
-("TRANSP_DV", TRANSP_DV)
-=======
 ("TRANSLATE_GRID", TRANSLATE_GRID)
 ("ROTATE_GRID", ROTATE_GRID)
 ("SCALE_GRID", SCALE_GRID)
->>>>>>> ab59e7e9
+("TRANSP_DV", TRANSP_DV)
 ;
 
 
@@ -2614,13 +2576,10 @@
         case DV_POISSON:           nParamDV = 0; break;
         case DV_RHO:               nParamDV = 0; break;
         case DV_RHO_DL:            nParamDV = 0; break;
-<<<<<<< HEAD
-        case TRANSP_DV:            nParamDV = 9; break;
-=======
         case SCALE_GRID:           nParamDV = 0; break;
         case TRANSLATE_GRID:       nParamDV = 3; break;
         case ROTATE_GRID:          nParamDV = 6; break;
->>>>>>> ab59e7e9
+        case TRANSP_DV:            nParamDV = 9; break;
         default : {
           string newstring;
           newstring.append(this->name);
