--- conflicted
+++ resolved
@@ -555,6 +555,8 @@
   bool Wrt_Dynamic;  		/*!< \brief Write dynamic data adding header and prefix. */
   bool LowFidelitySim;  /*!< \brief Compute a low fidelity simulation. */
   bool Restart,	/*!< \brief Restart solution (for direct, adjoint, and linearized problems).*/
+  Old_solution_1ph,	/*!< \brief kind of restart solution (for 2phase solver).*/
+  Old_solution_turb, /*!< \brief kind of restart solution (for 2phase solver).*/
   Update_Restart_Params,
   Wrt_Binary_Restart,	/*!< \brief Write binary SU2 native restart files.*/
   Read_Binary_Restart,	/*!< \brief Read binary SU2 native restart files.*/
@@ -850,28 +852,18 @@
   *default_body_force;        /*!< \brief Default body force vector for the COption class. */
   bool Body_Force;            /*!< \brief Flag to know if a body force is included in the formulation. */
   su2double *Body_Force_Vector;  /*!< \brief Values of the prescribed body force vector. */
-
-  /*--- all_options is a map containing all of the options. This is used during config file parsing
-   to track the options which have not been set (so the default values can be used). Without this map
-   there would be no list of all the config file options. ---*/
-  
-<<<<<<< HEAD
-=======
-  string FluidSubLib;         /*!< \brief Name of fluid thermodynamic sub-library.  */
+ string FluidSubLib;         /*!< \brief Name of fluid thermodynamic sub-library.  */
   unsigned short nComp;       /*!< \brief Number of components in the fluid.  */
   string* CompNames;          /*!< \brief Names of fluid components.  */
   double *MoleFracs;          /*!< \brief Mole fractions of fluid components.  */
   bool SinglePhaseOnly;       /*!< \brief Single phase only: no phase equilibria are considered.  */
   string LookupTable;         /*!< \brief Name of fluid thermodynamic look-up table.  */
   unsigned short ErrorLevel;  /*!< \brief Error level diagnostics.  */
-
-  /*!< \brief param is a map from the option name (config file string) to a pointer to an option child class */
-//	map<string, CAnyOptionRef*> param;
-
-  /*!<brief all_options is a map containing all of the options. This is used during config file parsing
-  to track the options which have not been set (so the default values can be used). Without this map
-   there would be no list of all the config file options. > */
->>>>>>> 35336b56
+  /*--- all_options is a map containing all of the options. This is used during config file parsing
+   to track the options which have not been set (so the default values can be used). Without this map
+   there would be no list of all the config file options. ---*/
+  
+ 
   map<string, bool> all_options;
   
   /*--- brief param is a map from the option name (config file string) to its decoder (the specific child
@@ -1911,185 +1903,10 @@
   su2double GetReynolds(void);
   
   /*!
-<<<<<<< HEAD
    * \brief Get the Froude number for free surface problems.
    * \return Value of the Froude number.
    */
   su2double GetFroude(void);
-=======
-	 * \brief Governing equations of the flow (it can be different from the run time equation).
-	 * \param[in] val_zone - Zone where the soler is applied.
-	 * \return Governing equation that we are solving.
-	 */
-	unsigned short GetSystemMeasurements(void);
-
-	/*!
-	 * \brief Gas model that we are using.
-	 * \return Gas model that we are using.
-	 */
-	unsigned short GetKind_GasModel(void);
-
-	/*!
-	 * \brief Fluid model that we are using.
-	 * \return Fluid model that we are using.
-	 */
-	unsigned short GetKind_FluidModel(void);
-
-	/*!
-	 * \brief free stream option to initialize the solution
-	 * \return free stream option
-	 */
-	unsigned short GetKind_FreeStreamOption(void);
-
-	/*!
-	 * \brief free stream option to initialize the solution
-	 * \return free stream option
-	 */
-	unsigned short GetKind_InitOption(void);
-	/*!
-	 * \brief Get the value of the critical pressure.
-	 * \return Critical pressure.
-	 */
-	double GetPressure_Critical(void);
-
-	/*!
-	 * \brief Get the value of the critical temperature.
-	 * \return Critical temperature.
-	 */
-	double GetTemperature_Critical(void);
-
-	/*!
-	 * \brief Get the value of the critical pressure.
-	 * \return Critical pressure.
-	 */
-	double GetAcentric_Factor(void);
-
-	/*!
-	 * \brief Get the name of the fluid thermodynamic sub-library.
-	 * \return Fluid thermodynamic sub-library name.
-	 */
-	string GetFluidSubLib(void);
-	
-	/*!
-	 * \brief Get the number of the components in the fluid.
-	 * \return Numbers of components in the fluid.
-	 */
-	unsigned short GetnComp(void);
-	
-	/*!
-	 * \brief Get the names of the components of the fluid.
-	 * \return Component names of the fluid.
-	 */
-	string* GetCompNames(void);
-	
-	/*!
-	 * \brief Get the values of the mole fraction of the components.
-	 * \return Mole fractions of components.
-	 */
-	double* GetMoleFracs(void);
-
-	/*!
-	 * \brief Indicates whether phase equilibria are to be considered in the fluid thermodynamic model.
-	 * \return Single phase only.
-	 */
-	bool HasSinglePhaseOnly(void);
-
-	/*!
-	 * \brief Get the name of the look-up table for fluid thermodynamic sub-library.
-	 * \return Look-up table name for fluid thermodynamic sub-library.
-	 */
-	string GetLookupTableName(void);
-	
-	/*!
-	 * \brief Get error level diagnostics for fluid thermodynamic sub-library.
-	 * \return Error level diagnostics for fluid thermodynamic sub-library.
-	 */
-	unsigned short  GetErrorLevel(void);
-	
-	/*!
-	 * \brief Get the value of the critical temperature.
-	 * \return Critical temperature.
-	 */
-	unsigned short GetKind_ViscosityModel(void);
-
-	/*!
-	 * \brief Get the value of the thermal conductivity .
-	 * \return Critical temperature.
-	 */
-	unsigned short GetKind_ConductivityModel(void);
-
-	/*!
-	 * \brief Get the value of the critical temperature.
-	 * \return Critical temperature.
-	 */
-	double GetMu_ConstantND(void);
-
-	/*!
-	 * \brief Get the value of the non-dimensional thermal conductivity.
-	 * \return Critical temperature.
-	 */
-	double GetKt_ConstantND(void);
-
-	/*!
-	 * \brief Get the value of the critical temperature.
-	 * \return Critical temperature.
-	 */
-	double GetMu_RefND(void);
-
-	/*!
-	 * \brief Get the value of the critical temperature.
-	 * \return Critical temperature.
-	 */
-	double GetMu_Temperature_RefND(void);
-
-	/*!
-	 * \brief Get the value of the critical temperature.
-	 * \return Critical temperature.
-	 */
-	double GetMu_SND(void);
-
-	/*!
-	 * \brief Get the value of the critical temperature.
-	 * \return Critical temperature.
-	 */
-	void SetMu_ConstantND(double mu_const);
-
-	/*!
-	 * \brief Get the value of the critical temperature.
-	 * \return Critical temperature.
-	 */
-	void SetKt_ConstantND(double kt_const);
-
-	/*!
-	 * \brief Get the value of the critical temperature.
-	 * \return Critical temperature.
-	 */
-	void SetMu_RefND(double mu_ref);
-
-	/*!
-	 * \brief Get the value of the critical temperature.
-	 * \return Critical temperature.
-	 */
-	void SetMu_Temperature_RefND(double mu_Tref);
-
-	/*!
-	 * \brief Get the value of the critical temperature.
-	 * \return Critical temperature.
-	 */
-	void SetMu_SND(double mu_s);
-
-	/*!
-	 * \brief Get the kind of method for computation of spatial gradients.
-	 * \return Numerical method for computation of spatial gradients.
-	 */
-	unsigned short GetKind_Gradient_Method(void);
-
-	/*!
-	 * \brief Get the kind of solver for the implicit solver.
-	 * \return Numerical solver for implicit formulation (solving the linear system).
-	 */
-	unsigned short GetKind_Linear_Solver(void);
->>>>>>> 35336b56
   
   /*!
    * \brief Set the Froude number for free surface problems.
@@ -4329,6 +4146,20 @@
   bool GetRestart(void);
 
   /*!
+     * \brief Provides the restart information.
+     * \return Restart information, if <code>TRUE</code> then restart file is single fase.
+  */
+
+  bool GetOld_Solution_1ph(void) ;
+
+  /*!
+     * \brief Provides the restart information.
+     * \return Restart information, if <code>TRUE</code> then restart file is turbulent.
+  */
+
+  bool GetOld_Solution_Turb(void) ;
+
+  /*!
    * \brief Flag for whether binary SU2 native restart files are written.
    * \return Flag for whether binary SU2 native restart files are written, if <code>TRUE</code> then the code will output binary restart files.
    */
@@ -7178,6 +7009,21 @@
    * \brief Get the AD support.
    */
   bool GetAD_Mode(void);
+
+  string GetFluidSubLib(void);
+
+  unsigned short GetnComp(void);
+
+  string* GetCompNames(void);
+
+  su2double* GetMoleFracs(void);
+
+  bool HasSinglePhaseOnly(void);
+
+  string GetLookupTableName(void);
+
+  unsigned short GetErrorLevel(void);
+
 };
 
 #include "config_structure.inl"