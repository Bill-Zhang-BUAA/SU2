/*!
 * \file config_structure.hpp
 * \brief All the information about the definition of the physical problem.
 *        The subroutines and functions are in the <i>config_structure.cpp</i> file.
 * \author F. Palacios, T. Economon, B. Tracey
 * \version 5.0.0 "Raven"
 *
 * SU2 Lead Developers: Dr. Francisco Palacios (Francisco.D.Palacios@boeing.com).
 *                      Dr. Thomas D. Economon (economon@stanford.edu).
 *
 * SU2 Developers: Prof. Juan J. Alonso's group at Stanford University.
 *                 Prof. Piero Colonna's group at Delft University of Technology.
 *                 Prof. Nicolas R. Gauger's group at Kaiserslautern University of Technology.
 *                 Prof. Alberto Guardone's group at Polytechnic University of Milan.
 *                 Prof. Rafael Palacios' group at Imperial College London.
 *                 Prof. Edwin van der Weide's group at the University of Twente.
 *                 Prof. Vincent Terrapon's group at the University of Liege.
 *
 * Copyright (C) 2012-2017 SU2, the open-source CFD code.
 *
 * SU2 is free software; you can redistribute it and/or
 * modify it under the terms of the GNU Lesser General Public
 * License as published by the Free Software Foundation; either
 * version 2.1 of the License, or (at your option) any later version.
 *
 * SU2 is distributed in the hope that it will be useful,
 * but WITHOUT ANY WARRANTY; without even the implied warranty of
 * MERCHANTABILITY or FITNESS FOR A PARTICULAR PURPOSE. See the GNU
 * Lesser General Public License for more details.
 *
 * You should have received a copy of the GNU Lesser General Public
 * License along with SU2. If not, see <http://www.gnu.org/licenses/>.
 */

#pragma once

#include "./mpi_structure.hpp"

#include <iostream>
#include <cstdlib>
#include <fstream>
#include <sstream>
#include <string>
#include <cstring>
#include <vector>
#include <stdlib.h>
#include <cmath>
#include <map>
#include <assert.h>

#include "./option_structure.hpp"
#include "./datatype_structure.hpp"

#ifdef HAVE_CGNS
#include "cgnslib.h"
#endif

using namespace std;

/*!
 * \class CConfig
 * \brief Main class for defining the problem; basically this class reads the configuration file, and
 *        stores all the information.
 * \author F. Palacios
 * \version 5.0.0 "Raven"
 */

class CConfig {
private:
  SU2_Comm SU2_Communicator; /*!< \brief MPI communicator of SU2.*/
  int rank;
  unsigned short Kind_SU2; /*!< \brief Kind of SU2 software component.*/
  unsigned short Ref_NonDim; /*!< \brief Kind of non dimensionalization.*/
  unsigned short Kind_AverageProcess; /*!< \brief Kind of mixing process.*/
  unsigned short Kind_SpanWise; /*!< \brief Kind of span-wise section computation.*/
  unsigned short *Kind_TurboMachinery;  /*!< \brief Kind of turbomachynery architecture.*/
  unsigned short iZone, nZone; /*!< \brief Number of zones in the mesh. */
  su2double Highlite_Area; /*!< \brief Highlite area. */
  su2double Fan_Poly_Eff; /*!< \brief Highlite area. */
  su2double OrderMagResidual; /*!< \brief Order of magnitude reduction. */
  su2double MinLogResidual; /*!< \brief Minimum value of the log residual. */
  su2double OrderMagResidualFSI; /*!< \brief Order of magnitude reduction. */
  su2double MinLogResidualFSI; /*!< \brief Minimum value of the log residual. */
  su2double Res_FEM_UTOL; 		/*!< \brief UTOL criteria for structural FEM. */
  su2double Res_FEM_RTOL; 		/*!< \brief RTOL criteria for structural FEM. */
  su2double Res_FEM_ETOL; 		/*!< \brief ETOL criteria for structural FEM. */
  su2double EA_ScaleFactor; /*!< \brief Equivalent Area scaling factor */
  su2double* EA_IntLimit; /*!< \brief Integration limits of the Equivalent Area computation */
  su2double AdjointLimit; /*!< \brief Adjoint variable limit */
  su2double* Obj_ChainRuleCoeff; /*!< \brief Array defining objective function for adjoint problem based on chain rule in terms of gradient w.r.t. density, velocity, pressure */
  bool MG_AdjointFlow; /*!< \brief MG with the adjoint flow problem */
  su2double* SubsonicEngine_Cyl; /*!< \brief Coordinates of the box subsonic region */
  su2double* SubsonicEngine_Values; /*!< \brief Values of the box subsonic region */
  su2double* Hold_GridFixed_Coord; /*!< \brief Coordinates of the box to hold fixed the nbumerical grid */
  su2double *DistortionRack;
  su2double *PressureLimits,
  *DensityLimits,
  *TemperatureLimits; /*!< \brief Limits for the primitive variables */
  bool ActDisk_DoubleSurface;  /*!< \brief actuator disk double surface  */
  bool Engine_HalfModel;  /*!< \brief only half model is in the computational grid  */
  bool ActDisk_SU2_DEF;  /*!< \brief actuator disk double surface  */
  unsigned short ConvCriteria;	/*!< \brief Kind of convergence criteria. */
  unsigned short nFFD_Iter; 	/*!< \brief Iteration for the point inversion problem. */
  unsigned short FFD_Blending; /*!< \brief Kind of FFD Blending function. */
  su2double* FFD_BSpline_Order; /*!< \brief BSpline order in i,j,k direction. */
  su2double FFD_Tol;  	/*!< \brief Tolerance in the point inversion problem. */
  su2double FFD_Scale;  	/*!< \brief Scale factor between the design variable value and the control point movement. */
  bool Viscous_Limiter_Flow, Viscous_Limiter_Turb;			/*!< \brief Viscous limiters. */
  bool Write_Conv_FSI;			/*!< \brief Write convergence file for FSI problems. */
  bool ContinuousAdjoint,			/*!< \brief Flag to know if the code is solving an adjoint problem. */
  Viscous,                /*!< \brief Flag to know if the code is solving a viscous problem. */
  EquivArea,				/*!< \brief Flag to know if the code is going to compute and plot the equivalent area. */
  Engine,				/*!< \brief Flag to know if the code is going to compute a problem with engine. */
  InvDesign_Cp,				/*!< \brief Flag to know if the code is going to compute and plot the inverse design. */
  InvDesign_HeatFlux,				/*!< \brief Flag to know if the code is going to compute and plot the inverse design. */
  Grid_Movement,			/*!< \brief Flag to know if there is grid movement. */
  Wind_Gust,              /*!< \brief Flag to know if there is a wind gust. */
  Aeroelastic_Simulation, /*!< \brief Flag to know if there is an aeroelastic simulation. */
  Rotating_Frame,			/*!< \brief Flag to know if there is a rotating frame. */
  PoissonSolver,			/*!< \brief Flag to know if we are solving  poisson forces  in plasma solver. */
  Low_Mach_Precon,		/*!< \brief Flag to know if we are using a low Mach number preconditioner. */
  Low_Mach_Corr,			/*!< \brief Flag to know if we are using a low Mach number correction. */
  GravityForce,			/*!< \brief Flag to know if the gravity force is incuded in the formulation. */
  SmoothNumGrid,			/*!< \brief Smooth the numerical grid. */
  AdaptBoundary,			/*!< \brief Adapt the elements on the boundary. */
  SubsonicEngine,			/*!< \brief Engine intake subsonic region. */
  Frozen_Visc,			/*!< \brief Flag for adjoint problem with/without frozen viscosity. */
  Sens_Remove_Sharp,			/*!< \brief Flag for removing or not the sharp edges from the sensitivity computation. */
  Hold_GridFixed,	/*!< \brief Flag hold fixed some part of the mesh during the deformation. */
  Axisymmetric; /*!< \brief Flag for axisymmetric calculations */
  su2double Damp_Engine_Inflow;	/*!< \brief Damping factor for the engine inlet. */
  su2double Damp_Engine_Exhaust;	/*!< \brief Damping factor for the engine exhaust. */
  su2double Damp_Res_Restric,	/*!< \brief Damping factor for the residual restriction. */
  Damp_Correc_Prolong; /*!< \brief Damping factor for the correction prolongation. */
  su2double Position_Plane; /*!< \brief Position of the Near-Field (y coordinate 2D, and z coordinate 3D). */
  su2double WeightCd; /*!< \brief Weight of the drag coefficient. */
  su2double dCD_dCL; /*!< \brief Weight of the drag coefficient. */
  su2double dCD_dCM; /*!< \brief Weight of the drag coefficient. */
  su2double CL_Target; /*!< \brief Weight of the drag coefficient. */
  su2double CM_Target; /*!< \brief Weight of the drag coefficient. */
  su2double *HTP_Min_XCoord, *HTP_Min_YCoord; /*!< \brief Identification of the HTP. */
  unsigned short Unsteady_Simulation;	/*!< \brief Steady or unsteady (time stepping or dual time stepping) computation. */
  unsigned short Dynamic_Analysis;	/*!< \brief Static or dynamic structural analysis. */
  unsigned short nStartUpIter;	/*!< \brief Start up iterations using the fine grid. */
  su2double FixAzimuthalLine; /*!< \brief Fix an azimuthal line due to misalignments of the nearfield. */
  su2double **DV_Value;		/*!< \brief Previous value of the design variable. */
  su2double DVBound_Upper;		/*!< \brief Previous value of the design variable. */
  su2double DVBound_Lower;		/*!< \brief Previous value of the design variable. */
  su2double LimiterCoeff;				/*!< \brief Limiter coefficient */
  unsigned long LimiterIter;	/*!< \brief Freeze the value of the limiter after a number of iterations */
  su2double SharpEdgesCoeff;				/*!< \brief Coefficient to identify the limit of a sharp edge. */
  unsigned short SystemMeasurements; /*!< \brief System of measurements. */
  unsigned short Kind_Regime;  /*!< \brief Kind of adjoint function. */
  unsigned short *Kind_ObjFunc;  /*!< \brief Kind of objective function. */
  su2double *Weight_ObjFunc;    /*!< \brief Weight applied to objective function. */
  unsigned short Kind_SensSmooth; /*!< \brief Kind of sensitivity smoothing technique. */
  unsigned short Continuous_Eqns; /*!< \brief Which equations to treat continuously (Hybrid adjoint)*/
  unsigned short Discrete_Eqns; /*!< \brief Which equations to treat discretely (Hybrid adjoint). */
  unsigned short *Design_Variable; /*!< \brief Kind of design variable. */
  unsigned short Kind_Adaptation;	/*!< \brief Kind of numerical grid adaptation. */
  unsigned short nTimeInstances;  /*!< \brief Number of periodic time instances for  harmonic balance. */
  su2double HarmonicBalance_Period;		/*!< \brief Period of oscillation to be used with harmonic balance computations. */
  su2double New_Elem_Adapt;			/*!< \brief Elements to adapt in the numerical grid adaptation process. */
  su2double Delta_UnstTime,			/*!< \brief Time step for unsteady computations. */
  Delta_UnstTimeND;						/*!< \brief Time step for unsteady computations (non dimensional). */
  su2double Delta_DynTime,		/*!< \brief Time step for dynamic structural computations. */
  Total_DynTime,				/*!< \brief Total time for dynamic structural computations. */
  Current_DynTime;			/*!< \brief Global time of the dynamic structural computations. */
  su2double Total_UnstTime,						/*!< \brief Total time for unsteady computations. */
  Total_UnstTimeND;								/*!< \brief Total time for unsteady computations (non dimensional). */
  su2double Current_UnstTime,									/*!< \brief Global time of the unsteady simulation. */
  Current_UnstTimeND;									/*!< \brief Global time of the unsteady simulation. */
  unsigned short nMarker_Euler,	/*!< \brief Number of Euler wall markers. */
  nMarker_FarField,				/*!< \brief Number of far-field markers. */
  nMarker_Custom,
  nMarker_SymWall,				/*!< \brief Number of symmetry wall markers. */
  nMarker_Pressure,				/*!< \brief Number of pressure wall markers. */
<<<<<<< HEAD
	nMarker_PerBound,				/*!< \brief Number of periodic boundary markers. */
	nMarker_MixingPlaneInterface,				/*!< \brief Number of mixing plane interface boundary markers. */
	nMarker_Turbomachinery,				/*!< \brief Number turbomachinery markers. */
	nMarker_TurboPerformance,				/*!< \brief Number of turboperformance markers. */
	nSpanWiseSections_User,			/*!< \brief Number of spanwise sections to compute 3D BC and Performance for turbomachinery   */
	nMarker_NearFieldBound,				/*!< \brief Number of near field boundary markers. */
  nMarker_ActDiskInlet, nMarker_ActDiskOutlet,
	nMarker_InterfaceBound,				/*!< \brief Number of interface boundary markers. */
	nMarker_Fluid_InterfaceBound,				/*!< \brief Number of fluid interface markers. */
	nMarker_Dirichlet,				/*!< \brief Number of interface boundary markers. */
	nMarker_Inlet,					/*!< \brief Number of inlet flow markers. */
	nMarker_Riemann,					/*!< \brief Number of Riemann flow markers. */
	nMarker_NRBC,					/*!< \brief Number of NRBC flow markers. */
	nRelaxFactor_NRBC,    /*!< \brief Number of relaxation factors for NRBC markers. */
	nMarker_Supersonic_Inlet,					/*!< \brief Number of supersonic inlet flow markers. */
=======
  nMarker_PerBound,				/*!< \brief Number of periodic boundary markers. */
  nMarker_MixBound,				/*!< \brief Number of mixing boundary markers. */
  nMarker_TurboPerf,				/*!< \brief Number of mixing boundary markers. */
  nMarker_NearFieldBound,				/*!< \brief Number of near field boundary markers. */
  nMarker_ActDiskInlet, nMarker_ActDiskOutlet,
  nMarker_InterfaceBound,				/*!< \brief Number of interface boundary markers. */
  nMarker_Fluid_InterfaceBound,				/*!< \brief Number of fluid interface markers. */
  nMarker_Dirichlet,				/*!< \brief Number of interface boundary markers. */
  nMarker_Inlet,					/*!< \brief Number of inlet flow markers. */
  nMarker_Riemann,					/*!< \brief Number of Riemann flow markers. */
  nMarker_NRBC,					/*!< \brief Number of NRBC flow markers. */
  nMarker_Supersonic_Inlet,					/*!< \brief Number of supersonic inlet flow markers. */
>>>>>>> 588f1849
  nMarker_Supersonic_Outlet,					/*!< \brief Number of supersonic outlet flow markers. */
  nMarker_Outlet,					/*!< \brief Number of outlet flow markers. */
  nMarker_Out_1D,         /*!< \brief Number of outlet flow markers over which to calculate 1D outputs */
  nMarker_Isothermal,     /*!< \brief Number of isothermal wall boundaries. */
  nMarker_HeatFlux,       /*!< \brief Number of constant heat flux wall boundaries. */
  nMarker_EngineExhaust,					/*!< \brief Number of nacelle exhaust flow markers. */
  nMarker_EngineInflow,					/*!< \brief Number of nacelle inflow flow markers. */
  nMarker_Clamped,						/*!< \brief Number of clamped markers in the FEM. */
  nMarker_Displacement,					/*!< \brief Number of displacement surface markers. */
  nMarker_Load,					/*!< \brief Number of load surface markers. */
  nMarker_Load_Dir,					/*!< \brief Number of load surface markers defined by magnitude and direction. */
  nMarker_Load_Sine,					/*!< \brief Number of load surface markers defined by magnitude and direction. */
  nMarker_FlowLoad,					/*!< \brief Number of load surface markers. */
  nMarker_Neumann,				/*!< \brief Number of Neumann flow markers. */
  nMarker_Internal,				/*!< \brief Number of Neumann flow markers. */
  nMarker_All,					/*!< \brief Total number of markers using the grid information. */
  nMarker_Max,					/*!< \brief Max number of number of markers using the grid information. */
  nMarker_CfgFile;					/*!< \brief Total number of markers using the config file
<<<<<<< HEAD
									(note that using parallel computation this number can be different
									from nMarker_All). */
	string *Marker_Euler,			/*!< \brief Euler wall markers. */
	*Marker_FarField,				/*!< \brief Far field markers. */
	*Marker_Custom,
	*Marker_SymWall,				            /*!< \brief Symmetry wall markers. */
  *Marker_Pressure,				            /*!< \brief Pressure boundary markers. */
	*Marker_PerBound,				            /*!< \brief Periodic boundary markers. */
	*Marker_PerDonor,				            /*!< \brief Rotationally periodic boundary donor markers. */
	*Marker_MixingPlaneInterface,				/*!< \brief MixingPlane interface boundary markers. */
	*Marker_TurboBoundIn,				/*!< \brief Turbomachinery performance boundary markers. */
	*Marker_TurboBoundOut,				/*!< \brief Turbomachinery performance boundary donor markers. */
	*Marker_NearFieldBound,				/*!< \brief Near Field boundaries markers. */
	*Marker_InterfaceBound,				/*!< \brief Interface boundaries markers. */
	*Marker_Fluid_InterfaceBound,				/*!< \brief Fluid interface markers. */
=======
                             (note that using parallel computation this number can be different
                             from nMarker_All). */
  string *Marker_Euler,			/*!< \brief Euler wall markers. */
  *Marker_FarField,				/*!< \brief Far field markers. */
  *Marker_Custom,
  *Marker_SymWall,				/*!< \brief Symmetry wall markers. */
  *Marker_Pressure,				/*!< \brief Pressure boundary markers. */
  *Marker_PerBound,				/*!< \brief Periodic boundary markers. */
  *Marker_PerDonor,				/*!< \brief Rotationally periodic boundary donor markers. */
  *Marker_MixBound,				/*!< \brief MixingPlane boundary markers. */
  *Marker_MixDonor,				/*!< \brief MixingPlane boundary donor markers. */
  *Marker_TurboBoundIn,				/*!< \brief Turbomachinery performance boundary markers. */
  *Marker_TurboBoundOut,				/*!< \brief Turbomachinery performance boundary donor markers. */
  *Marker_NearFieldBound,				/*!< \brief Near Field boundaries markers. */
  *Marker_InterfaceBound,				/*!< \brief Interface boundaries markers. */
  *Marker_Fluid_InterfaceBound,				/*!< \brief Fluid interface markers. */
>>>>>>> 588f1849
  *Marker_ActDiskInlet,
  *Marker_ActDiskOutlet,
  *Marker_Dirichlet,				/*!< \brief Interface boundaries markers. */
  *Marker_Inlet,					/*!< \brief Inlet flow markers. */
  *Marker_Riemann,					/*!< \brief Riemann markers. */
  *Marker_NRBC,					/*!< \brief NRBC markers. */
  *Marker_Supersonic_Inlet,					/*!< \brief Supersonic inlet flow markers. */
  *Marker_Supersonic_Outlet,					/*!< \brief Supersonic outlet flow markers. */
  *Marker_Outlet,					/*!< \brief Outlet flow markers. */
  *Marker_Out_1D,         /*!< \brief Outlet flow markers over which to calculate 1D output. */
  *Marker_Isothermal,     /*!< \brief Isothermal wall markers. */
  *Marker_HeatFlux,       /*!< \brief Constant heat flux wall markers. */
  *Marker_EngineInflow,					/*!< \brief Engine Inflow flow markers. */
  *Marker_EngineExhaust,					/*!< \brief Engine Exhaust flow markers. */
  *Marker_Clamped,						/*!< \brief Clamped markers. */
  *Marker_Displacement,					/*!< \brief Displacement markers. */
  *Marker_Load,					/*!< \brief Load markers. */
  *Marker_Load_Dir,					/*!< \brief Load markers defined in cartesian coordinates. */
  *Marker_Load_Sine,					/*!< \brief Sine-wave loaded markers defined in cartesian coordinates. */
  *Marker_FlowLoad,					/*!< \brief Flow Load markers. */
  *Marker_Neumann,					/*!< \brief Neumann flow markers. */
  *Marker_Internal,					/*!< \brief Neumann flow markers. */
<<<<<<< HEAD
	*Marker_All_TagBound;				/*!< \brief Global index for markers using grid information. */
	su2double *Dirichlet_Value;    /*!< \brief Specified Dirichlet value at the boundaries. */
	su2double *Exhaust_Temperature_Target;    /*!< \brief Specified total temperatures for nacelle boundaries. */
	su2double *Exhaust_Pressure_Target;    /*!< \brief Specified total pressures for nacelle boundaries. */
	su2double *Inlet_Ttotal;    /*!< \brief Specified total temperatures for inlet boundaries. */
	su2double *Riemann_Var1, *Riemann_Var2;    /*!< \brief Specified values for Riemann boundary. */
	su2double **Riemann_FlowDir;  /*!< \brief Specified flow direction vector (unit vector) for Riemann boundaries. */
	su2double *NRBC_Var1, *NRBC_Var2, *RelaxFactorAverage, *RelaxFactorFourier;    /*!< \brief Specified values for NRBC boundary. */
	su2double **NRBC_FlowDir;  /*!< \brief Specified flow direction vector (unit vector) for NRBC boundaries. */
	su2double *Inlet_Ptotal;    /*!< \brief Specified total pressures for inlet boundaries. */
=======
  *Marker_All_TagBound;				/*!< \brief Global index for markers using grid information. */
  su2double *Dirichlet_Value;    /*!< \brief Specified Dirichlet value at the boundaries. */
  su2double *Exhaust_Temperature_Target;    /*!< \brief Specified total temperatures for nacelle boundaries. */
  su2double *Exhaust_Pressure_Target;    /*!< \brief Specified total pressures for nacelle boundaries. */
  su2double *Inlet_Ttotal;    /*!< \brief Specified total temperatures for inlet boundaries. */
  su2double *Riemann_Var1, *Riemann_Var2;    /*!< \brief Specified values for Riemann boundary. */
  su2double **Riemann_FlowDir;  /*!< \brief Specified flow direction vector (unit vector) for Riemann boundaries. */
  su2double *NRBC_Var1, *NRBC_Var2;    /*!< \brief Specified values for NRBC boundary. */
  su2double **NRBC_FlowDir;  /*!< \brief Specified flow direction vector (unit vector) for NRBC boundaries. */
  su2double *Inlet_Ptotal;    /*!< \brief Specified total pressures for inlet boundaries. */
>>>>>>> 588f1849
  su2double **Inlet_FlowDir;  /*!< \brief Specified flow direction vector (unit vector) for inlet boundaries. */
  su2double *Inlet_Temperature;    /*!< \brief Specified temperatures for a supersonic inlet boundaries. */
  su2double *Inlet_Pressure;    /*!< \brief Specified static pressures for supersonic inlet boundaries. */
  su2double **Inlet_Velocity;  /*!< \brief Specified flow velocity vectors for supersonic inlet boundaries. */
  su2double *EngineInflow_Target;    /*!< \brief Specified fan face mach for nacelle boundaries. */
  su2double *Inflow_Mach;    /*!< \brief Specified fan face mach for nacelle boundaries. */
  su2double *Inflow_Pressure;    /*!< \brief Specified fan face mach for nacelle boundaries. */
  su2double *Inflow_MassFlow;    /*!< \brief Specified fan face mach for nacelle boundaries. */
  su2double *Inflow_ReverseMassFlow;    /*!< \brief Specified fan face mach for nacelle boundaries. */
  su2double *Inflow_TotalPressure;    /*!< \brief Specified fan face mach for nacelle boundaries. */
  su2double *Inflow_Temperature;    /*!< \brief Specified fan face mach for nacelle boundaries. */
  su2double *Inflow_TotalTemperature;    /*!< \brief Specified fan face mach for nacelle boundaries. */
  su2double *Inflow_RamDrag;    /*!< \brief Specified fan face mach for nacelle boundaries. */
  su2double *Inflow_Force;    /*!< \brief Specified fan face mach for nacelle boundaries. */
  su2double *Inflow_Power;    /*!< \brief Specified fan face mach for nacelle boundaries. */
  su2double *Exhaust_Pressure;    /*!< \brief Specified fan face mach for nacelle boundaries. */
  su2double *Exhaust_Temperature;    /*!< \brief Specified fan face mach for nacelle boundaries. */
  su2double *Exhaust_MassFlow;    /*!< \brief Specified fan face mach for nacelle boundaries. */
  su2double *Exhaust_TotalPressure;    /*!< \brief Specified fan face mach for nacelle boundaries. */
  su2double *Exhaust_TotalTemperature;    /*!< \brief Specified fan face mach for nacelle boundaries. */
  su2double *Exhaust_GrossThrust;    /*!< \brief Specified fan face mach for nacelle boundaries. */
  su2double *Exhaust_Force;    /*!< \brief Specified fan face mach for nacelle boundaries. */
  su2double *Exhaust_Power;    /*!< \brief Specified fan face mach for nacelle boundaries. */
  su2double *Engine_Power;    /*!< \brief Specified fan face mach for nacelle boundaries. */
  su2double *Engine_Mach;    /*!< \brief Specified fan face mach for nacelle boundaries. */
  su2double *Engine_Force;    /*!< \brief Specified fan face mach for nacelle boundaries. */
  su2double *Engine_NetThrust;    /*!< \brief Specified fan face mach for nacelle boundaries. */
  su2double *Engine_GrossThrust;    /*!< \brief Specified fan face mach for nacelle boundaries. */
  su2double *Engine_Area;    /*!< \brief Specified fan face mach for nacelle boundaries. */
  su2double *Outlet_Pressure;    /*!< \brief Specified back pressures (static) for outlet boundaries. */
  su2double *Isothermal_Temperature; /*!< \brief Specified isothermal wall temperatures (static). */
  su2double *Heat_Flux;  /*!< \brief Specified wall heat fluxes. */
  su2double *Displ_Value;    /*!< \brief Specified displacement for displacement boundaries. */
  su2double *Load_Value;    /*!< \brief Specified force for load boundaries. */
  su2double *Load_Dir_Value;    /*!< \brief Specified force for load boundaries defined in cartesian coordinates. */
  su2double *Load_Dir_Multiplier;    /*!< \brief Specified multiplier for load boundaries defined in cartesian coordinates. */
  su2double **Load_Dir;  /*!< \brief Specified flow direction vector (unit vector) for inlet boundaries. */
  su2double *Load_Sine_Amplitude;    /*!< \brief Specified amplitude for a sine-wave load. */
  su2double *Load_Sine_Frequency;    /*!< \brief Specified multiplier for load boundaries defined in cartesian coordinates. */
  su2double **Load_Sine_Dir;  /*!< \brief Specified flow direction vector (unit vector) for inlet boundaries. */
  su2double *FlowLoad_Value;    /*!< \brief Specified force for flow load boundaries. */
  su2double *ActDiskInlet_MassFlow;    /*!< \brief Specified fan face mach for nacelle boundaries. */
  su2double *ActDiskInlet_Temperature;    /*!< \brief Specified fan face mach for nacelle boundaries. */
  su2double *ActDiskInlet_TotalTemperature;    /*!< \brief Specified fan face mach for nacelle boundaries. */
  su2double *ActDiskInlet_Pressure;    /*!< \brief Specified fan face mach for nacelle boundaries. */
  su2double *ActDiskInlet_TotalPressure;    /*!< \brief Specified fan face mach for nacelle boundaries. */
  su2double *ActDiskInlet_RamDrag;    /*!< \brief Specified fan face mach for nacelle boundaries. */
  su2double *ActDiskInlet_Force;    /*!< \brief Specified fan face mach for nacelle boundaries. */
  su2double *ActDiskInlet_Power;    /*!< \brief Specified fan face mach for nacelle boundaries. */
  su2double *ActDiskOutlet_MassFlow;    /*!< \brief Specified fan face mach for nacelle boundaries. */
  su2double *ActDiskOutlet_Temperature;    /*!< \brief Specified fan face mach for nacelle boundaries. */
  su2double *ActDiskOutlet_TotalTemperature;    /*!< \brief Specified fan face mach for nacelle boundaries. */
  su2double *ActDiskOutlet_Pressure;    /*!< \brief Specified fan face mach for nacelle boundaries. */
  su2double *ActDiskOutlet_TotalPressure;    /*!< \brief Specified fan face mach for nacelle boundaries. */
  su2double *ActDiskOutlet_GrossThrust;    /*!< \brief Specified fan face mach for nacelle boundaries. */
  su2double *ActDiskOutlet_Force;    /*!< \brief Specified fan face mach for nacelle boundaries. */
  su2double *ActDiskOutlet_Power;    /*!< \brief Specified fan face mach for nacelle boundaries. */
  su2double **ActDisk_PressJump, **ActDisk_TempJump,  **ActDisk_Omega;
  su2double *ActDisk_DeltaPress;    /*!< \brief Specified fan face mach for nacelle boundaries. */
  su2double *ActDisk_DeltaTemp;    /*!< \brief Specified fan face mach for nacelle boundaries. */
  su2double *ActDisk_TotalPressRatio;    /*!< \brief Specified fan face mach for nacelle boundaries. */
  su2double *ActDisk_TotalTempRatio;    /*!< \brief Specified fan face mach for nacelle boundaries. */
  su2double *ActDisk_StaticPressRatio;    /*!< \brief Specified fan face mach for nacelle boundaries. */
  su2double *ActDisk_StaticTempRatio;    /*!< \brief Specified fan face mach for nacelle boundaries. */
  su2double *ActDisk_Power;    /*!< \brief Specified fan face mach for nacelle boundaries. */
  su2double *ActDisk_MassFlow;    /*!< \brief Specified fan face mach for nacelle boundaries. */
  su2double *ActDisk_Mach;    /*!< \brief Specified fan face mach for nacelle boundaries. */
  su2double *ActDisk_Force;    /*!< \brief Specified fan face mach for nacelle boundaries. */
  su2double *Surface_MassFlow;    /*!< \brief Specified fan face mach for nacelle boundaries. */
  su2double *Surface_DC60;    /*!< \brief Specified fan face mach for nacelle boundaries. */
  su2double *Surface_IDC;    /*!< \brief Specified fan face mach for nacelle boundaries. */
  su2double *Surface_IDC_Mach;    /*!< \brief Specified fan face mach for nacelle boundaries. */
  su2double *Surface_IDR;    /*!< \brief Specified fan face mach for nacelle boundaries. */
  su2double *ActDisk_NetThrust;    /*!< \brief Specified fan face mach for nacelle boundaries. */
  su2double *ActDisk_BCThrust;    /*!< \brief Specified fan face mach for nacelle boundaries. */
  su2double *ActDisk_BCThrust_Old;    /*!< \brief Specified fan face mach for nacelle boundaries. */
  su2double *ActDisk_GrossThrust;    /*!< \brief Specified fan face mach for nacelle boundaries. */
  su2double *ActDisk_Area;    /*!< \brief Specified fan face mach for nacelle boundaries. */
  su2double *ActDisk_ReverseMassFlow;    /*!< \brief Specified fan face mach for nacelle boundaries. */
  su2double **Periodic_RotCenter;  /*!< \brief Rotational center for each periodic boundary. */
  su2double **Periodic_RotAngles;      /*!< \brief Rotation angles for each periodic boundary. */
  su2double **Periodic_Translation;      /*!< \brief Translation vector for each periodic boundary. */
  unsigned short nPeriodic_Index;     /*!< \brief Number of SEND_RECEIVE periodic transformations. */
  su2double **Periodic_Center;         /*!< \brief Rotational center for each SEND_RECEIVE boundary. */
  su2double **Periodic_Rotation;      /*!< \brief Rotation angles for each SEND_RECEIVE boundary. */
  su2double **Periodic_Translate;      /*!< \brief Translation vector for each SEND_RECEIVE boundary. */
  string *Marker_CfgFile_TagBound;			/*!< \brief Global index for markers using config file. */
  unsigned short *Marker_All_KindBC,			/*!< \brief Global index for boundaries using grid information. */
  *Marker_CfgFile_KindBC;		/*!< \brief Global index for boundaries using config file. */
  short *Marker_All_SendRecv;		/*!< \brief Information about if the boundary is sended (+), received (-). */
  short *Marker_All_PerBound;	/*!< \brief Global index for periodic bc using the grid information. */
  unsigned long nExtIter;			/*!< \brief Number of external iterations. */
  unsigned long ExtIter;			/*!< \brief Current external iteration number. */
  unsigned long ExtIter_OffSet;			/*!< \brief External iteration number offset. */
  unsigned long IntIter;			/*!< \brief Current internal iteration number. */
  unsigned long FSIIter;			/*!< \brief Current Fluid Structure Interaction sub-iteration number. */
  unsigned long Unst_nIntIter;			/*!< \brief Number of internal iterations (Dual time Method). */
  unsigned long Dyn_nIntIter;			/*!< \brief Number of internal iterations (Newton-Raphson Method for nonlinear structural analysis). */
  long Unst_RestartIter;			/*!< \brief Iteration number to restart an unsteady simulation (Dual time Method). */
  long Unst_AdjointIter;			/*!< \brief Iteration number to begin the reverse time integration in the direct solver for the unsteady adjoint. */
  long Iter_Avg_Objective;			/*!< \brief Iteration the number of time steps to be averaged, counting from the back */
  long Dyn_RestartIter;			/*!< \brief Iteration number to restart a dynamic structural analysis. */
  unsigned short nRKStep;			/*!< \brief Number of steps of the explicit Runge-Kutta method. */
  su2double *RK_Alpha_Step;			/*!< \brief Runge-Kutta beta coefficients. */
  unsigned short nMGLevels;		/*!< \brief Number of multigrid levels (coarse levels). */
  unsigned short nCFL;			/*!< \brief Number of CFL, one for each multigrid level. */
  su2double
  CFLRedCoeff_Turb,		/*!< \brief CFL reduction coefficient on the LevelSet problem. */
  CFLRedCoeff_AdjFlow,	/*!< \brief CFL reduction coefficient for the adjoint problem. */
  CFLRedCoeff_AdjTurb,	/*!< \brief CFL reduction coefficient for the adjoint problem. */
  CFLFineGrid,		/*!< \brief CFL of the finest grid. */
  Max_DeltaTime,  		/*!< \brief Max delta time. */
  Unst_CFL;		/*!< \brief Unsteady CFL number. */
  bool AddIndNeighbor;			/*!< \brief Include indirect neighbor in the agglomeration process. */
  unsigned short nDV,		/*!< \brief Number of design variables. */
  nObj, nObjW;              /*! \brief Number of objective functions. */
  unsigned short* nDV_Value;		/*!< \brief Number of values for each design variable (might be different than 1 if we allow arbitrary movement). */
  unsigned short nFFDBox;		/*!< \brief Number of ffd boxes. */
  unsigned short nGridMovement;		/*!< \brief Number of grid movement types specified. */
<<<<<<< HEAD
  unsigned short nTurboMachineryKind; 	/*!< \brief Number turbomachinery types specified. */
	unsigned short nParamDV;		/*!< \brief Number of parameters of the design variable. */
	su2double **ParamDV;				/*!< \brief Parameters of the design variable. */
=======
  unsigned short nParamDV;		/*!< \brief Number of parameters of the design variable. */
  su2double **ParamDV;				/*!< \brief Parameters of the design variable. */
>>>>>>> 588f1849
  su2double **CoordFFDBox;				/*!< \brief Coordinates of the FFD boxes. */
  unsigned short **DegreeFFDBox;	/*!< \brief Degree of the FFD boxes. */
  string *FFDTag;				/*!< \brief Parameters of the design variable. */
  string *TagFFDBox;				/*!< \brief Tag of the FFD box. */
  unsigned short GeometryMode;			/*!< \brief Gemoetry mode (analysis or gradient computation). */
  unsigned short MGCycle;			/*!< \brief Kind of multigrid cycle. */
  unsigned short FinestMesh;		/*!< \brief Finest mesh for the full multigrid approach. */
  unsigned short nFFD_Fix_IDir, nFFD_Fix_JDir, nFFD_Fix_KDir;                 /*!< \brief Number of planes fixed in the FFD. */
  unsigned short nMG_PreSmooth,                 /*!< \brief Number of MG pre-smooth parameters found in config file. */
  nMG_PostSmooth,                             /*!< \brief Number of MG post-smooth parameters found in config file. */
  nMG_CorrecSmooth;                           /*!< \brief Number of MG correct-smooth parameters found in config file. */
  short *FFD_Fix_IDir, *FFD_Fix_JDir, *FFD_Fix_KDir;	/*!< \brief Exact sections. */
  unsigned short *MG_PreSmooth,	/*!< \brief Multigrid Pre smoothing. */
  *MG_PostSmooth,					/*!< \brief Multigrid Post smoothing. */
  *MG_CorrecSmooth;					/*!< \brief Multigrid Jacobi implicit smoothing of the correction. */
  su2double *LocationStations;   /*!< \brief Airfoil sections in wing slicing subroutine. */
  unsigned short Kind_Solver,	/*!< \brief Kind of solver Euler, NS, Continuous adjoint, etc.  */
  Kind_FluidModel,			/*!< \brief Kind of the Fluid Model: Ideal or Van der Walls, ... . */
  Kind_ViscosityModel,			/*!< \brief Kind of the Viscosity Model*/
  Kind_ConductivityModel,			/*!< \brief Kind of the Thermal Conductivity Model*/
  Kind_FreeStreamOption,			/*!< \brief Kind of free stream option to choose if initializing with density or temperature  */
  Kind_InitOption,			/*!< \brief Kind of Init option to choose if initializing with Reynolds number or with thermodynamic conditions   */
  Kind_GasModel,				/*!< \brief Kind of the Gas Model. */
  *Kind_GridMovement,    /*!< \brief Kind of the unsteady mesh movement. */
  Kind_Gradient_Method,		/*!< \brief Numerical method for computation of spatial gradients. */
  Kind_Deform_Linear_Solver, /*!< Numerical method to deform the grid */
  Kind_Deform_Linear_Solver_Prec,		/*!< \brief Preconditioner of the linear solver. */
  Kind_Linear_Solver,		/*!< \brief Numerical solver for the implicit scheme. */
  Kind_Linear_Solver_FSI_Struc,	 /*!< \brief Numerical solver for the structural part in FSI problems. */
  Kind_Linear_Solver_Prec,		/*!< \brief Preconditioner of the linear solver. */
  Kind_Linear_Solver_Prec_FSI_Struc,		/*!< \brief Preconditioner of the linear solver for the structural part in FSI problems. */
  Kind_AdjTurb_Linear_Solver,		/*!< \brief Numerical solver for the turbulent adjoint implicit scheme. */
  Kind_AdjTurb_Linear_Prec,		/*!< \brief Preconditioner of the turbulent adjoint linear solver. */
  Kind_DiscAdj_Linear_Solver, /*!< \brief Linear solver for the discrete adjoint system. */
  Kind_DiscAdj_Linear_Prec,  /*!< \brief Preconditioner of the discrete adjoint linear solver. */
  Kind_SlopeLimit,				/*!< \brief Global slope limiter. */
  Kind_SlopeLimit_Flow,		/*!< \brief Slope limiter for flow equations.*/
  Kind_SlopeLimit_Turb,		/*!< \brief Slope limiter for the turbulence equation.*/
  Kind_SlopeLimit_AdjTurb,	/*!< \brief Slope limiter for the adjoint turbulent equation.*/
  Kind_SlopeLimit_AdjFlow,	/*!< \brief Slope limiter for the adjoint equation.*/
  Kind_TimeNumScheme,			/*!< \brief Global explicit or implicit time integration. */
  Kind_TimeIntScheme_Flow,	/*!< \brief Time integration for the flow equations. */
  Kind_TimeIntScheme_AdjFlow,		/*!< \brief Time integration for the adjoint flow equations. */
  Kind_TimeIntScheme_Turb,	/*!< \brief Time integration for the turbulence model. */
  Kind_TimeIntScheme_AdjTurb,	/*!< \brief Time integration for the adjoint turbulence model. */
  Kind_TimeIntScheme_Wave,	/*!< \brief Time integration for the wave equations. */
  Kind_TimeIntScheme_Heat,	/*!< \brief Time integration for the wave equations. */
  Kind_TimeIntScheme_Poisson,	/*!< \brief Time integration for the wave equations. */
  Kind_TimeIntScheme_FEA,	/*!< \brief Time integration for the FEA equations. */
  Kind_SpaceIteScheme_FEA,	/*!< \brief Iterative scheme for nonlinear structural analysis. */
  Kind_ConvNumScheme,			/*!< \brief Global definition of the convective term. */
  Kind_ConvNumScheme_Flow,	/*!< \brief Centered or upwind scheme for the flow equations. */
  Kind_ConvNumScheme_Heat,	/*!< \brief Centered or upwind scheme for the flow equations. */
  Kind_ConvNumScheme_AdjFlow,		/*!< \brief Centered or upwind scheme for the adjoint flow equations. */
  Kind_ConvNumScheme_Turb,	/*!< \brief Centered or upwind scheme for the turbulence model. */
  Kind_ConvNumScheme_AdjTurb,	/*!< \brief Centered or upwind scheme for the adjoint turbulence model. */
  Kind_ConvNumScheme_Template,	/*!< \brief Centered or upwind scheme for the level set equation. */
  Kind_Centered,				/*!< \brief Centered scheme. */
  Kind_Centered_Flow,			/*!< \brief Centered scheme for the flow equations. */
  Kind_Centered_AdjFlow,			/*!< \brief Centered scheme for the adjoint flow equations. */
  Kind_Centered_Turb,			/*!< \brief Centered scheme for the turbulence model. */
  Kind_Centered_AdjTurb,		/*!< \brief Centered scheme for the adjoint turbulence model. */
  Kind_Centered_Template,		/*!< \brief Centered scheme for the template model. */
  Kind_Upwind,				/*!< \brief Upwind scheme. */
  Kind_Upwind_Flow,			/*!< \brief Upwind scheme for the flow equations. */
  Kind_Upwind_AdjFlow,			/*!< \brief Upwind scheme for the adjoint flow equations. */
  Kind_Upwind_Turb,			/*!< \brief Upwind scheme for the turbulence model. */
  Kind_Upwind_AdjTurb,		/*!< \brief Upwind scheme for the adjoint turbulence model. */
  Kind_Upwind_Template,			/*!< \brief Upwind scheme for the template model. */
  Kind_Solver_Fluid_FSI,		/*!< \brief Kind of solver for the fluid in FSI applications. */
  Kind_Solver_Struc_FSI,		/*!< \brief Kind of solver for the structure in FSI applications. */
  Kind_BGS_RelaxMethod,				/*!< \brief Kind of relaxation method for Block Gauss Seidel method in FSI problems. */
  Kind_TransferMethod,	/*!< \brief Iterative scheme for nonlinear structural analysis. */
  SpatialOrder,		/*!< \brief Order of the spatial numerical integration.*/
  SpatialOrder_Flow,		/*!< \brief Order of the spatial numerical integration.*/
  SpatialOrder_Turb,		/*!< \brief Order of the spatial numerical integration.*/
  SpatialOrder_AdjFlow,		/*!< \brief Order of the spatial numerical integration.*/
  SpatialOrder_AdjTurb;		/*!< \brief Order of the spatial numerical integration.*/
  bool FSI_Problem;			/*!< \brief Boolean to determine whether the simulation is FSI or not. */
  bool AD_Mode;         /*!< \brief Algorithmic Differentiation support. */
  unsigned short Kind_Material_Compress,	/*!< \brief Determines if the material is compressible or incompressible (structural analysis). */
  Kind_Material,			/*!< \brief Determines the material model to be used (structural analysis). */
  Kind_Struct_Solver;		/*!< \brief Determines the geometric condition (small or large deformations) for structural analysis. */
  unsigned short Kind_Turb_Model;			/*!< \brief Turbulent model definition. */
  unsigned short Kind_Trans_Model,			/*!< \brief Transition model definition. */
  Kind_ActDisk, Kind_Engine_Inflow, Kind_Inlet, *Kind_Data_Riemann, *Kind_Data_NRBC;           /*!< \brief Kind of inlet boundary treatment. */
  su2double Linear_Solver_Error;		/*!< \brief Min error of the linear solver for the implicit formulation. */
  su2double Linear_Solver_Error_FSI_Struc;		/*!< \brief Min error of the linear solver for the implicit formulation in the structural side for FSI problems . */
  unsigned long Linear_Solver_Iter;		/*!< \brief Max iterations of the linear solver for the implicit formulation. */
  unsigned long Linear_Solver_Iter_FSI_Struc;		/*!< \brief Max iterations of the linear solver for FSI applications and structural solver. */
  unsigned long Linear_Solver_Restart_Frequency;   /*!< \brief Restart frequency of the linear solver for the implicit formulation. */
  su2double SemiSpan;		/*!< \brief Wing Semi span. */
  su2double Roe_Kappa;		/*!< \brief Relaxation of the Roe scheme. */
  su2double Relaxation_Factor_Flow;		/*!< \brief Relaxation coefficient of the linear solver mean flow. */
  su2double Relaxation_Factor_Turb;		/*!< \brief Relaxation coefficient of the linear solver turbulence. */
  su2double Relaxation_Factor_AdjFlow;		/*!< \brief Relaxation coefficient of the linear solver adjoint mean flow. */
  su2double AdjTurb_Linear_Error;		/*!< \brief Min error of the turbulent adjoint linear solver for the implicit formulation. */
  su2double EntropyFix_Coeff;              /*!< \brief Entropy fix coefficient. */
  unsigned short AdjTurb_Linear_Iter;		/*!< \brief Min error of the turbulent adjoint linear solver for the implicit formulation. */
  su2double *Section_WingBounds;                  /*!< \brief Airfoil section limit. */
  unsigned short nLocationStations,      /*!< \brief Number of section cuts to make when outputting mesh and cp . */
  nWingStations;               /*!< \brief Number of section cuts to make when calculating internal volume. */
  su2double* Kappa_Flow,           /*!< \brief Numerical dissipation coefficients for the flow equations. */
  *Kappa_AdjFlow;                  /*!< \brief Numerical dissipation coefficients for the linearized equations. */
  su2double* FFD_Axis;       /*!< \brief Numerical dissipation coefficients for the adjoint equations. */
  su2double Kappa_1st_AdjFlow,	/*!< \brief JST 1st order dissipation coefficient for adjoint flow equations (coarse multigrid levels). */
  Kappa_2nd_AdjFlow,			/*!< \brief JST 2nd order dissipation coefficient for adjoint flow equations. */
  Kappa_4th_AdjFlow,			/*!< \brief JST 4th order dissipation coefficient for adjoint flow equations. */
  Kappa_1st_Flow,			/*!< \brief JST 1st order dissipation coefficient for flow equations (coarse multigrid levels). */
  Kappa_2nd_Flow,			/*!< \brief JST 2nd order dissipation coefficient for flow equations. */
  Kappa_4th_Flow;			/*!< \brief JST 4th order dissipation coefficient for flow equations. */
  
  su2double Min_Beta_RoeTurkel,		/*!< \brief Minimum value of Beta for the Roe-Turkel low Mach preconditioner. */
  Max_Beta_RoeTurkel;		/*!< \brief Maximum value of Beta for the Roe-Turkel low Mach preconditioner. */
  unsigned long GridDef_Nonlinear_Iter, /*!< \brief Number of nonlinear increments for grid deformation. */
  GridDef_Linear_Iter; /*!< \brief Number of linear smoothing iterations for grid deformation. */
  unsigned short Deform_Stiffness_Type; /*!< \brief Type of element stiffness imposed for FEA mesh deformation. */
  bool Deform_Output;  /*!< \brief Print the residuals during mesh deformation to the console. */
  su2double Deform_Tol_Factor; /*!< Factor to multiply smallest volume for deform tolerance (0.001 default) */
  su2double Deform_Coeff; /*!< Deform coeffienct */
  unsigned short FFD_Continuity; /*!< Surface continuity at the intersection with the FFD */
  unsigned short FFD_CoordSystem; /*!< Define the coordinates system */
  su2double Deform_ElasticityMod, Deform_PoissonRatio; /*!< young's modulus and poisson ratio for volume deformation stiffness model */
  bool Visualize_Deformation;	/*!< \brief Flag to visualize the deformation in MDC. */
  bool FFD_Symmetry_Plane;	/*!< \brief FFD symmetry plane. */
  su2double Mach;		/*!< \brief Mach number. */
  su2double Reynolds;	/*!< \brief Reynolds number. */
  su2double Froude;	/*!< \brief Froude number. */
  su2double Length_Reynolds;	/*!< \brief Reynolds length (dimensional). */
  su2double AoA,			/*!< \brief Angle of attack (just external flow). */
  iH, AoS, AoA_Offset, AoS_Offset, AoA_Sens;		/*!< \brief Angle of sideSlip (just external flow). */
  bool Fixed_CL_Mode;			/*!< \brief Activate fixed CL mode (external flow only). */
  bool Fixed_CM_Mode;			/*!< \brief Activate fixed CL mode (external flow only). */
  bool Eval_dCD_dCX;			/*!< \brief Activate fixed CL mode (external flow only). */
  bool Discard_InFiles; /*!< \brief Discard angle of attack in solution and geometry files. */
  su2double Target_CL;			/*!< \brief Specify a target CL instead of AoA (external flow only). */
  su2double Target_CM;			/*!< \brief Specify a target CL instead of AoA (external flow only). */
  su2double Total_CM;			/*!< \brief Specify a target CL instead of AoA (external flow only). */
  su2double Total_CD;			/*!< \brief Specify a target CL instead of AoA (external flow only). */
  su2double dCL_dAlpha;        /*!< \brief value of dCl/dAlpha. */
  su2double dCM_diH;        /*!< \brief value of dCM/dHi. */
  unsigned long Iter_Fixed_CL;			/*!< \brief Iterations to re-evaluate the angle of attack (external flow only). */
  unsigned long Iter_Fixed_CM;			/*!< \brief Iterations to re-evaluate the angle of attack (external flow only). */
  unsigned long Iter_Fixed_NetThrust;			/*!< \brief Iterations to re-evaluate the angle of attack (external flow only). */
  unsigned long Update_Alpha;			/*!< \brief Iterations to re-evaluate the angle of attack (external flow only). */
  unsigned long Update_iH;			/*!< \brief Iterations to re-evaluate the angle of attack (external flow only). */
  unsigned long Update_BCThrust;			/*!< \brief Iterations to re-evaluate the angle of attack (external flow only). */
  su2double dNetThrust_dBCThrust;        /*!< \brief value of dCl/dAlpha. */
  bool Update_BCThrust_Bool;			/*!< \brief Boolean flag for whether to update the AoA for fixed lift mode on a given iteration. */
  bool Update_AoA;			/*!< \brief Boolean flag for whether to update the AoA for fixed lift mode on a given iteration. */
  bool Update_HTPIncidence;			/*!< \brief Boolean flag for whether to update the AoA for fixed lift mode on a given iteration. */
  su2double ChargeCoeff;		/*!< \brief Charge coefficient (just for poisson problems). */
  unsigned short Cauchy_Func_Flow,	/*!< \brief Function where to apply the convergence criteria in the flow problem. */
  Cauchy_Func_AdjFlow,				/*!< \brief Function where to apply the convergence criteria in the adjoint problem. */
  Cauchy_Elems;						/*!< \brief Number of elements to evaluate. */
  unsigned short Residual_Func_Flow;	/*!< \brief Equation to apply residual convergence to. */
  unsigned long StartConv_Iter;	/*!< \brief Start convergence criteria at iteration. */
  su2double Cauchy_Eps;	/*!< \brief Epsilon used for the convergence. */
  unsigned long Wrt_Sol_Freq,	/*!< \brief Writing solution frequency. */
  Wrt_Sol_Freq_DualTime,	/*!< \brief Writing solution frequency for Dual Time. */
  Wrt_Con_Freq,				/*!< \brief Writing convergence history frequency. */
  Wrt_Con_Freq_DualTime;				/*!< \brief Writing convergence history frequency. */
  bool Wrt_Unsteady;  /*!< \brief Write unsteady data adding header and prefix. */
  bool Wrt_Dynamic;  		/*!< \brief Write dynamic data adding header and prefix. */
  bool LowFidelitySim;  /*!< \brief Compute a low fidelity simulation. */
  bool Restart,	/*!< \brief Restart solution (for direct, adjoint, and linearized problems).*/
  Restart_Flow;	/*!< \brief Restart flow solution for adjoint and linearized problems. */
  unsigned short nMarker_Monitoring,	/*!< \brief Number of markers to monitor. */
  nMarker_Designing,					/*!< \brief Number of markers for the objective function. */
  nMarker_GeoEval,					/*!< \brief Number of markers for the objective function. */
  nMarker_Plotting,					/*!< \brief Number of markers to plot. */
  nMarker_Analyze,					/*!< \brief Number of markers to plot. */
  nMarker_FSIinterface,					/*!< \brief Number of markers in the FSI interface. */
  nMarker_Moving,               /*!< \brief Number of markers in motion (DEFORMING, MOVING_WALL, or FLUID_STRUCTURE). */
  nMarker_DV;               /*!< \brief Number of markers affected by the design variables. */
  string *Marker_Monitoring,     /*!< \brief Markers to monitor. */
  *Marker_Designing,         /*!< \brief Markers to plot. */
  *Marker_GeoEval,         /*!< \brief Markers to plot. */
  *Marker_Plotting,          /*!< \brief Markers to plot. */
  *Marker_Analyze,          /*!< \brief Markers to plot. */
  *Marker_FSIinterface,          /*!< \brief Markers in the FSI interface. */
  *Marker_Moving,            /*!< \brief Markers in motion (DEFORMING, MOVING_WALL, or FLUID_STRUCTURE). */
  *Marker_DV;            /*!< \brief Markers affected by the design variables. */
  unsigned short  *Marker_All_Monitoring,        /*!< \brief Global index for monitoring using the grid information. */
  *Marker_All_GeoEval,       /*!< \brief Global index for geometrical evaluation. */
  *Marker_All_Plotting,        /*!< \brief Global index for plotting using the grid information. */
  *Marker_All_Analyze,        /*!< \brief Global index for plotting using the grid information. */
  *Marker_All_FSIinterface,        /*!< \brief Global index for FSI interface markers using the grid information. */
	*Marker_All_Turbomachinery,        /*!< \brief Global index for Turbomachinery markers using the grid information. */
	*Marker_All_TurbomachineryFlag,        /*!< \brief Global index for Turbomachinery markers flag using the grid information. */
	*Marker_All_MixingPlaneInterface,        /*!< \brief Global index for MixingPlane interface markers using the grid information. */
  *Marker_All_DV,          /*!< \brief Global index for design variable markers using the grid information. */
  *Marker_All_Moving,          /*!< \brief Global index for moving surfaces using the grid information. */
  *Marker_All_Designing,         /*!< \brief Global index for moving using the grid information. */
  *Marker_All_Out_1D,      /*!< \brief Global index for moving using 1D integrated output. */
  *Marker_CfgFile_Monitoring,     /*!< \brief Global index for monitoring using the config information. */
  *Marker_CfgFile_Designing,      /*!< \brief Global index for monitoring using the config information. */
  *Marker_CfgFile_GeoEval,      /*!< \brief Global index for monitoring using the config information. */
  *Marker_CfgFile_Plotting,     /*!< \brief Global index for plotting using the config information. */
  *Marker_CfgFile_Analyze,     /*!< \brief Global index for plotting using the config information. */
  *Marker_CfgFile_FSIinterface,     /*!< \brief Global index for FSI interface using the config information. */
	*Marker_CfgFile_Turbomachinery,     /*!< \brief Global index for Turbomachinery  using the config information. */
	*Marker_CfgFile_TurbomachineryFlag,     /*!< \brief Global index for Turbomachinery flag using the config information. */
	*Marker_CfgFile_MixingPlaneInterface,     /*!< \brief Global index for MixingPlane interface using the config information. */
  *Marker_CfgFile_Out_1D,      /*!< \brief Global index for plotting using the config information. */
  *Marker_CfgFile_Moving,       /*!< \brief Global index for moving surfaces using the config information. */
  *Marker_CfgFile_DV,       /*!< \brief Global index for design variable markers using the config information. */
  *Marker_CfgFile_PerBound;     /*!< \brief Global index for periodic boundaries using the config information. */
  string *PlaneTag;      /*!< \brief Global index for the plane adaptation (upper, lower). */
<<<<<<< HEAD
	su2double DualVol_Power;			/*!< \brief Power for the dual volume in the grid adaptation sensor. */
	su2double *nBlades;						/*!< \brief number of blades for turbomachinery computation. */
	unsigned short Analytical_Surface;	/*!< \brief Information about the analytical definition of the surface for grid adaptation. */
	unsigned short Axis_Orientation;	/*!< \brief Axis orientation. */
	unsigned short Mesh_FileFormat;	/*!< \brief Mesh input format. */
	unsigned short Output_FileFormat;	/*!< \brief Format of the output files. */
=======
  su2double DualVol_Power;			/*!< \brief Power for the dual volume in the grid adaptation sensor. */
  unsigned short Analytical_Surface;	/*!< \brief Information about the analytical definition of the surface for grid adaptation. */
  unsigned short Axis_Stations;	/*!< \brief Axis orientation. */
  unsigned short Mesh_FileFormat;	/*!< \brief Mesh input format. */
  unsigned short Output_FileFormat;	/*!< \brief Format of the output files. */
>>>>>>> 588f1849
  unsigned short ActDisk_Jump;	/*!< \brief Format of the output files. */
  bool CFL_Adapt;      /*!< \brief Adaptive CFL number. */
  su2double RefAreaCoeff,		/*!< \brief Reference area for coefficient computation. */
  RefElemLength,				/*!< \brief Reference element length for computing the slope limiting epsilon. */
  RefSharpEdges,				/*!< \brief Reference coefficient for detecting sharp edges. */
  RefLengthMoment,			/*!< \brief Reference length for moment computation. */
  *RefOriginMoment,           /*!< \brief Origin for moment computation. */
  *RefOriginMoment_X,      /*!< \brief X Origin for moment computation. */
  *RefOriginMoment_Y,      /*!< \brief Y Origin for moment computation. */
  *RefOriginMoment_Z,      /*!< \brief Z Origin for moment computation. */
  *CFL_AdaptParam,      /*!< \brief Information about the CFL ramp. */
	*RelaxFactor_NRBC,      /*!< \brief Information about the under relaxation factor for NRBC. */
  *CFL,
  *HTP_Axis,      /*!< \brief Location of the HTP axis. */
  DomainVolume;		/*!< \brief Volume of the computational grid. */
  unsigned short nRefOriginMoment_X,    /*!< \brief Number of X-coordinate moment computation origins. */
  nRefOriginMoment_Y,           /*!< \brief Number of Y-coordinate moment computation origins. */
  nRefOriginMoment_Z;           /*!< \brief Number of Z-coordinate moment computation origins. */
  string Mesh_FileName,			/*!< \brief Mesh input file. */
  Mesh_Out_FileName,				/*!< \brief Mesh output file. */
  Solution_FlowFileName,			/*!< \brief Flow solution input file. */
  Solution_LinFileName,			/*!< \brief Linearized flow solution input file. */
  Solution_AdjFileName,			/*!< \brief Adjoint solution input file for drag functional. */
  Solution_FEMFileName,			/*!< \brief Adjoint solution input file for drag functional. */
  Flow_FileName,					/*!< \brief Flow variables output file. */
  Structure_FileName,					/*!< \brief Structure variables output file. */
  SurfStructure_FileName,					/*!< \brief Surface structure variables output file. */
  SurfWave_FileName,					/*!< \brief Surface structure variables output file. */
  SurfHeat_FileName,					/*!< \brief Surface structure variables output file. */
  Wave_FileName,					/*!< \brief Wave variables output file. */
  Heat_FileName,					/*!< \brief Heat variables output file. */
  AdjWave_FileName,					/*!< \brief Adjoint wave variables output file. */
  Residual_FileName,				/*!< \brief Residual variables output file. */
  Conv_FileName,					/*!< \brief Convergence history output file. */
  Breakdown_FileName,			    /*!< \brief Breakdown output file. */
  Conv_FileName_FSI,					/*!< \brief Convergence history output file. */
  Restart_FlowFileName,			/*!< \brief Restart file for flow variables. */
  Restart_WaveFileName,			/*!< \brief Restart file for wave variables. */
  Restart_HeatFileName,			/*!< \brief Restart file for heat variables. */
  Restart_AdjFileName,			/*!< \brief Restart file for adjoint variables, drag functional. */
  Restart_FEMFileName,			/*!< \brief Restart file for FEM elasticity. */
  Adj_FileName,					/*!< \brief Output file with the adjoint variables. */
  ObjFunc_Grad_FileName,			/*!< \brief Gradient of the objective function. */
  ObjFunc_Value_FileName,			/*!< \brief Objective function. */
  SurfFlowCoeff_FileName,			/*!< \brief Output file with the flow variables on the surface. */
  SurfAdjCoeff_FileName,			/*!< \brief Output file with the adjoint variables on the surface. */
  New_SU2_FileName,       		/*!< \brief Output SU2 mesh file converted from CGNS format. */
  SurfSens_FileName,			/*!< \brief Output file for the sensitivity on the surface (discrete adjoint). */
  VolSens_FileName;			/*!< \brief Output file for the sensitivity in the volume (discrete adjoint). */
  bool Low_MemoryOutput,      /*!< \brief Write a volume solution file */
  Wrt_Vol_Sol,                /*!< \brief Write a volume solution file */
  Wrt_Srf_Sol,                /*!< \brief Write a surface solution file */
  Wrt_Csv_Sol,                /*!< \brief Write a surface comma-separated values solution file */
  Wrt_Residuals,              /*!< \brief Write residuals to solution file */
  Wrt_Limiters,              /*!< \brief Write residuals to solution file */
  Wrt_SharpEdges,              /*!< \brief Write residuals to solution file */
  Wrt_Halo,                   /*!< \brief Write rind layers in solution files */
  Plot_Section_Forces,       /*!< \brief Write sectional forces for specified markers. */
  Wrt_1D_Output;                /*!< \brief Write average stagnation pressure specified markers. */
  unsigned short Console_Output_Verb;  /*!< \brief Level of verbosity for console output */
  su2double Gamma,			/*!< \brief Ratio of specific heats of the gas. */
  Bulk_Modulus,			/*!< \brief Value of the bulk modulus for incompressible flows. */
  ArtComp_Factor,			/*!< \brief Value of the artificial compresibility factor for incompressible flows. */
  Gas_Constant,     /*!< \brief Specific gas constant. */
  Gas_ConstantND,     /*!< \brief Non-dimensional specific gas constant. */
  Gas_Constant_Ref, /*!< \brief Reference specific gas constant. */
  Temperature_Critical,   /*!< \brief Critical Temperature for real fluid model.  */
  Pressure_Critical,   /*!< \brief Critical Pressure for real fluid model.  */
  Density_Critical,   /*!< \brief Critical Density for real fluid model.  */
  Acentric_Factor,   /*!< \brief Acentric Factor for real fluid model.  */
  Mu_ConstantND,   /*!< \brief Constant Viscosity for ConstantViscosity model.  */
  Kt_ConstantND,   /*!< \brief Constant Thermal Conductivity for ConstantConductivity model.  */
  Mu_RefND,   /*!< \brief reference viscosity for Sutherland model.  */
  Mu_Temperature_RefND,   /*!< \brief reference Temperature for Sutherland model.  */
  Mu_SND,   /*!< \brief reference S for Sutherland model.  */
  *Velocity_FreeStream,     /*!< \brief Total velocity of the fluid.  */
  Energy_FreeStream,     /*!< \brief Total energy of the fluid.  */
  ModVel_FreeStream,     /*!< \brief Total density of the fluid.  */
  ModVel_FreeStreamND,     /*!< \brief Total density of the fluid.  */
  Density_FreeStream,     /*!< \brief Total density of the fluid. */
  Viscosity_FreeStream,     /*!< \brief Total density of the fluid.  */
  Tke_FreeStream,     /*!< \brief Total turbulent kinetic energy of the fluid.  */
  Intermittency_FreeStream,     /*!< \brief Freestream intermittency (for sagt transition model) of the fluid.  */
  TurbulenceIntensity_FreeStream,     /*!< \brief Freestream turbulent intensity (for sagt transition model) of the fluid.  */
  Turb2LamViscRatio_FreeStream,          /*!< \brief Ratio of turbulent to laminar viscosity. */
  NuFactor_FreeStream,  /*!< \brief Ratio of turbulent to laminar viscosity. */
  NuFactor_Engine,  /*!< \brief Ratio of turbulent to laminar viscosity at the engine. */
  SecondaryFlow_ActDisk,  /*!< \brief Ratio of turbulent to laminar viscosity at the actuator disk. */
  Initial_BCThrust,  /*!< \brief Ratio of turbulent to laminar viscosity at the actuator disk. */
  Pressure_FreeStream,     /*!< \brief Total pressure of the fluid. */
  Temperature_FreeStream,  /*!< \brief Total temperature of the fluid.  */
  Temperature_ve_FreeStream,  /*!< \brief Total vibrational-electronic temperature of the fluid.  */
  *MassFrac_FreeStream, /*!< \brief Mixture mass fractions of the fluid. */
  Prandtl_Lam,      /*!< \brief Laminar Prandtl number for the gas.  */
  Prandtl_Turb,     /*!< \brief Turbulent Prandtl number for the gas.  */
  Length_Ref,       /*!< \brief Reference length for non-dimensionalization. */
  Pressure_Ref,     /*!< \brief Reference pressure for non-dimensionalization.  */
  Temperature_Ref,  /*!< \brief Reference temperature for non-dimensionalization.*/
  Density_Ref,      /*!< \brief Reference density for non-dimensionalization.*/
  Velocity_Ref,     /*!< \brief Reference velocity for non-dimensionalization.*/
  Time_Ref,                  /*!< \brief Reference time for non-dimensionalization. */
  Viscosity_Ref,              /*!< \brief Reference viscosity for non-dimensionalization. */
  Conductivity_Ref,           /*!< \brief Reference conductivity for non-dimensionalization. */
  Energy_Ref,                 /*!< \brief Reference viscosity for non-dimensionalization. */
  Wall_Temperature,           /*!< \brief Temperature at an isotropic wall in Kelvin. */
  Omega_Ref,                  /*!< \brief Reference angular velocity for non-dimensionalization. */
  Force_Ref,                  /*!< \brief Reference body force for non-dimensionalization. */
  Pressure_FreeStreamND,      /*!< \brief Farfield pressure value (external flow). */
  Temperature_FreeStreamND,   /*!< \brief Farfield temperature value (external flow). */
  Density_FreeStreamND,       /*!< \brief Farfield density value (external flow). */
  Velocity_FreeStreamND[3],   /*!< \brief Farfield velocity values (external flow). */
  Energy_FreeStreamND,        /*!< \brief Farfield energy value (external flow). */
  Viscosity_FreeStreamND,     /*!< \brief Farfield viscosity value (external flow). */
  Tke_FreeStreamND,           /*!< \brief Farfield kinetic energy (external flow). */
  Omega_FreeStreamND,         /*!< \brief Specific dissipation (external flow). */
  Omega_FreeStream;           /*!< \brief Specific dissipation (external flow). */
  su2double ElasticyMod,			/*!< \brief Young's modulus of elasticity. */
  PoissonRatio,						    /*!< \brief Poisson's ratio. */
  MaterialDensity,					  /*!< \brief Material density. */
  Bulk_Modulus_Struct;				/*!< \brief Bulk modulus (on the structural side). */
  unsigned short Kind_2DElasForm;			/*!< \brief Kind of bidimensional elasticity solver. */
  unsigned short nIterFSI;	  /*!< \brief Number of maximum number of subiterations in a FSI problem. */
  su2double AitkenStatRelax;	/*!< \brief Aitken's relaxation factor (if set as static) */
  su2double AitkenDynMaxInit;	/*!< \brief Aitken's maximum dynamic relaxation factor for the first iteration */
  su2double AitkenDynMinInit;	/*!< \brief Aitken's minimum dynamic relaxation factor for the first iteration */
  su2double Wave_Speed;			  /*!< \brief Wave speed used in the wave solver. */
  su2double Thermal_Diffusivity;			/*!< \brief Thermal diffusivity used in the heat solver. */
  su2double Cyclic_Pitch,     /*!< \brief Cyclic pitch for rotorcraft simulations. */
  Collective_Pitch;           /*!< \brief Collective pitch for rotorcraft simulations. */
  string Motion_Filename;			/*!< \brief Arbitrary mesh motion input base filename. */
  su2double Mach_Motion;			/*!< \brief Mach number based on mesh velocity and freestream quantities. */
  su2double *Motion_Origin_X, /*!< \brief X-coordinate of the mesh motion origin. */
  *Motion_Origin_Y,           /*!< \brief Y-coordinate of the mesh motion origin. */
  *Motion_Origin_Z,           /*!< \brief Z-coordinate of the mesh motion origin. */
  *Translation_Rate_X,        /*!< \brief Translational velocity of the mesh in the x-direction. */
  *Translation_Rate_Y,        /*!< \brief Translational velocity of the mesh in the y-direction. */
  *Translation_Rate_Z,        /*!< \brief Translational velocity of the mesh in the z-direction. */
  *Rotation_Rate_X,           /*!< \brief Angular velocity of the mesh about the x-axis. */
  *Rotation_Rate_Y,           /*!< \brief Angular velocity of the mesh about the y-axis. */
  *Rotation_Rate_Z,           /*!< \brief Angular velocity of the mesh about the z-axis. */
  *Pitching_Omega_X,          /*!< \brief Angular frequency of the mesh pitching about the x-axis. */
  *Pitching_Omega_Y,          /*!< \brief Angular frequency of the mesh pitching about the y-axis. */
  *Pitching_Omega_Z,          /*!< \brief Angular frequency of the mesh pitching about the z-axis. */
  *Pitching_Ampl_X,           /*!< \brief Pitching amplitude about the x-axis. */
  *Pitching_Ampl_Y,           /*!< \brief Pitching amplitude about the y-axis. */
  *Pitching_Ampl_Z,           /*!< \brief Pitching amplitude about the z-axis. */
  *Pitching_Phase_X,          /*!< \brief Pitching phase offset about the x-axis. */
  *Pitching_Phase_Y,          /*!< \brief Pitching phase offset about the y-axis. */
  *Pitching_Phase_Z,          /*!< \brief Pitching phase offset about the z-axis. */
  *Plunging_Omega_X,          /*!< \brief Angular frequency of the mesh plunging in the x-direction. */
  *Plunging_Omega_Y,          /*!< \brief Angular frequency of the mesh plunging in the y-direction. */
  *Plunging_Omega_Z,          /*!< \brief Angular frequency of the mesh plunging in the z-direction. */
  *Plunging_Ampl_X,           /*!< \brief Plunging amplitude in the x-direction. */
  *Plunging_Ampl_Y,           /*!< \brief Plunging amplitude in the y-direction. */
  *Plunging_Ampl_Z,           /*!< \brief Plunging amplitude in the z-direction. */
  *Omega_HB;                  /*!< \brief Frequency for Harmonic Balance Operator (in rad/s). */
  unsigned short nMotion_Origin_X,    /*!< \brief Number of X-coordinate mesh motion origins. */
  nMotion_Origin_Y,           /*!< \brief Number of Y-coordinate mesh motion origins. */
  nMotion_Origin_Z,           /*!< \brief Number of Z-coordinate mesh motion origins. */
  nTranslation_Rate_X,        /*!< \brief Number of Translational x-velocities for mesh motion. */
  nTranslation_Rate_Y,        /*!< \brief Number of Translational y-velocities for mesh motion. */
  nTranslation_Rate_Z,        /*!< \brief Number of Translational z-velocities for mesh motion. */
  nRotation_Rate_X,           /*!< \brief Number of Angular velocities about the x-axis for mesh motion. */
  nRotation_Rate_Y,           /*!< \brief Number of Angular velocities about the y-axis for mesh motion. */
  nRotation_Rate_Z,           /*!< \brief Number of Angular velocities about the z-axis for mesh motion. */
  nPitching_Omega_X,          /*!< \brief Number of Angular frequencies about the x-axis for pitching. */
  nPitching_Omega_Y,          /*!< \brief Number of Angular frequencies about the y-axis for pitching. */
  nPitching_Omega_Z,          /*!< \brief Number of Angular frequencies about the z-axis for pitching. */
  nPitching_Ampl_X,           /*!< \brief Number of Pitching amplitudes about the x-axis. */
  nPitching_Ampl_Y,           /*!< \brief Number of Pitching amplitudes about the y-axis. */
  nPitching_Ampl_Z,           /*!< \brief Number of Pitching amplitudes about the z-axis. */
  nPitching_Phase_X,          /*!< \brief Number of Pitching phase offsets about the x-axis. */
  nPitching_Phase_Y,          /*!< \brief Number of Pitching phase offsets about the y-axis. */
  nPitching_Phase_Z,          /*!< \brief Number of Pitching phase offsets about the z-axis. */
  nPlunging_Omega_X,          /*!< \brief Number of Angular frequencies in the x-direction for plunging. */
  nPlunging_Omega_Y,          /*!< \brief Number of Angular frequencies in the y-direction for plunging. */
  nPlunging_Omega_Z,          /*!< \brief Number of Angular frequencies in the z-direction for plunging. */
  nPlunging_Ampl_X,           /*!< \brief Number of Plunging amplitudes in the x-direction. */
  nPlunging_Ampl_Y,           /*!< \brief Number of Plunging amplitudes in the y-direction. */
  nPlunging_Ampl_Z,           /*!< \brief Number of Plunging amplitudes in the z-direction. */
  nOmega_HB,                /*!< \brief Number of frequencies in Harmonic Balance Operator. */
  nMoveMotion_Origin,         /*!< \brief Number of motion origins. */
  *MoveMotion_Origin;         /*!< \brief Keeps track if we should move moment origin. */
  vector<vector<vector<su2double> > > Aeroelastic_np1, /*!< \brief Aeroelastic solution at time level n+1. */
  Aeroelastic_n,              /*!< \brief Aeroelastic solution at time level n. */
  Aeroelastic_n1;             /*!< \brief Aeroelastic solution at time level n-1. */
  su2double FlutterSpeedIndex,/*!< \brief The flutter speed index. */
  PlungeNaturalFrequency,     /*!< \brief Plunging natural frequency for Aeroelastic. */
  PitchNaturalFrequency,      /*!< \brief Pitch natural frequency for Aeroelastic. */
  AirfoilMassRatio,           /*!< \brief The airfoil mass ratio for Aeroelastic. */
  CG_Location,                /*!< \brief Center of gravity location for Aeroelastic. */
  RadiusGyrationSquared;      /*!< \brief The radius of gyration squared for Aeroelastic. */
  su2double *Aeroelastic_plunge, /*!< \brief Value of plunging coordinate at the end of an external iteration. */
  *Aeroelastic_pitch;         /*!< \brief Value of pitching coordinate at the end of an external iteration. */
  unsigned short AeroelasticIter; /*!< \brief Solve the aeroelastic equations every given number of internal iterations. */
  unsigned short Gust_Type,	  /*!< \brief Type of Gust. */
  Gust_Dir;                   /*!< \brief Direction of the gust */
  su2double Gust_WaveLength,  /*!< \brief The gust wavelength. */
  Gust_Periods,               /*!< \brief Number of gust periods. */
  Gust_Ampl,                  /*!< \brief Gust amplitude. */
  Gust_Begin_Time,            /*!< \brief Time at which to begin the gust. */
  Gust_Begin_Loc;             /*!< \brief Location at which the gust begins. */
  long Visualize_CV;          /*!< \brief Node number for the CV to be visualized */
  bool ExtraOutput;
  bool DeadLoad; 	          	/*!< Application of dead loads to the FE analysis */
  bool MatchingMesh; 	        /*!< Matching mesh (while implementing interpolation procedures). */
  bool SteadyRestart; 	      /*!< Restart from a steady state for FSI problems. */
  su2double Newmark_alpha,		/*!< \brief Parameter alpha for Newmark method. */
  Newmark_delta;				      /*!< \brief Parameter delta for Newmark method. */
  unsigned short nIntCoeffs;	/*!< \brief Number of integration coeffs for structural calculations. */
  su2double *Int_Coeffs;		  /*!< \brief Time integration coefficients for structural method. */
  bool Sigmoid_Load,		      /*!< \brief Apply the load using a sigmoid. */
  Ramp_Load;				          /*!< \brief Apply the load with linear increases. */
  bool IncrementalLoad;		    /*!< \brief Apply the load in increments (for nonlinear structural analysis). */
  unsigned long IncLoad_Nincrements; /*!< \brief Number of increments. */
  su2double *IncLoad_Criteria;/*!< \brief Criteria for the application of incremental loading. */
  su2double Ramp_Time;			  /*!< \brief Time until the maximum load is applied. */
  su2double Sigmoid_Time;			/*!< \brief Time until the maximum load is applied, using a sigmoid. */
  su2double Sigmoid_K;			  /*!< \brief Sigmoid parameter determining its steepness. */
  su2double Static_Time;			/*!< \brief Time while the structure is not loaded in FSI applications. */
  unsigned short Pred_Order;  /*!< \brief Order of the predictor for FSI applications. */
  unsigned short Kind_Interpolation; /*!\brief type of interpolation to use for FSI applications. */
  bool Prestretch;            /*!< Read a reference geometry for optimization purposes. */
  string Prestretch_FEMFileName;         /*!< \brief File name for reference geometry. */
  unsigned long Nonphys_Points, /*!< \brief Current number of non-physical points in the solution. */
  Nonphys_Reconstr;           /*!< \brief Current number of non-physical reconstructions for 2nd-order upwinding. */
  bool ParMETIS;              /*!< \brief Boolean for activating ParMETIS mode (while testing). */
  unsigned short DirectDiff;  /*!< \brief Direct Differentation mode. */
  bool DiscreteAdjoint;       /*!< \brief AD-based discrete adjoint mode. */
  su2double *default_vel_inf, /*!< \brief Default freestream velocity array for the COption class. */
  *default_eng_cyl,           /*!< \brief Default engine box array for the COption class. */
  *default_eng_val,           /*!< \brief Default engine box array values for the COption class. */
  *default_cfl_adapt,         /*!< \brief Default CFL adapt param array for the COption class. */
  *default_ad_coeff_flow,     /*!< \brief Default artificial dissipation (flow) array for the COption class. */
  *default_ad_coeff_adj,      /*!< \brief Default artificial dissipation (adjoint) array for the COption class. */
  *default_obj_coeff,         /*!< \brief Default objective array for the COption class. */
  *default_geo_loc,           /*!< \brief Default SU2_GEO section locations array for the COption class. */
  *default_distortion,        /*!< \brief Default SU2_GEO section locations array for the COption class. */
  *default_ea_lim,            /*!< \brief Default equivalent area limit array for the COption class. */
  *default_grid_fix,          /*!< \brief Default fixed grid (non-deforming region) array for the COption class. */
  *default_htp_axis,          /*!< \brief Default HTP axis for the COption class. */
  *default_ffd_axis,          /*!< \brief Default FFD axis for the COption class. */
  *default_inc_crit;          /*!< \brief Default incremental criteria array for the COption class. */
  unsigned short nSpanWiseSections; /*!< \brief number of span-wise sections */
  /*--- all_options is a map containing all of the options. This is used during config file parsing
   to track the options which have not been set (so the default values can be used). Without this map
   there would be no list of all the config file options. ---*/
  
  map<string, bool> all_options;
  
  /*--- brief param is a map from the option name (config file string) to its decoder (the specific child
   class of COptionBase that turns the string into a value) ---*/
  
  map<string, COptionBase*> option_map;
  
  
  // All of the addXxxOptions take in the name of the option, and a refernce to the field of that option
  // in the option structure. Depending on the specific type, it may take in a default value, and may
  // take in extra options. The addXxxOptions mostly follow the same pattern, so please see addDoubleOption
  // for detailed comments.
  //
  // List options are those that can be an unknown number of elements, and also take in a reference to
  // an integer. This integer will be populated with the number of elements of that type unmarshaled.
  //
  // Array options are those with a fixed number of elements.
  //
  // List and Array options should also be able to be specified with the string "NONE" indicating that there
  // are no elements. This allows the option to be present in a config file but left blank.
  
  /*!<\brief addDoubleOption creates a config file parser for an option with the given name whose
   value can be represented by a su2double.*/
  
  void addDoubleOption(const string name, su2double & option_field, su2double default_value) {
    // Check if the key is already in the map. If this fails, it is coder error
    // and not user error, so throw.
    assert(option_map.find(name) == option_map.end());
    
    // Add this option to the list of all the options
    all_options.insert(pair<string, bool>(name, true));
    
    // Create the parser for a su2double option with a reference to the option_field and the desired
    // default value. This will take the string in the config file, convert it to a su2double, and
    // place that su2double in the memory location specified by the reference.
    COptionBase* val = new COptionDouble(name, option_field, default_value);
    
    // Create an association between the option name ("CFL") and the parser generated above.
    // During configuration, the parsing script will get the option name, and use this map
    // to find how to parse that option.
    option_map.insert(pair<string, COptionBase *>(name, val));
  }
  
  void addStringOption(const string name, string & option_field, string default_value) {
    assert(option_map.find(name) == option_map.end());
    all_options.insert(pair<string, bool>(name, true));
    COptionBase* val = new COptionString(name, option_field, default_value);
    option_map.insert(pair<string, COptionBase *>(name, val));
  }
  
  void addIntegerOption(const string name, int & option_field, int default_value) {
    assert(option_map.find(name) == option_map.end());
    all_options.insert(pair<string, bool>(name, true));
    COptionBase* val = new COptionInt(name, option_field, default_value);
    option_map.insert(pair<string, COptionBase *>(name, val));
  }
  
  void addUnsignedLongOption(const string name, unsigned long & option_field, unsigned long default_value) {
    assert(option_map.find(name) == option_map.end());
    all_options.insert(pair<string, bool>(name, true));
    COptionBase* val = new COptionULong(name, option_field, default_value);
    option_map.insert(pair<string, COptionBase *>(name, val));
  }
  
  void addUnsignedShortOption(const string name, unsigned short & option_field, unsigned short default_value) {
    assert(option_map.find(name) == option_map.end());
    all_options.insert(pair<string, bool>(name, true));
    COptionBase* val = new COptionUShort(name, option_field, default_value);
    option_map.insert(pair<string, COptionBase *>(name, val));
  }
  
  void addLongOption(const string name, long & option_field, long default_value) {
    assert(option_map.find(name) == option_map.end());
    all_options.insert(pair<string, bool>(name, true));
    COptionBase* val = new COptionLong(name, option_field, default_value);
    option_map.insert(pair<string, COptionBase *>(name, val));
  }
  
  void addBoolOption(const string name, bool & option_field, bool default_value) {
    assert(option_map.find(name) == option_map.end());
    all_options.insert(pair<string, bool>(name, true));
    COptionBase* val = new COptionBool(name, option_field, default_value);
    option_map.insert(pair<string, COptionBase *>(name, val));
  }
  
  // enum types work differently than all of the others because there are a small number of valid
  // string entries for the type. One must also provide a list of all the valid strings of that type.
  template <class Tenum>
  void addEnumOption(const string name, unsigned short & option_field, const map<string, Tenum> & enum_map, Tenum default_value) {
    assert(option_map.find(name) == option_map.end());
    all_options.insert(pair<string, bool>(name, true));
    COptionBase* val = new COptionEnum<Tenum>(name, enum_map, option_field, default_value);
    option_map.insert(pair<string, COptionBase *>(name, val));
    return;
  }
  
  
  // input_size is the number of options read in from the config file
  template <class Tenum>
  void addEnumListOption(const string name, unsigned short & input_size, unsigned short * & option_field, const map<string, Tenum> & enum_map) {
    input_size = 0;
    assert(option_map.find(name) == option_map.end());
    all_options.insert(pair<string, bool>(name, true));
    COptionBase* val = new COptionEnumList<Tenum>(name, enum_map, option_field, input_size);
    option_map.insert( pair<string, COptionBase*>(name, val) );
  }
  
  void addDoubleArrayOption(const string name, const int size, su2double * & option_field, su2double * default_value) {
    
    //  su2double * def = new su2double [size];
    //  for (int i = 0; i < size; i++) {
    //    def[i] = default_value[i];
    //  }
    
    assert(option_map.find(name) == option_map.end());
    all_options.insert(pair<string, bool>(name, true));
    COptionBase* val = new COptionDoubleArray(name, size, option_field, default_value);
    option_map.insert(pair<string, COptionBase *>(name, val));
  }
  
  void addDoubleListOption(const string name, unsigned short & size, su2double * & option_field) {
    assert(option_map.find(name) == option_map.end());
    all_options.insert(pair<string, bool>(name, true));
    COptionBase* val = new COptionDoubleList(name, size, option_field);
    option_map.insert(pair<string, COptionBase *>(name, val));
  }
  
  void addShortListOption(const string name, unsigned short & size, short * & option_field) {
    assert(option_map.find(name) == option_map.end());
    all_options.insert(pair<string, bool>(name, true));
    COptionBase* val = new COptionShortList(name, size, option_field);
    option_map.insert(pair<string, COptionBase *>(name, val));
  }
  
  void addUShortListOption(const string name, unsigned short & size, unsigned short * & option_field) {
    assert(option_map.find(name) == option_map.end());
    all_options.insert(pair<string, bool>(name, true));
    COptionBase* val = new COptionUShortList(name, size, option_field);
    option_map.insert(pair<string, COptionBase *>(name, val));
  }
  
  void addStringListOption(const string name, unsigned short & num_marker, string* & option_field) {
    assert(option_map.find(name) == option_map.end());
    all_options.insert(pair<string, bool>(name, true));
    COptionBase* val = new COptionStringList(name, num_marker, option_field);
    option_map.insert(pair<string, COptionBase *>(name, val));
  }
  
  void addConvectOption(const string name, unsigned short & space_field, unsigned short & centered_field, unsigned short & upwind_field) {
    assert(option_map.find(name) == option_map.end());
    all_options.insert(pair<string, bool>(name, true));
    COptionBase* val = new COptionConvect(name, space_field, centered_field, upwind_field);
    option_map.insert(pair<string, COptionBase *>(name, val));
  }
  
  void addMathProblemOption(const string name, bool & ContinuousAdjoint, const bool & ContinuousAdjoint_default,
                            bool & DiscreteAdjoint, const bool & DiscreteAdjoint_default,
                            bool & Restart_Flow, const bool & Restart_Flow_default) {
    assert(option_map.find(name) == option_map.end());
    all_options.insert(pair<string, bool>(name, true));
    COptionBase* val = new COptionMathProblem(name, ContinuousAdjoint, ContinuousAdjoint_default, DiscreteAdjoint, DiscreteAdjoint_default, Restart_Flow, Restart_Flow_default);
    option_map.insert(pair<string, COptionBase *>(name, val));
  }
  
  void addDVParamOption(const string name, unsigned short & nDV_field, su2double** & paramDV, string* & FFDTag,
                        unsigned short* & design_variable) {
    assert(option_map.find(name) == option_map.end());
    all_options.insert(pair<string, bool>(name, true));
    COptionBase* val = new COptionDVParam(name, nDV_field, paramDV, FFDTag, design_variable);
    option_map.insert(pair<string, COptionBase *>(name, val));
  }
  
  void addDVValueOption(const string name, unsigned short* & nDVValue_field, su2double** & valueDV, unsigned short & nDV_field,  su2double** & paramDV,
                        unsigned short* & design_variable) {
    assert(option_map.find(name) == option_map.end());
    all_options.insert(pair<string, bool>(name, true));
    COptionBase* val = new COptionDVValue(name, nDVValue_field, valueDV, nDV_field, paramDV, design_variable);
    option_map.insert(pair<string, COptionBase *>(name, val));
  }
  
  void addFFDDefOption(const string name, unsigned short & nFFD_field, su2double** & coordFFD, string* & FFDTag) {
    assert(option_map.find(name) == option_map.end());
    all_options.insert(pair<string, bool>(name, true));
    COptionBase* val = new COptionFFDDef(name, nFFD_field, coordFFD, FFDTag);
    option_map.insert(pair<string, COptionBase *>(name, val));
  }
  
  void addFFDDegreeOption(const string name, unsigned short & nFFD_field, unsigned short** & degreeFFD) {
    assert(option_map.find(name) == option_map.end());
    all_options.insert(pair<string, bool>(name, true));
    COptionBase* val = new COptionFFDDegree(name, nFFD_field, degreeFFD);
    option_map.insert(pair<string, COptionBase *>(name, val));
  }
  
  void addStringDoubleListOption(const string name, unsigned short & list_size, string * & string_field,
                                 su2double* & double_field) {
    assert(option_map.find(name) == option_map.end());
    all_options.insert(pair<string, bool>(name, true));
    COptionBase* val = new COptionStringDoubleList(name, list_size, string_field, double_field);
    option_map.insert(pair<string, COptionBase *>(name, val));
  }
  
  void addInletOption(const string name, unsigned short & nMarker_Inlet, string * & Marker_Inlet,
                      su2double* & Ttotal, su2double* & Ptotal, su2double** & FlowDir) {
    assert(option_map.find(name) == option_map.end());
    all_options.insert(pair<string, bool>(name, true));
    COptionBase* val = new COptionInlet(name, nMarker_Inlet, Marker_Inlet, Ttotal, Ptotal, FlowDir);
    option_map.insert(pair<string, COptionBase *>(name, val));
  }
  template <class Tenum>
  
  void addRiemannOption(const string name, unsigned short & nMarker_Riemann, string * & Marker_Riemann, unsigned short* & option_field, const map<string, Tenum> & enum_map,
                        su2double* & var1, su2double* & var2, su2double** & FlowDir) {
    assert(option_map.find(name) == option_map.end());
    all_options.insert(pair<string, bool>(name, true));
    COptionBase* val = new COptionRiemann<Tenum>(name, nMarker_Riemann, Marker_Riemann, option_field, enum_map, var1, var2, FlowDir);
    option_map.insert(pair<string, COptionBase *>(name, val));
  }
  template <class Tenum>
  void addNRBCOption(const string name, unsigned short & nMarker_NRBC, string * & Marker_NRBC, unsigned short* & option_field, const map<string, Tenum> & enum_map,
<<<<<<< HEAD
                                 su2double* & var1, su2double* & var2, su2double** & FlowDir, su2double* & relaxfactor1, su2double* & relaxfactor2) {
=======
                     su2double* & var1, su2double* & var2, su2double** & FlowDir) {
>>>>>>> 588f1849
    assert(option_map.find(name) == option_map.end());
    all_options.insert(pair<string, bool>(name, true));
    COptionBase* val = new COptionNRBC<Tenum>(name, nMarker_NRBC, Marker_NRBC, option_field, enum_map, var1, var2, FlowDir, relaxfactor1, relaxfactor2);
    option_map.insert(pair<string, COptionBase *>(name, val));
  }
  
  void addExhaustOption(const string name, unsigned short & nMarker_Exhaust, string * & Marker_Exhaust,
                        su2double* & Ttotal, su2double* & Ptotal) {
    assert(option_map.find(name) == option_map.end());
    all_options.insert(pair<string, bool>(name, true));
    COptionBase* val = new COptionExhaust(name, nMarker_Exhaust, Marker_Exhaust, Ttotal, Ptotal);
    option_map.insert(pair<string, COptionBase *>(name, val));
  }
  
  void addPeriodicOption(const string & name, unsigned short & nMarker_PerBound,
                         string* & Marker_PerBound, string* & Marker_PerDonor,
                         su2double** & RotCenter, su2double** & RotAngles, su2double** & Translation) {
    assert(option_map.find(name) == option_map.end());
    all_options.insert(pair<string, bool>(name, true));
    COptionBase* val = new COptionPeriodic(name, nMarker_PerBound, Marker_PerBound, Marker_PerDonor, RotCenter, RotAngles, Translation);
    option_map.insert(pair<string, COptionBase *>(name, val));
  }
<<<<<<< HEAD

//  void addMixingPlaneOption(const string & name, unsigned short & nMarker_MixBound,
//                    string* & Marker_MixBound, string* & Marker_MixDonor){
//    assert(option_map.find(name) == option_map.end());
//    all_options.insert(pair<string, bool>(name, true));
//    COptionBase* val = new COptionMixingPlane(name, nMarker_MixBound, Marker_MixBound, Marker_MixDonor);
//    option_map.insert(pair<string, COptionBase *>(name, val));
//  }

  void addTurboPerfOption(const string & name, unsigned short & nMarker_TurboPerf,
                    string* & Marker_TurboBoundIn, string* & Marker_TurboBoundOut){
=======
  
  void addMixingPlaneOption(const string & name, unsigned short & nMarker_MixBound,
                            string* & Marker_MixBound, string* & Marker_MixDonor) {
    assert(option_map.find(name) == option_map.end());
    all_options.insert(pair<string, bool>(name, true));
    COptionBase* val = new COptionMixingPlane(name, nMarker_MixBound, Marker_MixBound, Marker_MixDonor);
    option_map.insert(pair<string, COptionBase *>(name, val));
  }
  template <class Tenum>
  void addTurboPerfOption(const string & name, unsigned short & nMarker_TurboPerf,
                          string* & Marker_TurboBoundIn, string* & Marker_TurboBoundOut,  unsigned short* & Kind_TurboPerformance, const map<string, Tenum> & TurboPerformance_Map) {
>>>>>>> 588f1849
    assert(option_map.find(name) == option_map.end());
    all_options.insert(pair<string, bool>(name, true));
    COptionBase* val = new COptionTurboPerformance(name, nMarker_TurboPerf, Marker_TurboBoundIn, Marker_TurboBoundOut);
    option_map.insert(pair<string, COptionBase *>(name, val));
  }
  
  void addActDiskOption(const string & name,
                        unsigned short & nMarker_ActDiskInlet, unsigned short & nMarker_ActDiskOutlet, string* & Marker_ActDiskInlet, string* & Marker_ActDiskOutlet,
                        su2double** & ActDisk_PressJump, su2double** & ActDisk_TempJump, su2double** & ActDisk_Omega) {
    assert(option_map.find(name) == option_map.end());
    all_options.insert(pair<string, bool>(name, true));
    COptionBase* val = new COptionActDisk(name,
                                          nMarker_ActDiskInlet, nMarker_ActDiskOutlet, Marker_ActDiskInlet, Marker_ActDiskOutlet,
                                          ActDisk_PressJump, ActDisk_TempJump, ActDisk_Omega);
    option_map.insert(pair<string, COptionBase *>(name, val));
  }
  
  void addPythonOption(const string name) {
    assert(option_map.find(name) == option_map.end());
    all_options.insert(pair<string, bool>(name, true));
    COptionBase* val = new COptionPython(name);
    option_map.insert(pair<string, COptionBase *>(name, val));
  }
  
public:
  
  vector<string> fields; /*!< \brief Tags for the different fields in a restart file. */
  
  /*!
   * \brief Constructor of the class which reads the input file.
   */
  CConfig(char case_filename[MAX_STRING_SIZE], unsigned short val_software, unsigned short val_iZone, unsigned short val_nZone, unsigned short val_nDim, unsigned short verb_level);
  
  /*!
   * \brief Constructor of the class which reads the input file.
   */
  CConfig(char case_filename[MAX_STRING_SIZE], unsigned short val_software);
  
  /*!
   * \brief Constructor of the class which reads the input file.
   */
  CConfig(char case_filename[MAX_STRING_SIZE], CConfig *config);

  /*!
   * \brief Destructor of the class.
   */
  ~CConfig(void);


  /*!
   * \brief Get the MPI communicator of SU2.
   * \return MPI communicator of SU2.
   */
  SU2_Comm GetMPICommunicator();

  /*!
   * \brief Set the MPI communicator for SU2.
   * \param[in] Communicator - MPI communicator for SU2.
   */
  void SetMPICommunicator(SU2_Comm Communicator);

  /*!
   * \brief Gets the number of zones in the mesh file.
   * \param[in] val_mesh_filename - Name of the file with the grid information.
   * \param[in] val_format - Format of the file with the grid information.
   * \param[in] config - Definition of the particular problem.
   * \return Total number of zones in the grid file.
   */
  static unsigned short GetnZone(string val_mesh_filename, unsigned short val_format, CConfig *config);
  
  /*!
   * \brief Gets the number of dimensions in the mesh file
   * \param[in] val_mesh_filename - Name of the file with the grid information.
   * \param[in] val_format - Format of the file with the grid information.
   * \return Total number of domains in the grid file.
   */
  static unsigned short GetnDim(string val_mesh_filename, unsigned short val_format);
  
  /*!
   * \brief Initializes pointers to null
   */
  void SetPointersNull(void);
  
  /*!
   * \brief breaks an input line from the config file into a set of tokens
   * \param[in] str - the input line string
   * \param[out] option_name - the name of the option found at the beginning of the line
   * \param[out] option_value - the tokens found after the "=" sign on the line
   * \returns false if the line is empty or a commment, true otherwise
   */
  bool TokenizeString(string & str, string & option_name,
                      vector<string> & option_value);
  
  /*!
   * \brief Get reference origin for moment computation.
   * \param[in] val_marker - the marker we are monitoring.
   * \return Reference origin (in cartesians coordinates) for moment computation.
   */
  su2double *GetRefOriginMoment(unsigned short val_marker);
  
  /*!
   * \brief Get reference origin x-coordinate for moment computation.
   * \param[in] val_marker - the marker we are monitoring.
   * \return Reference origin x-coordinate (in cartesians coordinates) for moment computation.
   */
  su2double GetRefOriginMoment_X(unsigned short val_marker);
  
  /*!
   * \brief Get reference origin y-coordinate for moment computation.
   * \param[in] val_marker - the marker we are monitoring.
   * \return Reference origin y-coordinate (in cartesians coordinates) for moment computation.
   */
  su2double GetRefOriginMoment_Y(unsigned short val_marker);
  
  /*!
   * \brief Get reference origin z-coordinate for moment computation.
   * \param[in] val_marker - the marker we are monitoring.
   * \return Reference origin z-coordinate (in cartesians coordinates) for moment computation.
   */
  su2double GetRefOriginMoment_Z(unsigned short val_marker);
  
  /*!
   * \brief Set reference origin x-coordinate for moment computation.
   * \param[in] val_marker - the marker we are monitoring.
   * \param[in] val_origin - New x-coordinate of the mesh motion origin.
   */
  void SetRefOriginMoment_X(unsigned short val_marker, su2double val_origin);
  
  /*!
   * \brief Set reference origin y-coordinate for moment computation.
   * \param[in] val_marker - the marker we are monitoring.
   * \param[in] val_origin - New y-coordinate of the mesh motion origin.
   */
  void SetRefOriginMoment_Y(unsigned short val_marker, su2double val_origin);
  
  /*!
   * \brief Set reference origin z-coordinate for moment computation.
   * \param[in] val_marker - the marker we are monitoring.
   * \param[in] val_origin - New z-coordinate of the mesh motion origin.
   */
  void SetRefOriginMoment_Z(unsigned short val_marker, su2double val_origin);
  
  /*!
   * \brief Get index of the upper and lower horizontal plane.
   * \param[in] index - 0 means upper surface, and 1 means lower surface.
   * \return Index of the upper and lower surface.
   */
  string GetPlaneTag(unsigned short index);
  
  /*!
   * \brief Get the integration limits for the equivalent area computation.
   * \param[in] index - 0 means x_min, and 1 means x_max.
   * \return Integration limits for the equivalent area computation.
   */
  su2double GetEA_IntLimit(unsigned short index);
  
  /*!
   * \brief Get the integration limits for the equivalent area computation.
   * \param[in] index - 0 means x_min, and 1 means x_max.
   * \return Integration limits for the equivalent area computation.
   */
  su2double GetEA_ScaleFactor(void);
  
  /*!
   * \brief Get the limit value for the adjoint variables.
   * \return Limit value for the adjoint variables.
   */
  su2double GetAdjointLimit(void);
  
  /*!
   * \brief Get the the coordinates where of the box where the grid is going to be deformed.
   * \return Coordinates where of the box where the grid is going to be deformed.
   */
  su2double *GetHold_GridFixed_Coord(void);
  
  /*!
   * \brief Get the the coordinates where of the box where a subsonic region is imposed.
   * \return Coordinates where of the box where the grid is going to be a subsonic region.
   */
  su2double *GetSubsonicEngine_Values(void);
  
  /*!
   * \brief Get the the coordinates where of the box where a subsonic region is imposed.
   * \return Coordinates where of the box where the grid is going to be a subsonic region.
   */
  su2double *GetSubsonicEngine_Cyl(void);
  
  /*!
   * \brief Get the the coordinates where of the box where a subsonic region is imposed.
   * \return Coordinates where of the box where the grid is going to be a subsonic region.
   */
  su2double *GetDistortionRack(void);
  
  /*!
   * \brief Get the power of the dual volume in the grid adaptation sensor.
   * \return Power of the dual volume in the grid adaptation sensor.
   */
  su2double GetDualVol_Power(void);
  
  /*!
   * \brief Get Information about if there is an analytical definition of the surface for doing the
   *        grid adaptation.
   * \return Definition of the surfaces. NONE implies that there isn't any analytical definition
   *         and it will use and interpolation.
   */
  unsigned short GetAnalytical_Surface(void);
  
  /*!
   * \brief Get Information about if there is an analytical definition of the surface for doing the
   *        grid adaptation.
   * \return Definition of the surfaces. NONE implies that there isn't any analytical definition
   *         and it will use and interpolation.
   */
  unsigned short GetAxis_Stations(void);
  
  /*!
   * \brief Creates a tecplot file to visualize the partition made by the DDC software.
   * \return <code>TRUE</code> if the partition is going to be plotted; otherwise <code>FALSE</code>.
   */
  bool GetExtraOutput(void);
  
  /*!
   * \brief Get the value of the Mach number (velocity divided by speed of sound).
   * \return Value of the Mach number.
   */
  su2double GetMach(void);
  
  /*!
   * \brief Get the value of the Gamma of fluid (ratio of specific heats).
   * \return Value of the constant: Gamma
   */
  su2double GetGamma(void);
  
  /*!
   * \brief Get the values of the CFL adapation.
   * \return Value of CFL adapation
   */
  su2double GetCFL_AdaptParam(unsigned short val_index);
  
  /*!
   * \brief Get the values of the CFL adapation.
   * \return Value of CFL adapation
   */
  bool GetCFL_Adapt(void);
  
  /*!
   * \brief Get the values of the CFL adapation.
   * \return Value of CFL adapation
   */
  su2double GetHTP_Axis(unsigned short val_index);
  
  /*!
   * \brief Get the value of the limits for the sections.
   * \return Value of the limits for the sections.
   */
  su2double GetSection_WingBounds(unsigned short val_var);
  
  /*!
   * \brief Get the value of the vector that connects the cartesian axis with a sherical or cylindrical one.
   * \return Coordinate of the Axis.
   */
  su2double GetFFD_Axis(unsigned short val_var);
  
  /*!
   * \brief Get the value of the bulk modulus.
   * \return Value of the bulk modulus.
   */
  su2double GetBulk_Modulus(void);
  
  /*!
   * \brief Get the artificial compresibility factor.
   * \return Value of the artificial compresibility factor.
   */
  su2double GetArtComp_Factor(void);
  
  /*!
   * \brief Get the value of specific gas constant.
   * \return Value of the constant: Gamma
   */
  su2double GetGas_Constant(void);
  
  /*!
   * \brief Get the value of specific gas constant.
   * \return Value of the constant: Gamma
   */
  su2double GetGas_ConstantND(void);
  
  /*!
   * \brief Get the coefficients of the Blottner viscosity model
   * \param[in] val_Species - Index of the species
   * \param[in] val_Coeff - Index of the coefficient (As, Bs, Cs)
   * \return Value of the Blottner coefficient
   */
  su2double GetBlottnerCoeff(unsigned short val_Species, unsigned short val_Coeff);
  
  /*!
   * \brief Get the p-norm for heat-flux objective functions (adjoint problem).
   * \return Value of the heat flux p-norm
   */
  su2double GetPnormHeat(void);
  
  /*!
   * \brief Get the value of wall temperature.
   * \return Value of the constant: Temperature
   */
  su2double GetWallTemperature(void);
  
  /*!
   * \brief Get the reference value for the specific gas constant.
   * \return Reference value for the specific gas constant.
   */
  su2double GetGas_Constant_Ref(void);
  
  /*!
   * \brief Get the value of the frestream temperature.
   * \return Freestream temperature.
   */
  su2double GetTemperature_FreeStream(void);
  
  /*!
   * \brief Get the value of the frestream temperature.
   * \return Freestream temperature.
   */
  su2double GetEnergy_FreeStream(void);
  
  /*!
   * \brief Get the value of the frestream temperature.
   * \return Freestream temperature.
   */
  su2double GetViscosity_FreeStream(void);
  
  /*!
   * \brief Get the value of the frestream temperature.
   * \return Freestream temperature.
   */
  su2double GetDensity_FreeStream(void);
  
  /*!
   * \brief Get the value of the frestream temperature.
   * \return Freestream temperature.
   */
  su2double GetModVel_FreeStream(void);
  
  /*!
   * \brief Get the value of the frestream temperature.
   * \return Freestream temperature.
   */
  su2double GetModVel_FreeStreamND(void);
  
  /*!
   * \brief Get the value of the frestream vibrational-electronic temperature.
   * \return Freestream temperature.
   */
  su2double GetTemperature_ve_FreeStream(void);
  
  /*!
   * \brief Get the value of the laminar Prandtl number.
   * \return Laminar Prandtl number.
   */
  su2double GetPrandtl_Lam(void);
  
  /*!
   * \brief Get the value of the turbulent Prandtl number.
   * \return Turbulent Prandtl number.
   */
  su2double GetPrandtl_Turb(void);
  
  /*!
   * \brief Get the value of the reference length for non-dimensionalization.
   *        This value should always be 1 internally, and is not user-specified.
   * \return Reference length for non-dimensionalization.
   */
  su2double GetLength_Ref(void);
  
  /*!
   * \brief Get the value of the reference pressure for non-dimensionalization.
   * \return Reference pressure for non-dimensionalization.
   */
  su2double GetPressure_Ref(void);
  
  /*!
   * \brief Get the value of the reference pressure for non-dimensionalization.
   * \return Reference pressure for non-dimensionalization.
   */
  su2double GetEnergy_Ref(void);
  
  /*!
   * \brief Get the value of the reference temperature for non-dimensionalization.
   * \return Reference temperature for non-dimensionalization.
   */
  su2double GetTemperature_Ref(void);
  
  /*!
   * \brief Get the value of the reference density for non-dimensionalization.
   * \return Reference density for non-dimensionalization.
   */
  su2double GetDensity_Ref(void);
  
  /*!
   * \brief Get the value of the reference velocity for non-dimensionalization.
   * \return Reference velocity for non-dimensionalization.
   */
  su2double GetVelocity_Ref(void);
  
  /*!
   * \brief Get the value of the reference time for non-dimensionalization.
   * \return Reference time for non-dimensionalization.
   */
  su2double GetTime_Ref(void);
  
  /*!
   * \brief Get the value of the reference viscosity for non-dimensionalization.
   * \return Reference viscosity for non-dimensionalization.
   */
  su2double GetViscosity_Ref(void);
  
  /*!
   * \brief Get the value of the reference viscosity for non-dimensionalization.
   * \return Reference viscosity for non-dimensionalization.
   */
  su2double GetHighlite_Area(void);
  
  /*!
   * \brief Get the value of the reference viscosity for non-dimensionalization.
   * \return Reference viscosity for non-dimensionalization.
   */
  su2double GetFan_Poly_Eff(void);
  
  /*!
   * \brief Get the value of the reference conductivity for non-dimensionalization.
   * \return Reference conductivity for non-dimensionalization.
   */
  su2double GetConductivity_Ref(void);
  
  /*!
   * \brief Get the value of the reference angular velocity for non-dimensionalization.
   * \return Reference angular velocity for non-dimensionalization.
   */
  su2double GetOmega_Ref(void);
  
  /*!
   * \brief Get the value of the reference force for non-dimensionalization.
   * \return Reference force for non-dimensionalization.
   */
  su2double GetForce_Ref(void);
  
  /*!
   * \brief Get the value of the non-dimensionalized freestream pressure.
   * \return Non-dimensionalized freestream pressure.
   */
  su2double GetPressure_FreeStream(void);
  
  /*!
   * \brief Get the value of the non-dimensionalized freestream pressure.
   * \return Non-dimensionalized freestream pressure.
   */
  su2double GetPressure_FreeStreamND(void);
  
  /*!
   * \brief Get the vector of the dimensionalized freestream velocity.
   * \return Dimensionalized freestream velocity vector.
   */
  su2double* GetVelocity_FreeStream(void);
  
  /*!
   * \brief Get the value of the non-dimensionalized freestream temperature.
   * \return Non-dimensionalized freestream temperature.
   */
  su2double GetTemperature_FreeStreamND(void);
  
  /*!
   * \brief Get the value of the non-dimensionalized freestream density.
   * \return Non-dimensionalized freestream density.
   */
  su2double GetDensity_FreeStreamND(void);
  
  /*!
   * \brief Get the vector of the non-dimensionalized freestream velocity.
   * \return Non-dimensionalized freestream velocity vector.
   */
  su2double* GetVelocity_FreeStreamND(void);
  
  /*!
   * \brief Get the value of the non-dimensionalized freestream energy.
   * \return Non-dimensionalized freestream energy.
   */
  su2double GetEnergy_FreeStreamND(void);
  
  /*!
   * \brief Get the value of the non-dimensionalized freestream viscosity.
   * \return Non-dimensionalized freestream viscosity.
   */
  su2double GetViscosity_FreeStreamND(void);
  
  /*!
   * \brief Get the value of the non-dimensionalized freestream viscosity.
   * \return Non-dimensionalized freestream viscosity.
   */
  su2double GetTke_FreeStreamND(void);
  
  /*!
   * \brief Get the value of the non-dimensionalized freestream viscosity.
   * \return Non-dimensionalized freestream viscosity.
   */
  su2double GetOmega_FreeStreamND(void);
  
  /*!
   * \brief Get the value of the non-dimensionalized freestream viscosity.
   * \return Non-dimensionalized freestream viscosity.
   */
  su2double GetTke_FreeStream(void);
  
  /*!
   * \brief Get the value of the non-dimensionalized freestream viscosity.
   * \return Non-dimensionalized freestream viscosity.
   */
  su2double GetOmega_FreeStream(void);
  
  /*!
   * \brief Get the value of the non-dimensionalized freestream intermittency.
   * \return Non-dimensionalized freestream intermittency.
   */
  su2double GetIntermittency_FreeStream(void);
  
  /*!
   * \brief Get the value of the non-dimensionalized freestream turbulence intensity.
   * \return Non-dimensionalized freestream intensity.
   */
  su2double GetTurbulenceIntensity_FreeStream(void);
  
  /*!
   * \brief Get the value of the non-dimensionalized freestream turbulence intensity.
   * \return Non-dimensionalized freestream intensity.
   */
  su2double GetNuFactor_FreeStream(void);
  
  /*!
   * \brief Get the value of the non-dimensionalized engine turbulence intensity.
   * \return Non-dimensionalized engine intensity.
   */
  su2double GetNuFactor_Engine(void);
  
  /*!
   * \brief Get the value of the non-dimensionalized actuator disk turbulence intensity.
   * \return Non-dimensionalized actuator disk intensity.
   */
  su2double GetSecondaryFlow_ActDisk(void);
  
  /*!
   * \brief Get the value of the non-dimensionalized actuator disk turbulence intensity.
   * \return Non-dimensionalized actuator disk intensity.
   */
  su2double GetInitial_BCThrust(void);
  
  /*!
   * \brief Get the value of the non-dimensionalized actuator disk turbulence intensity.
   * \return Non-dimensionalized actuator disk intensity.
   */
  void SetInitial_BCThrust(su2double val_bcthrust);
  
  /*!
   * \brief Get the value of the turbulent to laminar viscosity ratio.
   * \return Ratio of turbulent to laminar viscosity ratio.
   */
  su2double GetTurb2LamViscRatio_FreeStream(void);
  
  /*!
   * \brief Get the vector of free stream mass fraction values.
   * \return Ratio of species mass to mixture mass.
   */
  su2double* GetMassFrac_FreeStream(void);
  
  /*!
   * \brief Get the value of the Reynolds length.
   * \return Reynolds length.
   */
  su2double GetLength_Reynolds(void);
  
  /*!
   * \brief Get the start up iterations using the fine grid, this works only for multigrid problems.
   * \return Start up iterations using the fine grid.
   */
  unsigned short GetnStartUpIter(void);
  
  /*!
   * \brief Get the reference area for non dimensional coefficient computation. If the value from the
   *        is 0 then, the code will compute the reference area using the projection of the shape into
   *        the z plane (3D) or the x plane (2D).
   * \return Value of the reference area for coefficient computation.
   */
  su2double GetRefAreaCoeff(void);
  
  /*!
   * \brief Get the wave speed.
   * \return Value of the wave speed.
   */
  su2double GetWaveSpeed(void);
  
  /*!
   * \brief Get the wave speed.
   * \return Value of the wave speed.
   */
  su2double GetThermalDiffusivity(void);
  
  /*!
   * \brief Get the Young's modulus of elasticity.
   * \return Value of the Young's modulus of elasticity.
   */
  su2double GetElasticyMod(void);
  
  /*!
   * \brief Get the value of the bulk modulus on the structural side.
   * \return Value of the bulk modulus on the structural side.
   */
  su2double GetBulk_Modulus_Struct(void);
  
  /*!
   * \brief Formulation for 2D elasticity (plane stress - strain)
   * \return Flag to 2D elasticity model.
   */
  unsigned short GetElas2D_Formulation(void);
  
  /*!
   * \brief Decide whether it's necessary to read a reference geometry.
   * \return <code>TRUE</code> if it's necessary to read a reference geometry, <code>FALSE</code> otherwise.
   */
  
  bool GetPrestretch(void);
  
  /*!
   * \brief Get the name of the file with the reference geometry of the structural problem.
   * \return Name of the file with the reference geometry of the structural problem.
   */
  string GetPrestretch_FEMFileName(void);
  
  /*!
   * \brief Get the Poisson's ratio.
   * \return Value of the Poisson's ratio.
   */
  su2double GetPoissonRatio(void);
  
  /*!
   * \brief Get the Material Density.
   * \return Value of the Material Density.
   */
  su2double GetMaterialDensity(void);
  
  /*!
   * \brief Compressibility/incompressibility of the solids analysed using the structural solver.
   * \return Compressible or incompressible.
   */
  unsigned short GetMaterialCompressibility(void);
  
  /*!
   * \brief Compressibility/incompressibility of the solids analysed using the structural solver.
   * \return Compressible or incompressible.
   */
  unsigned short GetMaterialModel(void);
  
  /*!
   * \brief Geometric conditions for the structural solver.
   * \return Small or large deformation structural analysis.
   */
  unsigned short GetGeometricConditions(void);
  
  /*!
   * \brief Get the reference length for computing moment (the default value is 1).
   * \return Reference length for moment computation.
   */
  su2double GetRefLengthMoment(void);
  
  /*!
   * \brief Get the reference element length for computing the slope limiting epsilon.
   * \return Reference element length for slope limiting epsilon.
   */
  su2double GetRefElemLength(void);
  
  /*!
   * \brief Get the reference coefficient for detecting sharp edges.
   * \return Reference coefficient for detecting sharp edges.
   */
  su2double GetRefSharpEdges(void);
  
  /*!
   * \brief Get the volume of the whole domain using the fine grid, this value is common for all the grids
   *        in the multigrid method.
   * \return Volume of the whole domain.
   */
  su2double GetDomainVolume(void);
  
  /*!
   * \brief In case the <i>RefAreaCoeff</i> is equal to 0 then, it is necessary to compute a reference area,
   *        with this function we set the value of the reference area.
   * \param[in] val_area - Value of the reference area for non dimensional coefficient computation.
   */
  void SetRefAreaCoeff(su2double val_area);
  
  /*!
   * \brief Set the value of the domain volume computed on the finest grid.
   * \note This volume do not include the volume of the body that is being simulated.
   * \param[in] val_volume - Value of the domain volume computed on the finest grid.
   */
  void SetDomainVolume(su2double val_volume);
  
  /*!
   * \brief Set the finest mesh in a multigrid strategy.
   * \note If we are using a Full Multigrid Strategy or a start up with finest grid, it is necessary
   *       to change several times the finest grid.
   * \param[in] val_finestmesh - Index of the finest grid.
   */
  void SetFinestMesh(unsigned short val_finestmesh);
  
  /*!
   * \brief Set the kind of time integration scheme.
   * \note If we are solving different equations it will be necessary to change several
   *       times the kind of time integration, to choose the right scheme.
   * \param[in] val_kind_timeintscheme - Kind of time integration scheme.
   */
<<<<<<< HEAD
  unsigned short GetnMarker_Max(void);

    /*!
	 * \brief Get the total number of boundary markers.
	 * \return Total number of boundary markers.
	 */
	unsigned short GetnMarker_EngineInflow(void);

  /*!
	 * \brief Get the total number of boundary markers.
	 * \return Total number of boundary markers.
	 */
	unsigned short GetnMarker_EngineExhaust(void);

    /*!
	 * \brief Get the total number of boundary markers.
	 * \return Total number of boundary markers.
	 */
	unsigned short GetnMarker_NearFieldBound(void);

    /*!
	 * \brief Get the total number of boundary markers.
	 * \return Total number of boundary markers.
	 */
	unsigned short GetnMarker_InterfaceBound(void);
	
	/*!
	 * \brief Get the total number of boundary markers.
	 * \return Total number of boundary markers.
	 */
	unsigned short GetnMarker_Fluid_InterfaceBound(void);

  /*!
	 * \brief Get the total number of boundary markers.
	 * \return Total number of boundary markers.
	 */
	unsigned short GetnMarker_ActDiskInlet(void);

  /*!
	 * \brief Get the total number of boundary markers.
	 * \return Total number of boundary markers.
	 */
	unsigned short GetnMarker_ActDiskOutlet(void);

	/*!
	 * \brief Get the total number of periodic boundary markers.
	 * \return Total number of periodic boundary markers.
	 */
	unsigned short GetnMarker_PerBound(void);

=======
  void SetKind_TimeIntScheme(unsigned short val_kind_timeintscheme);
  
>>>>>>> 588f1849
  /*!
   * \brief Set the parameters of the convective numerical scheme.
   * \note The parameters will change because we are solving different kind of equations.
   * \param[in] val_kind_convnumscheme - Center or upwind scheme.
   * \param[in] val_kind_centered - If centered scheme, kind of centered scheme (JST, etc.).
   * \param[in] val_kind_upwind - If upwind scheme, kind of upwind scheme (Roe, etc.).
   * \param[in] val_kind_slopelimit - If upwind scheme, kind of slope limit.
   */
  void SetKind_ConvNumScheme(unsigned short val_kind_convnumscheme, unsigned short val_kind_centered,
                             unsigned short val_kind_upwind, unsigned short val_kind_slopelimit, unsigned short val_order_spatial_int);
  
  /*!
   * \brief Get the value of limiter coefficient.
   * \return Value of the limiter coefficient.
   */
  su2double GetLimiterCoeff(void);
  
  /*!
   * \brief Freeze the value of the limiter after a number of iterations.
   * \return Number of iterations.
   */
  unsigned long GetLimiterIter(void);
  
  /*!
   * \brief Get the value of sharp edge limiter.
   * \return Value of the sharp edge limiter coefficient.
   */
  su2double GetSharpEdgesCoeff(void);
  
  /*!
   * \brief Get the Reynolds number. Dimensionless number that gives a measure of the ratio of inertial forces
   *        to viscous forces and consequently quantifies the relative importance of these two types of forces
   *        for given flow condition.
   * \return Value of the Reynolds number.
   */
  su2double GetReynolds(void);
  
  /*!
   * \brief Get the Froude number for free surface problems.
   * \return Value of the Froude number.
   */
  su2double GetFroude(void);
  
  /*!
   * \brief Set the Froude number for free surface problems.
   * \return Value of the Froude number.
   */
  void SetFroude(su2double val_froude);
  
  /*!
   * \brief Set the Froude number for free surface problems.
   * \return Value of the Froude number.
   */
  void SetMach(su2double val_mach);
  
  /*!
   * \brief Set the Froude number for free surface problems.
   * \return Value of the Froude number.
   */
  void SetReynolds(su2double val_reynolds);
  
  /*!
   * \brief Set the Froude number for free surface problems.
   * \return Value of the Froude number.
   */
  void SetLength_Ref(su2double val_length_ref);
  
  /*!
   * \brief Set the Froude number for free surface problems.
   * \return Value of the Froude number.
   */
  void SetVelocity_Ref(su2double val_velocity_ref);
  
  /*!
   * \brief Set the Froude number for free surface problems.
   * \return Value of the Froude number.
   */
  void SetPressure_Ref(su2double val_pressure_ref);
  
  /*!
   * \brief Set the Froude number for free surface problems.
   * \return Value of the Froude number.
   */
  void SetDensity_Ref(su2double val_density_ref);
  
  /*!
   * \brief Set the reference temperature.
   * \return Value of the Froude number.
   */
  void SetTemperature_Ref(su2double val_temperature_ref);
  
  /*!
   * \brief Set the Froude number for free surface problems.
   * \return Value of the Froude number.
   */
  void SetTime_Ref(su2double val_time_ref);
  
  /*!
   * \brief Set the Froude number for free surface problems.
   * \return Value of the Froude number.
   */
  void SetEnergy_Ref(su2double val_energy_ref);
  
  /*!
   * \brief Set the Froude number for free surface problems.
   * \return Value of the Froude number.
   */
  void SetOmega_Ref(su2double val_omega_ref);
  
  /*!
   * \brief Set the Froude number for free surface problems.
   * \return Value of the Froude number.
   */
  void SetForce_Ref(su2double val_force_ref);
  
  /*!
   * \brief Set the Froude number for free surface problems.
   * \return Value of the Froude number.
   */
  void SetGas_Constant_Ref(su2double val_gas_constant_ref);
  
  /*!
   * \brief Set the Froude number for free surface problems.
   * \return Value of the Froude number.
   */
  void SetGas_Constant(su2double val_gas_constant);
  
  /*!
   * \brief Set the Froude number for free surface problems.
   * \return Value of the Froude number.
   */
  void SetViscosity_Ref(su2double val_viscosity_ref);
  
  /*!
   * \brief Set the Froude number for free surface problems.
   * \return Value of the Froude number.
   */
<<<<<<< HEAD
  void SetMarker_All_Analyze(unsigned short val_marker, unsigned short val_analyze);

	/*!
	 * \brief Set if a marker <i>val_marker</i> is part of the FSI interface <i>val_plotting</i>
	 *        (read from the config file).
	 * \param[in] val_marker - Index of the marker in which we are interested.
	 * \param[in] val_plotting - 0 or 1 depending if the the marker is part of the FSI interface.
	 */
	void SetMarker_All_FSIinterface(unsigned short val_marker, unsigned short val_fsiinterface);

	/*!
	 * \brief Set if a marker <i>val_marker</i> is part of the Turbomachinery (read from the config file).
	 * \param[in] val_marker - Index of the marker in which we are interested.
	 * \param[in] val_turboperf - 0 if not part of Turbomachinery or greater than 1 if it is part.
	 */
	void SetMarker_All_Turbomachinery(unsigned short val_marker, unsigned short val_turbo);

	/*!
	 * \brief Set a flag to the marker <i>val_marker</i> part of the Turbomachinery (read from the config file).
	 * \param[in] val_marker - Index of the marker in which we are interested.
	 * \param[in] val_turboperflag - 0 if is not part of the Turbomachinery, flag INFLOW or OUTFLOW if it is part.
	 */
	void SetMarker_All_TurbomachineryFlag(unsigned short val_marker, unsigned short val_turboflag);

	/*!
	 * \brief Set if a marker <i>val_marker</i> is part of the MixingPlane interface (read from the config file).
	 * \param[in] val_marker - Index of the marker in which we are interested.
	 * \param[in] val_turboperf - 0 if not part of the MixingPlane interface or greater than 1 if it is part.
	 */
	void SetMarker_All_MixingPlaneInterface(unsigned short val_marker, unsigned short val_mixplan_interface);

	/*!
	 * \brief Set if a marker <i>val_marker</i> is going to be affected by design variables <i>val_moving</i>
	 *        (read from the config file).
	 * \param[in] val_marker - Index of the marker in which we are interested.
	 * \param[in] val_DV - 0 or 1 depending if the the marker is affected by design variables.
	 */
	void SetMarker_All_DV(unsigned short val_marker, unsigned short val_DV);

=======
  void SetConductivity_Ref(su2double val_conductivity_ref);
  
>>>>>>> 588f1849
  /*!
   * \brief Set the Froude number for free surface problems.
   * \return Value of the Froude number.
   */
  void SetPressure_FreeStreamND(su2double val_pressure_freestreamnd);
  
  /*!
   * \brief Set the Froude number for free surface problems.
   * \return Value of the Froude number.
   */
  void SetPressure_FreeStream(su2double val_pressure_freestream);
  
  /*!
   * \brief Set the Froude number for free surface problems.
   * \return Value of the Froude number.
   */
  void SetDensity_FreeStreamND(su2double val_density_freestreamnd);
  
  /*!
   * \brief Set the Froude number for free surface problems.
   * \return Value of the Froude number.
   */
<<<<<<< HEAD
  unsigned short GetMarker_All_Analyze(unsigned short val_marker);

	/*!
	 * \brief Get the FSI interface information for a marker <i>val_marker</i>.
	 * \param[in] val_marker - 0 or 1 depending if the the marker is going to be moved.
	 * \return 0 or 1 depending if the marker is part of the FSI interface.
	 */
	unsigned short GetMarker_All_FSIinterface(unsigned short val_marker);

	/*!
	 * \brief Get the MixingPlane interface information for a marker <i>val_marker</i>.
	 * \param[in] val_marker value of the marker on the grid.
	 * \return 0 if is not part of the MixingPlane Interface and greater than 1 if it is part.
	 */
	unsigned short GetMarker_All_MixingPlaneInterface(unsigned short val_marker);

	/*!
	 * \brief Get the Turbomachinery information for a marker <i>val_marker</i>.
	 * \param[in] val_marker value of the marker on the grid.
	 * \return 0 if is not part of the Turbomachinery and greater than 1 if it is part.
	 */
	unsigned short GetMarker_All_Turbomachinery(unsigned short val_marker);

	/*!
	 * \brief Get the Turbomachinery flag information for a marker <i>val_marker</i>.
	 * \param[in] val_marker value of the marker on the grid.
	 * \return 0 if is not part of the Turbomachinery, flag INFLOW or OUTFLOW if it is part.
	 */
	unsigned short GetMarker_All_TurbomachineryFlag(unsigned short val_marker);

	/*!
	 * \brief Get the number of FSI interface markers <i>val_marker</i>.
	 * \param[in] void.
	 * \return Number of markers belonging to the FSI interface.
	 */
	unsigned short GetMarker_n_FSIinterface(void);

	/*!
	 * \brief Get the DV information for a marker <i>val_marker</i>.
	 * \param[in] val_marker - 0 or 1 depending if the the marker is going to be affected by design variables.
	 * \return 0 or 1 depending if the marker is going to be affected by design variables.
	 */
	unsigned short GetMarker_All_DV(unsigned short val_marker);

=======
  void SetDensity_FreeStream(su2double val_density_freestream);
  
>>>>>>> 588f1849
  /*!
   * \brief Set the Froude number for free surface problems.
   * \return Value of the Froude number.
   */
  void SetViscosity_FreeStream(su2double val_viscosity_freestream);
  
  /*!
   * \brief Set the Froude number for free surface problems.
   * \return Value of the Froude number.
   */
  void SetModVel_FreeStream(su2double val_modvel_freestream);
  
  /*!
   * \brief Set the Froude number for free surface problems.
   * \return Value of the Froude number.
   */
  void SetModVel_FreeStreamND(su2double val_modvel_freestreamnd);
  
  /*!
   * \brief Set the Froude number for free surface problems.
   * \return Value of the Froude number.
   */
  void SetTemperature_FreeStream(su2double val_temperature_freestream);
  
  /*!
   * \brief Set the Froude number for free surface problems.
   * \return Value of the Froude number.
   */
  void SetTemperature_FreeStreamND(su2double val_temperature_freestreamnd);
  
  /*!
   * \brief Set the Froude number for free surface problems.
   * \return Value of the Froude number.
   */
  void SetGas_ConstantND(su2double val_gas_constantnd);
  
  /*!
   * \brief Set the Froude number for free surface problems.
   * \return Value of the Froude number.
   */
  void SetVelocity_FreeStreamND(su2double val_velocity_freestreamnd, unsigned short val_dim);
  
  /*!
   * \brief Set the Froude number for free surface problems.
   * \return Value of the Froude number.
   */
  void SetViscosity_FreeStreamND(su2double val_viscosity_freestreamnd);
  
  /*!
   * \brief Set the Froude number for free surface problems.
   * \return Value of the Froude number.
   */
  void SetTke_FreeStreamND(su2double val_tke_freestreamnd);
  
  /*!
   * \brief Set the Froude number for free surface problems.
   * \return Value of the Froude number.
   */
  void SetOmega_FreeStreamND(su2double val_omega_freestreamnd);
  
  /*!
   * \brief Set the Froude number for free surface problems.
   * \return Value of the Froude number.
   */
  void SetTke_FreeStream(su2double val_tke_freestream);
  
  /*!
   * \brief Set the Froude number for free surface problems.
   * \return Value of the Froude number.
   */
  void SetOmega_FreeStream(su2double val_omega_freestream);
  
  /*!
   * \brief Set the Froude number for free surface problems.
   * \return Value of the Froude number.
   */
  void SetEnergy_FreeStreamND(su2double val_energy_freestreamnd);
  
  /*!
   * \brief Set the Froude number for free surface problems.
   * \return Value of the Froude number.
   */
  void SetEnergy_FreeStream(su2double val_energy_freestream);
  
  /*!
   * \brief Set the Froude number for free surface problems.
   * \return Value of the Froude number.
   */
  void SetTotal_UnstTimeND(su2double val_total_unsttimend);
  
  /*!
   * \brief Get the angle of attack of the body. This is the angle between a reference line on a lifting body
   *        (often the chord line of an airfoil) and the vector representing the relative motion between the
   *        lifting body and the fluid through which it is moving.
   * \return Value of the angle of attack.
   */
  su2double GetAoA(void);
  
  /*!
   * \brief Get the off set angle of attack of the body. The solution and the geometry
   *        file are able to modifity the angle of attack in the config file
   * \return Value of the off set angle of attack.
   */
  su2double GetAoA_Offset(void);
  
  /*!
   * \brief Get the off set sideslip angle of the body. The solution and the geometry
   *        file are able to modifity the angle of attack in the config file
   * \return Value of the off set sideslip angle.
   */
  su2double GetAoS_Offset(void);
  
  /*!
   * \brief Get the functional sensitivity with respect to changes in the angle of attack.
   * \return Value of the angle of attack.
   */
  su2double GetAoA_Sens(void);
  
  /*!
   * \brief Set the angle of attack.
   * \param[in] val_AoA - Value of the angle of attack.
   */
  void SetAoA(su2double val_AoA);
  
  /*!
   * \brief Set the off set angle of attack.
   * \param[in] val_AoA - Value of the angle of attack.
   */
  void SetAoA_Offset(su2double val_AoA_offset);
  
  /*!
   * \brief Set the off set sideslip angle.
   * \param[in] val_AoA - Value of the off set sideslip angle.
   */
  void SetAoS_Offset(su2double val_AoS_offset);
  
  /*!
   * \brief Set the angle of attack.
   * \param[in] val_AoA - Value of the angle of attack.
   */
  void SetAoA_Sens(su2double val_AoA_sens);
  
  /*!
   * \brief Set the angle of attack.
   * \param[in] val_AoA - Value of the angle of attack.
   */
  void SetAoS(su2double val_AoS);
  
  /*!
   * \brief Get the angle of sideslip of the body. It relates to the rotation of the aircraft centerline from
   *        the relative wind.
   * \return Value of the angle of sideslip.
   */
  su2double GetAoS(void);
  
  /*!
   * \brief Get the charge coefficient that is used in the poissonal potential simulation.
   * \return Value of the charge coefficient.
   */
  su2double GetChargeCoeff(void);
  
  /*!
   * \brief Get the number of multigrid levels.
   * \return Number of multigrid levels (without including the original grid).
   */
  unsigned short GetnMGLevels(void);
  
  /*!
   * \brief Set the number of multigrid levels.
   * \param[in] val_nMGLevels - Index of the mesh were the CFL is applied
   */
  void SetMGLevels(unsigned short val_nMGLevels);
  
  /*!
   * \brief Get the index of the finest grid.
   * \return Index of the finest grid in a multigrid strategy, this is 0 unless we are
   performing a Full multigrid.
   */
  unsigned short GetFinestMesh(void);
  
  /*!
   * \brief Get the kind of multigrid (V or W).
   * \note This variable is used in a recursive way to perform the different kind of cycles
   * \return 0 or 1 depending of we are dealing with a V or W cycle.
   */
  unsigned short GetMGCycle(void);
  
  /*!
   * \brief Get the king of evaluation in the geometrical module.
   * \return 0 or 1 depending of we are dealing with a V or W cycle.
   */
  unsigned short GetGeometryMode(void);
  
  /*!
   * \brief Get the Courant Friedrich Levi number for each grid.
   * \param[in] val_mesh - Index of the mesh were the CFL is applied.
   * \return CFL number for each grid.
   */
  su2double GetCFL(unsigned short val_mesh);
  
  /*!
<<<<<<< HEAD
	 * \brief Provides information about if the sharp edges are going to be removed from the sensitivity.
	 * \return <code>FALSE</code> means that the sharp edges will be removed from the sensitivity.
	 */
	bool GetSens_Remove_Sharp(void);

	/*!
	 * \brief Get the kind of inlet boundary condition treatment (total conditions or mass flow).
	 * \return Kind of inlet boundary condition.
	 */
	unsigned short GetKind_Inlet(void);


	/*!
	 * \brief Get the kind of mixing process for averaging quantities at the boundaries.
	 * \return Kind of mixing process.
	 */
	unsigned short GetKind_AverageProcess(void);

	/*!
	 * \brief Get the kind of turbomachinery architecture.
	 * \return Kind of turbomachinery architecture.
	 */
	unsigned short GetKind_TurboMachinery(unsigned short val_iZone);

	/*!
	 * \brief Get the kind of turbomachinery architecture.
	 * \return Kind of turbomachinery architecture.
	 */
	unsigned short GetKind_SpanWise(void);

	/*!
     * \brief Verify if there is mixing plane interface specified from config file.
	 * \return boolean.
	 */
	bool GetBoolMixingPlaneInterface(void);

	/*!
	 * \brief number mixing plane interface specified from config file.
	 * \return number of bound.
	 */
	unsigned short GetnMarker_MixingPlaneInterface(void);

	/*!
	 * \brief Verify if there is Turbomachinery performance option specified from config file.
	 * \return boolean.
	 */
	bool GetBoolTurbomachinery(void);

	/*!
	 * \brief number Turbomachinery blades computed using the pitch information.
	 * \return nBlades.
	 */
	su2double GetnBlades(unsigned short val_iZone);
  /*!
   * \brief Verify if there is any Non Reflecting Boundary Condition option specified from config file.
   * \return boolean.
   */
	bool GetBoolNRBC(void);

  /*!
   * \brief Verify if there is any Rieamann Boundary Condition option specified from config file.
   * \return boolean.
   */
	bool GetBoolRiemann(void);

	/*!
	 * \brief number Turbomachinery performance option specified from config file.
	 * \return number of bound.
	 */
	unsigned short GetnMarker_Turbomachinery(void);

	/*!
	 * \brief number Turbomachinery performance option specified from config file.
	 * \return number of bound.
	 */
	unsigned short GetnMarker_TurboPerformance(void);

  /*!
   * \brief number span-wise sections to compute 3D BC and performance for turbomachinery specified by the user.
   * \return number of span-wise sections.
   */
	unsigned short Get_nSpanWiseSections_User(void);

	/*!
	 * \brief number span-wise sections to compute 3D BC and performance for turbomachinery.
	 * \return number of span-wise sections.
	 */
	unsigned short GetnSpanWiseSections(void);

	/*!
	 * \brief set number span-wise sections to compute 3D BC and performance for turbomachinery.
	 */
	void SetnSpanWiseSections(unsigned short nSpan);

  /*!
	 * \brief get inlet bounds name for Turbomachinery performance calculation.
	 * \return name of the bound.
	 */
	string GetMarker_TurboPerf_BoundIn(unsigned short index);

	/*!
	 * \brief get outlet bounds name for Turbomachinery performance calculation.
	 * \return name of the bound.
	 */
	string GetMarker_TurboPerf_BoundOut(unsigned short index);

	/*!
	 * \brief get outlet bounds name for Turbomachinery performance calculation.
	 * \return name of the bound.
	 */
	unsigned short GetKind_TurboPerf(unsigned short index);
=======
   * \brief Get the Courant Friedrich Levi number for each grid.
   * \param[in] val_mesh - Index of the mesh were the CFL is applied.
   * \return CFL number for each grid.
   */
  void SetCFL(unsigned short val_mesh, su2double val_cfl);
>>>>>>> 588f1849
  
	/*!
	 * \brief get outlet bounds name for Turbomachinery performance calculation.
	 * \return name of the bound.
	 */
	string GetMarker_PerBound(unsigned short val_marker);

  /*!
   * \brief Get the Courant Friedrich Levi number for unsteady simulations.
   * \return CFL number for unsteady simulations.
   */
  su2double GetUnst_CFL(void);
  
  /*!
   * \brief Get the Courant Friedrich Levi number for unsteady simulations.
   * \return CFL number for unsteady simulations.
   */
  su2double GetMax_DeltaTime(void);
  
  /*!
   * \brief Get a parameter of the particular design variable.
   * \param[in] val_dv - Number of the design variable that we want to read.
   * \param[in] val_param - Index of the parameter that we want to read.
   * \return Design variable parameter.
   */
  su2double GetParamDV(unsigned short val_dv, unsigned short val_param);
  
  /*!
   * \brief Get the coordinates of the FFD corner points.
   * \param[in] val_ffd - Index of the FFD box.
   * \param[in] val_coord - Index of the coordinate that we want to read.
   * \return Value of the coordinate.
   */
  su2double GetCoordFFDBox(unsigned short val_ffd, unsigned short val_index);
  
  /*!
   * \brief Get the degree of the FFD corner points.
   * \param[in] val_ffd - Index of the FFD box.
   * \param[in] val_degree - Index (I,J,K) to obtain the degree.
   * \return Value of the degree in a particular direction.
   */
  unsigned short GetDegreeFFDBox(unsigned short val_ffd, unsigned short val_index);
  
  /*!
   * \brief Get the FFD Tag of a particular design variable.
   * \param[in] val_dv - Number of the design variable that we want to read.
   * \return Name of the FFD box.
   */
  string GetFFDTag(unsigned short val_dv);
  
  /*!
   * \brief Get the FFD Tag of a particular FFD box.
   * \param[in] val_ffd - Number of the FFD box that we want to read.
   * \return Name of the FFD box.
   */
  string GetTagFFDBox(unsigned short val_ffd);
  
  /*!
   * \brief Get the number of design variables.
   * \return Number of the design variables.
   */
  unsigned short GetnDV(void);
  
  /*!
   * \brief Get the number of design variables.
   * \return Number of the design variables.
   */
  unsigned short GetnDV_Value(unsigned short iDV);
  
  /*!
   * \brief Get the number of FFD boxes.
   * \return Number of FFD boxes.
   */
  unsigned short GetnFFDBox(void);
  
  /*!
   * \brief Get the required continuity level at the surface intersection with the FFD
   * \return Continuity level at the surface intersection.
   */
  unsigned short GetFFD_Continuity(void);
  
  /*!
   * \brief Get the coordinate system that we are going to use to define the FFD
   * \return Coordinate system (cartesian, spherical, etc).
   */
  unsigned short GetFFD_CoordSystem(void);
  
    /*!
   * \brief Get the kind of FFD Blending function.
   * \return Kind of FFD Blending function.
   */
  unsigned short GetFFD_Blending(void);

  /*!
   * \brief Get the kind BSpline Order in i,j,k direction.
   * \return The kind BSpline Order in i,j,k direction.
   */
  su2double* GetFFD_BSplineOrder();
  
  /*!
   * \brief Get the number of Runge-Kutta steps.
   * \return Number of Runge-Kutta steps.
   */
  unsigned short GetnRKStep(void);
  
  /*!
   * \brief Get the total number of boundary markers.
   * \return Total number of boundary markers.
   */
  unsigned short GetnMarker_All(void);
  
  /*!
   * \brief Get the total number of boundary markers.
   * \return Total number of boundary markers.
   */
  unsigned short GetnMarker_Max(void);
  
  /*!
   * \brief Get the total number of boundary markers.
   * \return Total number of boundary markers.
   */
  unsigned short GetnMarker_EngineInflow(void);
  
  /*!
   * \brief Get the total number of boundary markers.
   * \return Total number of boundary markers.
   */
  unsigned short GetnMarker_EngineExhaust(void);
  
  /*!
   * \brief Get the total number of boundary markers.
   * \return Total number of boundary markers.
   */
  unsigned short GetnMarker_NearFieldBound(void);
  
  /*!
   * \brief Get the total number of boundary markers.
   * \return Total number of boundary markers.
   */
  unsigned short GetnMarker_InterfaceBound(void);
  
  /*!
   * \brief Get the total number of boundary markers.
   * \return Total number of boundary markers.
   */
  unsigned short GetnMarker_Fluid_InterfaceBound(void);
  
  /*!
   * \brief Get the total number of boundary markers.
   * \return Total number of boundary markers.
   */
  unsigned short GetnMarker_ActDiskInlet(void);
  
  /*!
   * \brief Get the total number of boundary markers.
   * \return Total number of boundary markers.
   */
  unsigned short GetnMarker_ActDiskOutlet(void);
  
  /*!
   * \brief Get the total number of 1D output markers.
   * \return Total number of monitoring markers.
   */
  unsigned short GetnMarker_Out_1D(void);
  
  
  /*!
   * \brief Get the total number of monitoring markers.
   * \return Total number of monitoring markers.
   */
  unsigned short GetnMarker_Monitoring(void);
  
  /*!
   * \brief Get the total number of moving markers.
   * \return Total number of moving markers.
   */
  unsigned short GetnMarker_Moving(void);
  
  /*!
   * \brief Get the total number of moving markers.
   * \return Total number of moving markers.
   */
  unsigned short GetnMarker_Analyze(void);
  
  /*!
   * \brief Get the total number of objectives in kind_objective list
   * \return Total number of objectives in kind_objective list
   */
  unsigned short GetnObj(void);
  
  /*!
   * \brief Stores the number of marker in the simulation.
   * \param[in] val_nmarker - Number of markers of the problem.
   */
  void SetnMarker_All(unsigned short val_nmarker);
  
  /*!
   * \brief Get the number of external iterations.
   * \return Number of external iterations.
   */
  unsigned long GetnExtIter(void);
  
  /*!
   * \brief Get the number of internal iterations.
   * \return Number of internal iterations.
   */
  unsigned long GetUnst_nIntIter(void);
  
  /*!
   * \brief Get the number of internal iterations for the Newton-Raphson Method in nonlinear structural applications.
   * \return Number of internal iterations.
   */
  unsigned long GetDyn_nIntIter(void);
  
  /*!
   * \brief Get the restart iteration number for unsteady simulations.
   * \return Restart iteration number for unsteady simulations.
   */
  long GetUnst_RestartIter(void);
  
  /*!
   * \brief Get the starting direct iteration number for the unsteady adjoint (reverse time integration).
   * \return Starting direct iteration number for the unsteady adjoint.
   */
  long GetUnst_AdjointIter(void);
  
  /*!
   * \brief Number of iterations to average (reverse time integration).
   * \return Starting direct iteration number for the unsteady adjoint.
   */
  unsigned long GetIter_Avg_Objective(void);
  
  /*!
   * \brief Get the restart iteration number for dynamic structural simulations.
   * \return Restart iteration number for dynamic structural simulations.
   */
  long GetDyn_RestartIter(void);
  
  /*!
   * \brief Retrieves the number of periodic time instances for Harmonic Balance.
   * \return: Number of periodic time instances for Harmonic Balance.
   */
  unsigned short GetnTimeInstances(void);
  
  /*!
   * \brief Retrieves the period of oscillations to be used with Harmonic Balance.
   * \return: Period for Harmonic Balance.
   */
  su2double GetHarmonicBalance_Period(void);
  
  /*!
   * \brief Set the number of external iterations.
   * \note This is important in no time depending methods, where only
   *       one external iteration is needed.
   * \param[in] val_niter - Set the number of external iterations.
   */
  void SetnExtIter(unsigned long val_niter);
  
  /*!
   * \brief Set the current external iteration number.
   * \param[in] val_iter - Current external iteration number.
   */
  void SetExtIter(unsigned long val_iter);
  
  /*!
   * \brief Set the current external iteration number.
   * \param[in] val_iter - Current external iteration number.
   */
  void SetExtIter_OffSet(unsigned long val_iter);
  
  /*!
   * \brief Set the current FSI iteration number.
   * \param[in] val_iter - Current FSI iteration number.
   */
  void SetFSIIter(unsigned long val_iter);
  
  /*!
   * \brief Set the current internal iteration number.
   * \param[in] val_iter - Current external iteration number.
   */
  void SetIntIter(unsigned long val_iter);
  
  /*!
   * \brief Get the current external iteration number.
   * \return Current external iteration.
   */
  unsigned long GetExtIter(void);
  
  /*!
   * \brief Get the current internal iteration number.
   * \return Current external iteration.
   */
  unsigned long GetExtIter_OffSet(void);
  
  /*!
   * \brief Get the current FSI iteration number.
   * \return Current FSI iteration.
   */
  unsigned long GetFSIIter(void);
  
  /*!
   * \brief Get the current internal iteration number.
   * \return Current internal iteration.
   */
  unsigned long GetIntIter(void);
  
  /*!
   * \brief Get the frequency for writing the solution file.
   * \return It writes the solution file with this frequency.
   */
  unsigned long GetWrt_Sol_Freq(void);
  
  /*!
   * \brief Get the frequency for writing the solution file in Dual Time.
   * \return It writes the solution file with this frequency.
   */
  unsigned long GetWrt_Sol_Freq_DualTime(void);
  
  /*!
   * \brief Get the frequency for writing the convergence file.
   * \return It writes the convergence file with this frequency.
   */
  unsigned long GetWrt_Con_Freq(void);
  
  /*!
   * \brief Get the frequency for writing the convergence file in Dual Time.
   * \return It writes the convergence file with this frequency.
   */
  unsigned long GetWrt_Con_Freq_DualTime(void);
  
  /*!
   * \brief Get information about writing unsteady headers and file extensions.
   * \return 	<code>TRUE</code> means that unsteady solution files will be written.
   */
  bool GetWrt_Unsteady(void);
  
  /*!
   * \brief Get information about performing a low fidelity simulation.
   * \return 	<code>TRUE</code> means that a low fidelity simulation will be performed.
   */
  bool GetLowFidelitySim(void);
  
  /*!
   * \brief Get information about writing a volume solution file.
   * \return <code>TRUE</code> means that a volume solution file will be written.
   */
  bool GetWrt_Vol_Sol(void);
  
  /*!
   * \brief Get information about writing a volume solution file.
   * \return <code>TRUE</code> means that a volume solution file will be written.
   */
  bool GetLow_MemoryOutput(void);
  
  /*!
   * \brief Get information about writing a surface solution file.
   * \return <code>TRUE</code> means that a surface solution file will be written.
   */
  bool GetWrt_Srf_Sol(void);
  
  /*!
   * \brief Get information about writing a surface comma-separated values (CSV) solution file.
   * \return <code>TRUE</code> means that a surface comma-separated values (CSV) solution file will be written.
   */
  bool GetWrt_Csv_Sol(void);
  
  /*!
   * \brief Get information about writing residuals to volume solution file.
   * \return <code>TRUE</code> means that residuals will be written to the solution file.
   */
  bool GetWrt_Residuals(void);
  
  /*!
   * \brief Get information about writing residuals to volume solution file.
   * \return <code>TRUE</code> means that residuals will be written to the solution file.
   */
  bool GetWrt_Limiters(void);
  
  /*!
   * \brief Get information about writing residuals to volume solution file.
   * \return <code>TRUE</code> means that residuals will be written to the solution file.
   */
  bool GetWrt_SharpEdges(void);
  
  /*!
   * \brief Get information about writing rind layers to the solution files.
   * \return <code>TRUE</code> means that rind layers will be written to the solution file.
   */
  bool GetWrt_Halo(void);
  
  /*!
   * \brief Get information about writing sectional force files.
   * \return <code>TRUE</code> means that sectional force files will be written for specified markers.
   */
  bool GetPlot_Section_Forces(void);
  
  /*!
   * \brief Get information about writing average stagnation pressure
   * \return <code>TRUE</code> means that the average stagnation pressure will be output for specified markers.
   */
  bool GetWrt_1D_Output(void);
  
  /*!
   * \brief Get the alpha (convective) coefficients for the Runge-Kutta integration scheme.
   * \param[in] val_step - Index of the step.
   * \return Alpha coefficient for the Runge-Kutta integration scheme.
   */
  su2double Get_Alpha_RKStep(unsigned short val_step);
  
  /*!
   * \brief Get the index of the surface defined in the geometry file.
   * \param[in] val_marker - Value of the marker in which we are interested.
   * \return Value of the index that is in the geometry file for the surface that
   *         has the marker <i>val_marker</i>.
   */
  string GetMarker_All_TagBound(unsigned short val_marker);
  
  /*!
   * \brief Get the index of the surface defined in the geometry file.
   * \param[in] val_marker - Value of the marker in which we are interested.
   * \return Value of the index that is in the geometry file for the surface that
   *         has the marker <i>val_marker</i>.
   */
  string GetMarker_ActDiskInlet_TagBound(unsigned short val_marker);
  
  /*!
   * \brief Get the index of the surface defined in the geometry file.
   * \param[in] val_marker - Value of the marker in which we are interested.
   * \return Value of the index that is in the geometry file for the surface that
   *         has the marker <i>val_marker</i>.
   */
  string GetMarker_ActDiskOutlet_TagBound(unsigned short val_marker);
  
  /*!
   * \brief Get the index of the surface defined in the geometry file.
   * \param[in] val_marker - Value of the marker in which we are interested.
   * \return Value of the index that is in the geometry file for the surface that
   *         has the marker <i>val_marker</i>.
   */
  string GetMarker_EngineInflow_TagBound(unsigned short val_marker);
  
  /*!
   * \brief Get the index of the surface defined in the geometry file.
   * \param[in] val_marker - Value of the marker in which we are interested.
   * \return Value of the index that is in the geometry file for the surface that
   *         has the marker <i>val_marker</i>.
   */
  string GetMarker_EngineExhaust_TagBound(unsigned short val_marker);
  
  /*!
   * \brief Get the name of the surface defined in the geometry file.
   * \param[in] val_marker - Value of the marker in which we are interested.
   * \return Name that is in the geometry file for the surface that
   *         has the marker <i>val_marker</i>.
   */
  string GetMarker_Monitoring_TagBound(unsigned short val_marker);
  
  /*!
   * \brief Get the tag if the iMarker defined in the geometry file.
   * \param[in] val_tag - Value of the tag in which we are interested.
   * \return Value of the marker <i>val_marker</i> that is in the geometry file
   *         for the surface that has the tag.
   */
  short GetMarker_All_TagBound(string val_tag);
  
  /*!
   * \brief Get the kind of boundary for each marker.
   * \param[in] val_marker - Index of the marker in which we are interested.
   * \return Kind of boundary for the marker <i>val_marker</i>.
   */
  unsigned short GetMarker_All_KindBC(unsigned short val_marker);
  
  /*!
   * \brief Get the kind of boundary for each marker.
   * \param[in] val_marker - Index of the marker in which we are interested.
   * \return Kind of boundary for the marker <i>val_marker</i>.
   */
  unsigned short GetMarker_All_Out_1D(unsigned short val_marker);
  
  /*!
   * \brief Set the value of the boundary <i>val_boundary</i> (read from the config file)
   *        for the marker <i>val_marker</i>.
   * \param[in] val_marker - Index of the marker in which we are interested.
   * \param[in] val_boundary - Kind of boundary read from config file.
   */
  void SetMarker_All_Out_1D(unsigned short val_marker, unsigned short val_boundary);
  
  
  /*!
   * \brief Set the value of the boundary <i>val_boundary</i> (read from the config file)
   *        for the marker <i>val_marker</i>.
   * \param[in] val_marker - Index of the marker in which we are interested.
   * \param[in] val_boundary - Kind of boundary read from config file.
   */
  void SetMarker_All_KindBC(unsigned short val_marker, unsigned short val_boundary);
  
  /*!
   * \brief Set the value of the index <i>val_index</i> (read from the geometry file) for
   *        the marker <i>val_marker</i>.
   * \param[in] val_marker - Index of the marker in which we are interested.
   * \param[in] val_index - Index of the surface read from geometry file.
   */
  void SetMarker_All_TagBound(unsigned short val_marker, string val_index);
  
  /*!
   * \brief Set if a marker <i>val_marker</i> is going to be monitored <i>val_monitoring</i>
   *        (read from the config file).
   * \note This is important for non dimensional coefficient computation.
   * \param[in] val_marker - Index of the marker in which we are interested.
   * \param[in] val_monitoring - 0 or 1 depending if the the marker is going to be monitored.
   */
  void SetMarker_All_Monitoring(unsigned short val_marker, unsigned short val_monitoring);
  
  /*!
   * \brief Set if a marker <i>val_marker</i> is going to be monitored <i>val_monitoring</i>
   *        (read from the config file).
   * \note This is important for non dimensional coefficient computation.
   * \param[in] val_marker - Index of the marker in which we are interested.
   * \param[in] val_monitoring - 0 or 1 depending if the the marker is going to be monitored.
   */
  void SetMarker_All_GeoEval(unsigned short val_marker, unsigned short val_geoeval);
  
  /*!
   * \brief Set if a marker <i>val_marker</i> is going to be designed <i>val_designing</i>
   *        (read from the config file).
   * \note This is important for non dimensional coefficient computation.
   * \param[in] val_marker - Index of the marker in which we are interested.
   * \param[in] val_monitoring - 0 or 1 depending if the the marker is going to be designed.
   */
  void SetMarker_All_Designing(unsigned short val_marker, unsigned short val_designing);
  
  /*!
   * \brief Set if a marker <i>val_marker</i> is going to be plot <i>val_plotting</i>
   *        (read from the config file).
   * \param[in] val_marker - Index of the marker in which we are interested.
   * \param[in] val_plotting - 0 or 1 depending if the the marker is going to be plot.
   */
  void SetMarker_All_Plotting(unsigned short val_marker, unsigned short val_plotting);
  
  /*!
   * \brief Set if a marker <i>val_marker</i> is going to be plot <i>val_plotting</i>
   *        (read from the config file).
   * \param[in] val_marker - Index of the marker in which we are interested.
   * \param[in] val_plotting - 0 or 1 depending if the the marker is going to be plot.
   */
  void SetMarker_All_Analyze(unsigned short val_marker, unsigned short val_analyze);
  
  /*!
   * \brief Set if a marker <i>val_marker</i> is part of the FSI interface <i>val_plotting</i>
   *        (read from the config file).
   * \param[in] val_marker - Index of the marker in which we are interested.
   * \param[in] val_plotting - 0 or 1 depending if the the marker is part of the FSI interface.
   */
  void SetMarker_All_FSIinterface(unsigned short val_marker, unsigned short val_fsiinterface);
  
  /*!
   * \brief Set if a marker <i>val_marker</i> is going to be affected by design variables <i>val_moving</i>
   *        (read from the config file).
   * \param[in] val_marker - Index of the marker in which we are interested.
   * \param[in] val_DV - 0 or 1 depending if the the marker is affected by design variables.
   */
  void SetMarker_All_DV(unsigned short val_marker, unsigned short val_DV);
  
  /*!
   * \brief Set if a marker <i>val_marker</i> is going to be moved <i>val_moving</i>
   *        (read from the config file).
   * \param[in] val_marker - Index of the marker in which we are interested.
   * \param[in] val_moving - 0 or 1 depending if the the marker is going to be moved.
   */
  void SetMarker_All_Moving(unsigned short val_marker, unsigned short val_moving);
  
  /*!
   * \brief Set if a marker <i>val_marker</i> is going to be periodic <i>val_perbound</i>
   *        (read from the config file).
   * \param[in] val_marker - Index of the marker in which we are interested.
   * \param[in] val_perbound - Index of the surface with the periodic boundary.
   */
  void SetMarker_All_PerBound(unsigned short val_marker, short val_perbound);
  
  /*!
   * \brief Set if a marker <i>val_marker</i> is going to be sent or receive <i>val_index</i>
   *        from another domain.
   * \param[in] val_marker - 0 or 1 depending if the the marker is going to be moved.
   * \param[in] val_index - Index of the surface read from geometry file.
   */
  void SetMarker_All_SendRecv(unsigned short val_marker, short val_index);
  
  /*!
   * \brief Get the send-receive information for a marker <i>val_marker</i>.
   * \param[in] val_marker - 0 or 1 depending if the the marker is going to be moved.
   * \return If positive, the information is sended to that domain, in case negative
   *         the information is receive from that domain.
   */
  short GetMarker_All_SendRecv(unsigned short val_marker);
  
  /*!
   * \brief Get an internal index that identify the periodic boundary conditions.
   * \param[in] val_marker - Value of the marker that correspond with the periodic boundary.
   * \return The internal index of the periodic boundary condition.
   */
  short GetMarker_All_PerBound(unsigned short val_marker);
  
  /*!
   * \brief Get the monitoring information for a marker <i>val_marker</i>.
   * \param[in] val_marker - 0 or 1 depending if the the marker is going to be monitored.
   * \return 0 or 1 depending if the marker is going to be monitored.
   */
  unsigned short GetMarker_All_Monitoring(unsigned short val_marker);
  
  /*!
   * \brief Get the monitoring information for a marker <i>val_marker</i>.
   * \param[in] val_marker - 0 or 1 depending if the the marker is going to be monitored.
   * \return 0 or 1 depending if the marker is going to be monitored.
   */
  unsigned short GetMarker_All_GeoEval(unsigned short val_marker);
  
  /*!
   * \brief Get the design information for a marker <i>val_marker</i>.
   * \param[in] val_marker - 0 or 1 depending if the the marker is going to be monitored.
   * \return 0 or 1 depending if the marker is going to be monitored.
   */
  unsigned short GetMarker_All_Designing(unsigned short val_marker);
  
  /*!
   * \brief Get the plotting information for a marker <i>val_marker</i>.
   * \param[in] val_marker - 0 or 1 depending if the the marker is going to be moved.
   * \return 0 or 1 depending if the marker is going to be plotted.
   */
  unsigned short GetMarker_All_Plotting(unsigned short val_marker);
  
  /*!
   * \brief Get the plotting information for a marker <i>val_marker</i>.
   * \param[in] val_marker - 0 or 1 depending if the the marker is going to be moved.
   * \return 0 or 1 depending if the marker is going to be plotted.
   */
  unsigned short GetMarker_All_Analyze(unsigned short val_marker);
  
  /*!
   * \brief Get the FSI interface information for a marker <i>val_marker</i>.
   * \param[in] val_marker - 0 or 1 depending if the the marker is going to be moved.
   * \return 0 or 1 depending if the marker is part of the FSI interface.
   */
  unsigned short GetMarker_All_FSIinterface(unsigned short val_marker);
  
  /*!
   * \brief Get the number of FSI interface markers <i>val_marker</i>.
   * \param[in] void.
   * \return Number of markers belonging to the FSI interface.
   */
  unsigned short GetMarker_n_FSIinterface(void);
  
  /*!
   * \brief Get the DV information for a marker <i>val_marker</i>.
   * \param[in] val_marker - 0 or 1 depending if the the marker is going to be affected by design variables.
   * \return 0 or 1 depending if the marker is going to be affected by design variables.
   */
  unsigned short GetMarker_All_DV(unsigned short val_marker);
  
  /*!
   * \brief Get the motion information for a marker <i>val_marker</i>.
   * \param[in] val_marker - 0 or 1 depending if the the marker is going to be moved.
   * \return 0 or 1 depending if the marker is going to be moved.
   */
  unsigned short GetMarker_All_Moving(unsigned short val_marker);
  
  /*!
   * \brief Get the airfoil sections in the slicing process.
   * \param[in] val_section - Index of the section.
   * \return Coordinate of the airfoil to slice.
   */
  su2double GetLocationStations(unsigned short val_section);

  /*!
   * \brief Get the number of pre-smoothings in a multigrid strategy.
   * \param[in] val_mesh - Index of the grid.
   * \return Number of smoothing iterations.
   */
  unsigned short GetMG_PreSmooth(unsigned short val_mesh);
  
  /*!
   * \brief Get the number of post-smoothings in a multigrid strategy.
   * \param[in] val_mesh - Index of the grid.
   * \return Number of smoothing iterations.
   */
  unsigned short GetMG_PostSmooth(unsigned short val_mesh);
  
  /*!
   * \brief Get the number of implicit Jacobi smoothings of the correction in a multigrid strategy.
   * \param[in] val_mesh - Index of the grid.
   * \return Number of implicit smoothing iterations.
   */
  unsigned short GetMG_CorrecSmooth(unsigned short val_mesh);
  
  /*!
   * \brief plane of the FFD (I axis) that should be fixed.
   * \param[in] val_index - Index of the arrray with all the planes in the I direction that should be fixed.
   * \return Index of the plane that is going to be freeze.
   */
  short GetFFD_Fix_IDir(unsigned short val_index);
  
  /*!
   * \brief plane of the FFD (J axis) that should be fixed.
   * \param[in] val_index - Index of the arrray with all the planes in the J direction that should be fixed.
   * \return Index of the plane that is going to be freeze.
   */
  short GetFFD_Fix_JDir(unsigned short val_index);
  
  /*!
   * \brief plane of the FFD (K axis) that should be fixed.
   * \param[in] val_index - Index of the arrray with all the planes in the K direction that should be fixed.
   * \return Index of the plane that is going to be freeze.
   */
  short GetFFD_Fix_KDir(unsigned short val_index);
  
  /*!
   * \brief Get the number of planes to fix in the I direction.
   * \return Number of planes to fix in the I direction.
   */
  unsigned short GetnFFD_Fix_IDir(void);
  
  /*!
   * \brief Get the number of planes to fix in the J direction.
   * \return Number of planes to fix in the J direction.
   */
  unsigned short GetnFFD_Fix_JDir(void);
  
  /*!
   * \brief Get the number of planes to fix in the K direction.
   * \return Number of planes to fix in the K direction.
   */
  unsigned short GetnFFD_Fix_KDir(void);
  
  /*!
   * \brief Governing equations of the flow (it can be different from the run time equation).
   * \param[in] val_zone - Zone where the soler is applied.
   * \return Governing equation that we are solving.
   */
  unsigned short GetKind_Solver(void);
  
  /*!
   * \brief Governing equations of the flow (it can be different from the run time equation).
   * \param[in] val_zone - Zone where the soler is applied.
   * \return Governing equation that we are solving.
   */
  void SetKind_Solver(unsigned short val_solver);
  
  
  /*!
   * \brief Governing equations of the flow (it can be different from the run time equation).
   * \param[in] val_zone - Zone where the soler is applied.
   * \return Governing equation that we are solving.
   */
  unsigned short GetKind_Regime(void);
  
  /*!
   * \brief Governing equations of the flow (it can be different from the run time equation).
   * \param[in] val_zone - Zone where the soler is applied.
   * \return Governing equation that we are solving.
   */
  unsigned short GetSystemMeasurements(void);
  
  /*!
   * \brief Gas model that we are using.
   * \return Gas model that we are using.
   */
  unsigned short GetKind_GasModel(void);
  
  /*!
   * \brief Fluid model that we are using.
   * \return Fluid model that we are using.
   */
  unsigned short GetKind_FluidModel(void);
  
  /*!
   * \brief free stream option to initialize the solution
   * \return free stream option
   */
  unsigned short GetKind_FreeStreamOption(void);
  
  /*!
   * \brief free stream option to initialize the solution
   * \return free stream option
   */
  unsigned short GetKind_InitOption(void);
  /*!
   * \brief Get the value of the critical pressure.
   * \return Critical pressure.
   */
  su2double GetPressure_Critical(void);
  
  /*!
   * \brief Get the value of the critical temperature.
   * \return Critical temperature.
   */
  su2double GetTemperature_Critical(void);
  
  /*!
   * \brief Get the value of the critical pressure.
   * \return Critical pressure.
   */
  su2double GetAcentric_Factor(void);
  
  /*!
   * \brief Get the value of the critical temperature.
   * \return Critical temperature.
   */
  unsigned short GetKind_ViscosityModel(void);
  
  /*!
   * \brief Get the value of the thermal conductivity .
   * \return Critical temperature.
   */
  unsigned short GetKind_ConductivityModel(void);
  
  /*!
   * \brief Get the value of the critical temperature.
   * \return Critical temperature.
   */
  su2double GetMu_ConstantND(void);
  
  /*!
   * \brief Get the value of the non-dimensional thermal conductivity.
   * \return Critical temperature.
   */
  su2double GetKt_ConstantND(void);
  
  /*!
   * \brief Get the value of the critical temperature.
   * \return Critical temperature.
   */
  su2double GetMu_RefND(void);
  
  /*!
   * \brief Get the value of the critical temperature.
   * \return Critical temperature.
   */
  su2double GetMu_Temperature_RefND(void);
  
  /*!
   * \brief Get the value of the critical temperature.
   * \return Critical temperature.
   */
  su2double GetMu_SND(void);
  
  /*!
   * \brief Get the value of the critical temperature.
   * \return Critical temperature.
   */
  void SetMu_ConstantND(su2double mu_const);
  
  /*!
   * \brief Get the value of the critical temperature.
   * \return Critical temperature.
   */
  void SetKt_ConstantND(su2double kt_const);
  
  /*!
   * \brief Get the value of the critical temperature.
   * \return Critical temperature.
   */
  void SetMu_RefND(su2double mu_ref);
  
  /*!
   * \brief Get the value of the critical temperature.
   * \return Critical temperature.
   */
  void SetMu_Temperature_RefND(su2double mu_Tref);
  
  /*!
   * \brief Get the value of the critical temperature.
   * \return Critical temperature.
   */
  void SetMu_SND(su2double mu_s);
  
  /*!
   * \brief Get the kind of method for computation of spatial gradients.
   * \return Numerical method for computation of spatial gradients.
   */
  unsigned short GetKind_Gradient_Method(void);
  
  /*!
   * \brief Get the kind of solver for the implicit solver.
   * \return Numerical solver for implicit formulation (solving the linear system).
   */
  unsigned short GetKind_Linear_Solver(void);
  
  /*!
   * \brief Get the kind of solver for the implicit solver.
   * \return Numerical solver for implicit formulation (solving the linear system).
   */
  unsigned short GetKind_Deform_Linear_Solver(void);
  
  /*!
   * \brief Set the kind of preconditioner for the implicit solver.
   * \return Numerical preconditioner for implicit formulation (solving the linear system).
   */
  void SetKind_Deform_Linear_Solver_Prec(unsigned short val_kind_prec);
  
  /*!
   * \brief Get the kind of preconditioner for the implicit solver.
   * \return Numerical preconditioner for implicit formulation (solving the linear system).
   */
  unsigned short GetKind_Linear_Solver_Prec(void);
  
  /*!
   * \brief Set the kind of preconditioner for the implicit solver.
   * \return Numerical preconditioner for implicit formulation (solving the linear system).
   */
  void SetKind_Linear_Solver_Prec(unsigned short val_kind_prec);
  
  /*!
   * \brief Get min error of the linear solver for the implicit formulation.
   * \return Min error of the linear solver for the implicit formulation.
   */
  su2double GetLinear_Solver_Error(void);
  
  /*!
   * \brief Get max number of iterations of the linear solver for the implicit formulation.
   * \return Max number of iterations of the linear solver for the implicit formulation.
   */
  unsigned long GetLinear_Solver_Iter(void);
  
  /*!
   * \brief Get restart frequency of the linear solver for the implicit formulation.
   * \return Restart frequency of the linear solver for the implicit formulation.
   */
  unsigned long GetLinear_Solver_Restart_Frequency(void);
  
  /*!
   * \brief Get the relaxation coefficient of the linear solver for the implicit formulation.
   * \return relaxation coefficient of the linear solver for the implicit formulation.
   */
  su2double GetRelaxation_Factor_Flow(void);
  
  /*!
   * \brief Get the relaxation coefficient of the linear solver for the implicit formulation.
   * \return relaxation coefficient of the linear solver for the implicit formulation.
   */
  su2double GetRelaxation_Factor_AdjFlow(void);
  
  /*!
   * \brief Get the relaxation coefficient of the linear solver for the implicit formulation.
   * \return relaxation coefficient of the linear solver for the implicit formulation.
   */
  su2double GetRelaxation_Factor_Turb(void);
  
  /*!
   * \brief Get the relaxation coefficient of the linear solver for the implicit formulation.
   * \return relaxation coefficient of the linear solver for the implicit formulation.
   */
  su2double GetRoe_Kappa(void);
  
  /*!
   * \brief Get the wing semi span.
   * \return value of the wing semi span.
   */
  su2double GetSemiSpan(void);

  /*!
   * \brief Get the kind of solver for the implicit solver.
   * \return Numerical solver for implicit formulation (solving the linear system).
   */
  unsigned short GetKind_AdjTurb_Linear_Solver(void);
  
  /*!
   * \brief Get the kind of preconditioner for the implicit solver.
   * \return Numerical preconditioner for implicit formulation (solving the linear system).
   */
  unsigned short GetKind_AdjTurb_Linear_Prec(void);
  
  /*!
   * \brief Get the kind of solver for the implicit solver.
   * \return Numerical solver for implicit formulation (solving the linear system).
   */
  unsigned short GetKind_DiscAdj_Linear_Solver(void);
  
  /*!
   * \brief Get the kind of preconditioner for the implicit solver.
   * \return Numerical preconditioner for implicit formulation (solving the linear system).
   */
  unsigned short GetKind_DiscAdj_Linear_Prec(void);
  
  /*!
   * \brief Get the kind of preconditioner for the implicit solver.
   * \return Numerical preconditioner for implicit formulation (solving the linear system).
   */
  unsigned short GetKind_Deform_Linear_Solver_Prec(void);
  
  /*!
   * \brief Set the kind of preconditioner for the implicit solver.
   * \return Numerical preconditioner for implicit formulation (solving the linear system).
   */
  void SetKind_AdjTurb_Linear_Prec(unsigned short val_kind_prec);
  
  /*!
   * \brief Get min error of the linear solver for the implicit formulation.
   * \return Min error of the linear solver for the implicit formulation.
   */
  su2double GetAdjTurb_Linear_Error(void);
  
  /*!
   * \brief Get the entropy fix.
   * \return Vaule of the entropy fix.
   */
  su2double GetEntropyFix_Coeff(void);
  
  /*!
   * \brief Get max number of iterations of the linear solver for the implicit formulation.
   * \return Max number of iterations of the linear solver for the implicit formulation.
   */
  unsigned short GetAdjTurb_Linear_Iter(void);
  
  /*!
   * \brief Get CFL reduction factor for adjoint turbulence model.
   * \return CFL reduction factor.
   */
  su2double GetCFLRedCoeff_AdjTurb(void);
  
  /*!
   * \brief Get the number of linear smoothing iterations for mesh deformation.
   * \return Number of linear smoothing iterations for mesh deformation.
   */
  unsigned long GetGridDef_Linear_Iter(void);
  
  /*!
   * \brief Get the number of nonlinear increments for mesh deformation.
   * \return Number of nonlinear increments for mesh deformation.
   */
  unsigned long GetGridDef_Nonlinear_Iter(void);
  
  /*!
   * \brief Get information about writing grid deformation residuals to the console.
   * \return <code>TRUE</code> means that grid deformation residuals will be written to the console.
   */
  bool GetDeform_Output(void);
  
  /*!
   * \brief Get factor to multiply smallest volume for deform tolerance.
   * \return Factor to multiply smallest volume for deform tolerance.
   */
  su2double GetDeform_Tol_Factor(void);
  
  /*!
   * \brief Get factor to multiply smallest volume for deform tolerance.
   * \return Factor to multiply smallest volume for deform tolerance.
   */
  su2double GetDeform_Coeff(void);
  
  /*!
   * \brief Get Young's modulus for deformation (constant stiffness deformation)
   */
  su2double GetDeform_ElasticityMod(void);
  
  /*!
   * \brief Get Poisson's ratio for deformation (constant stiffness deformation)
   * \
   */
  su2double GetDeform_PoissonRatio(void);
  
  /*!
   * \brief Get the type of stiffness to impose for FEA mesh deformation.
   * \return type of stiffness to impose for FEA mesh deformation.
   */
  unsigned short GetDeform_Stiffness_Type(void);
  
  /*!
   * \brief Creates a teot file to visualize the deformation made by the MDC software.
   * \return <code>TRUE</code> if the deformation is going to be plotted; otherwise <code>FALSE</code>.
   */
  bool GetVisualize_Deformation(void);
  
  /*!
   * \brief Define the FFD box with a symetry plane.
   * \return <code>TRUE</code> if there is a symmetry plane in the FFD; otherwise <code>FALSE</code>.
   */
  bool GetFFD_Symmetry_Plane(void);
  
  /*!
   * \brief Get the kind of SU2 software component.
   * \return Kind of the SU2 software component.
   */
  unsigned short GetKind_SU2(void);
  
  /*!
   * \brief Get the kind of non-dimensionalization.
   * \return Kind of non-dimensionalization.
   */
  unsigned short GetRef_NonDim(void);
  
  /*!
   * \brief Get the kind of SU2 software component.
   * \return Kind of the SU2 software component.
   */
  void SetKind_SU2(unsigned short val_kind_su2);
  
  /*!
   * \brief Get the kind of the turbulence model.
   * \return Kind of the turbulence model.
   */
  unsigned short GetKind_Turb_Model(void);
  
  /*!
   * \brief Get the kind of the transition model.
   * \return Kind of the transion model.
   */
  unsigned short GetKind_Trans_Model(void);
  
  /*!
   * \brief Get the kind of adaptation technique.
   * \return Kind of adaptation technique.
   */
  unsigned short GetKind_Adaptation(void);
  
  /*!
   * \brief Get the number of new elements added in the adaptation process.
   * \return percentage of new elements that are going to be added in the adaptation.
   */
  su2double GetNew_Elem_Adapt(void);
  
  /*!
   * \brief Get the kind of time integration method.
   * \note This is the information that the code will use, the method will
   *       change in runtime depending of the specific equation (direct, adjoint,
   *       linearized) that is being solved.
   * \return Kind of time integration method.
   */
  unsigned short GetKind_TimeIntScheme(void);
  
  /*!
   * \brief Get the kind of convective numerical scheme.
   * \note This is the information that the code will use, the method will
   *       change in runtime depending of the specific equation (direct, adjoint,
   *       linearized) that is being solved.
   * \return Kind of the convective scheme.
   */
  unsigned short GetKind_ConvNumScheme(void);
  
  /*!
   * \brief Get kind of center scheme for the convective terms.
   * \note This is the information that the code will use, the method will
   *       change in runtime depending of the specific equation (direct, adjoint,
   *       linearized) that is being solved.
   * \return Kind of center scheme for the convective terms.
   */
  unsigned short GetKind_Centered(void);
  
  /*!
   * \brief Get kind of upwind scheme for the convective terms.
   * \note This is the information that the code will use, the method will
   *       change in runtime depending of the specific equation (direct, adjoint,
   *       linearized) that is being solved.
   * \return Kind of upwind scheme for the convective terms.
   */
  unsigned short GetKind_Upwind(void);
  
  /*!
   * \brief Get the order of the spatial integration.
   * \note This is the information that the code will use, the method will
   *       change in runtime depending of the specific equation (direct, adjoint,
   *       linearized) that is being solved.
   * \return Kind of upwind scheme for the convective terms.
   */
  unsigned short GetSpatialOrder(void);
  
  /*!
   * \brief Get the order of the spatial integration.
   * \note This is the information that the code will use, the method will
   *       change in runtime depending of the specific equation (direct, adjoint,
   *       linearized) that is being solved.
   * \return Kind of upwind scheme for the convective terms.
   */
  unsigned short GetSpatialOrder_Flow(void);
  
  /*!
   * \brief Get the order of the spatial integration.
   * \note This is the information that the code will use, the method will
   *       change in runtime depending of the specific equation (direct, adjoint,
   *       linearized) that is being solved.
   * \return Kind of upwind scheme for the convective terms.
   */
  unsigned short GetSpatialOrder_Turb(void);
  
  /*!
   * \brief Get the order of the spatial integration.
   * \note This is the information that the code will use, the method will
   *       change in runtime depending of the specific equation (direct, adjoint,
   *       linearized) that is being solved.
   * \return Kind of upwind scheme for the convective terms.
   */
  unsigned short GetSpatialOrder_AdjFlow(void);
  
  /*!
   * \brief Get the kind of integration scheme (explicit or implicit)
   *        for the flow equations.
   * \note This value is obtained from the config file, and it is constant
   *       during the computation.
   * \return Kind of integration scheme for the flow equations.
   */
  unsigned short GetKind_TimeIntScheme_Flow(void);
  
  /*!
   * \brief Get the kind of integration scheme (explicit or implicit)
   *        for the flow equations.
   * \note This value is obtained from the config file, and it is constant
   *       during the computation.
   * \return Kind of integration scheme for the plasma equations.
   */
  unsigned short GetKind_TimeIntScheme_Wave(void);
  
  /*!
   * \brief Get the kind of integration scheme (explicit or implicit)
   *        for the flow equations.
   * \note This value is obtained from the config file, and it is constant
   *       during the computation.
   * \return Kind of integration scheme for the plasma equations.
   */
  unsigned short GetKind_TimeIntScheme_Heat(void);
  
  /*!
   * \brief Get the kind of integration scheme (explicit or implicit)
   *        for the flow equations.
   * \note This value is obtained from the config file, and it is constant
   *       during the computation.
   * \return Kind of integration scheme for the plasma equations.
   */
  unsigned short GetKind_TimeIntScheme_Poisson(void);
  
  /*!
   * \brief Get the kind of integration scheme (explicit or implicit)
   *        for the flow equations.
   * \note This value is obtained from the config file, and it is constant
   *       during the computation.
   * \return Kind of integration scheme for the plasma equations.
   */
  unsigned short GetKind_TimeIntScheme_FEA(void);
  
  /*!
   * \brief Get the kind of integration scheme (explicit or implicit)
   *        for the template equations.
   * \note This value is obtained from the config file, and it is constant
   *       during the computation.
   * \return Kind of integration scheme for the plasma equations.
   */
  unsigned short GetKind_TimeIntScheme_Template(void);
  
  /*!
   * \brief Get the kind of integration scheme (explicit or implicit)
   *        for the flow equations.
   * \note This value is obtained from the config file, and it is constant
   *       during the computation.
   * \return Kind of integration scheme for the plasma equations.
   */
  unsigned short GetKind_SpaceIteScheme_FEA(void);
  
  /*!
   * \brief Get the kind of transfer method we want to use for multiphysics problems
   * \note This value is obtained from the config file, and it is constant
   *       during the computation.
   * \return Kind of transfer method for multiphysics problems
   */
  unsigned short GetKind_TransferMethod(void);
  
  /*!
   * \brief Get the kind of convective numerical scheme for the flow
   *        equations (centered or upwind).
   * \note This value is obtained from the config file, and it is constant
   *       during the computation.
   * \return Kind of convective numerical scheme for the flow equations.
   */
  unsigned short GetKind_ConvNumScheme_Flow(void);
  
  /*!
   * \brief Get the kind of convective numerical scheme for the template
   *        equations (centered or upwind).
   * \note This value is obtained from the config file, and it is constant
   *       during the computation.
   * \return Kind of convective numerical scheme for the flow equations.
   */
  unsigned short GetKind_ConvNumScheme_Template(void);
  
  /*!
   * \brief Get the kind of center convective numerical scheme for the flow equations.
   * \note This value is obtained from the config file, and it is constant
   *       during the computation.
   * \return Kind of center convective numerical scheme for the flow equations.
   */
  unsigned short GetKind_Centered_Flow(void);
  
  /*!
   * \brief Get the kind of center convective numerical scheme for the plasma equations.
   * \note This value is obtained from the config file, and it is constant
   *       during the computation.
   * \return Kind of center convective numerical scheme for the flow equations.
   */
  unsigned short GetKind_Centered_Template(void);
  
  /*!
   * \brief Get the kind of upwind convective numerical scheme for the flow equations.
   * \note This value is obtained from the config file, and it is constant
   *       during the computation.
   * \return Kind of upwind convective numerical scheme for the flow equations.
   */
  unsigned short GetKind_Upwind_Flow(void);
  
  /*!
   * \brief Get the method for limiting the spatial gradients.
   * \return Method for limiting the spatial gradients.
   */
  unsigned short GetKind_SlopeLimit(void);
  
  /*!
   * \brief Get the method for limiting the spatial gradients.
   * \return Method for limiting the spatial gradients solving the flow equations.
   */
  unsigned short GetKind_SlopeLimit_Flow(void);
  
  /*!
   * \brief Get the method for limiting the spatial gradients.
   * \return Method for limiting the spatial gradients solving the turbulent equation.
   */
  unsigned short GetKind_SlopeLimit_Turb(void);
  
  /*!
   * \brief Get the method for limiting the spatial gradients.
   * \return Method for limiting the spatial gradients solving the adjoint turbulent equation.
   */
  unsigned short GetKind_SlopeLimit_AdjTurb(void);
  
  /*!
   * \brief Get the method for limiting the spatial gradients.
   * \return Method for limiting the spatial gradients solving the adjoint flow equation.
   */
  unsigned short GetKind_SlopeLimit_AdjFlow(void);
  
  /*!
   * \brief Value of the calibrated constant for the Lax method (center scheme).
   * \note This constant is used in coarse levels and with first order methods.
   * \return Calibrated constant for the Lax method.
   */
  su2double GetKappa_1st_Flow(void);
  
  /*!
   * \brief Value of the calibrated constant for the JST method (center scheme).
   * \return Calibrated constant for the JST method for the flow equations.
   */
  su2double GetKappa_2nd_Flow(void);
  
  /*!
   * \brief Value of the calibrated constant for the JST method (center scheme).
   * \return Calibrated constant for the JST method for the flow equations.
   */
  su2double GetKappa_4th_Flow(void);
  
  /*!
   * \brief Get the kind of integration scheme (explicit or implicit)
   *        for the adjoint flow equations.
   * \note This value is obtained from the config file, and it is constant
   *       during the computation.
   * \return Kind of integration scheme for the adjoint flow equations.
   */
  unsigned short GetKind_TimeIntScheme_AdjFlow(void);
  
  /*!
   * \brief Get the kind of convective numerical scheme for the adjoint flow
   *        equations (centered or upwind).
   * \note This value is obtained from the config file, and it is constant
   *       during the computation.
   * \return Kind of convective numerical scheme for the adjoint flow equations.
   */
  unsigned short GetKind_ConvNumScheme_AdjFlow(void);
  
  /*!
   * \brief Get the kind of center convective numerical scheme for the adjoint flow equations.
   * \note This value is obtained from the config file, and it is constant
   *       during the computation.
   * \return Kind of center convective numerical scheme for the adjoint flow equations.
   */
  unsigned short GetKind_Centered_AdjFlow(void);
  
  /*!
   * \brief Get the kind of upwind convective numerical scheme for the adjoint flow equations.
   * \note This value is obtained from the config file, and it is constant
   *       during the computation.
   * \return Kind of upwind convective numerical scheme for the adjoint flow equations.
   */
  unsigned short GetKind_Upwind_AdjFlow(void);
  
  /*!
   * \brief Value of the calibrated constant for the high order method (center scheme).
   * \return Calibrated constant for the high order center method for the adjoint flow equations.
   */
  su2double GetKappa_2nd_AdjFlow(void);
  
  /*!
   * \brief Value of the calibrated constant for the high order method (center scheme).
   * \return Calibrated constant for the high order center method for the adjoint flow equations.
   */
  su2double GetKappa_4th_AdjFlow(void);
  
  /*!
   * \brief Value of the calibrated constant for the low order method (center scheme).
   * \return Calibrated constant for the low order center method for the adjoint flow equations.
   */
  su2double GetKappa_1st_AdjFlow(void);
  
  /*!
   * \brief Get the kind of integration scheme (implicit)
   *        for the turbulence equations.
   * \note This value is obtained from the config file, and it is constant
   *       during the computation.
   * \return Kind of integration scheme for the turbulence equations.
   */
  unsigned short GetKind_TimeIntScheme_Turb(void);
  
  /*!
   * \brief Get the kind of convective numerical scheme for the turbulence
   *        equations (upwind).
   * \note This value is obtained from the config file, and it is constant
   *       during the computation.
   * \return Kind of convective numerical scheme for the turbulence equations.
   */
  unsigned short GetKind_ConvNumScheme_Turb(void);
  
  /*!
   * \brief Get the kind of center convective numerical scheme for the turbulence equations.
   * \note This value is obtained from the config file, and it is constant
   *       during the computation.
   * \return Kind of center convective numerical scheme for the turbulence equations.
   */
  unsigned short GetKind_Centered_Turb(void);
  
  /*!
   * \brief Get the kind of upwind convective numerical scheme for the turbulence equations.
   * \note This value is obtained from the config file, and it is constant
   *       during the computation.
   * \return Kind of upwind convective numerical scheme for the turbulence equations.
   */
  unsigned short GetKind_Upwind_Turb(void);
  
  /*!
   * \brief Get the kind of integration scheme (explicit or implicit)
   *        for the adjoint turbulence equations.
   * \note This value is obtained from the config file, and it is constant
   *       during the computation.
   * \return Kind of integration scheme for the adjoint turbulence equations.
   */
  unsigned short GetKind_TimeIntScheme_AdjTurb(void);
  
  /*!
   * \brief Get the kind of convective numerical scheme for the adjoint turbulence
   *        equations (centered or upwind).
   * \note This value is obtained from the config file, and it is constant
   *       during the computation.
   * \return Kind of convective numerical scheme for the adjoint turbulence equations.
   */
  unsigned short GetKind_ConvNumScheme_AdjTurb(void);
  
  /*!
   * \brief Get the kind of center convective numerical scheme for the adjoint turbulence equations.
   * \note This value is obtained from the config file, and it is constant
   *       during the computation.
   * \return Kind of center convective numerical scheme for the adjoint turbulence equations.
   */
  unsigned short GetKind_Centered_AdjTurb(void);
  
  /*!
   * \brief Get the kind of upwind convective numerical scheme for the adjoint turbulence equations.
   * \note This value is obtained from the config file, and it is constant
   *       during the computation.
   * \return Kind of upwind convective numerical scheme for the adjoint turbulence equations.
   */
  unsigned short GetKind_Upwind_AdjTurb(void);
  
  /*!
   * \brief Provides information about the way in which the turbulence will be treated by the
   *        adjoint method.
   * \return <code>FALSE</code> means that the adjoint turbulence equations will be used.
   */
  bool GetFrozen_Visc(void);
  
  /*!
   * \brief Viscous limiter mean flow.
   * \return <code>FALSE</code> means no viscous limiter turb equations.
   */
  bool GetViscous_Limiter_Flow(void);
  
  /*!
   * \brief Viscous limiter turb equations.
   * \return <code>FALSE</code> means no viscous limiter turb equations.
   */
  bool GetViscous_Limiter_Turb(void);
  
  /*!
   * \brief Write convergence file for FSI problems
   * \return <code>FALSE</code> means no file is written.
   */
  bool GetWrite_Conv_FSI(void);
  
  /*!
   * \brief Provides information about if the sharp edges are going to be removed from the sensitivity.
   * \return <code>FALSE</code> means that the sharp edges will be removed from the sensitivity.
   */
  bool GetSens_Remove_Sharp(void);
  
  /*!
   * \brief Get the kind of inlet boundary condition treatment (total conditions or mass flow).
   * \return Kind of inlet boundary condition.
   */
  unsigned short GetKind_Inlet(void);
  
  
  /*!
   * \brief Get the kind of mixing process for averaging quantities at the boundaries.
   * \return Kind of mixing process.
   */
  unsigned short GetKind_MixingProcess(void);
  
  /*!
   * \brief Verify if there is mixing plane interface specified from config file.
   * \return boolean.
   */
  bool GetBoolMixingPlane(void);
  
  /*!
   * \brief number mixing plane interface specified from config file.
   * \return number of bound.
   */
  unsigned short Get_nMarkerMixingPlane(void);
  
  /*!
   * \brief get bounds name of mixing plane interface.
   * \return name of the bound.
   */
  string GetMarker_MixingPlane_Bound(unsigned short index);
  
  
  /*!
   * \brief get bounds name of mixing plane interface.
   * \return name of the bound.
   */
  string GetMarker_MixingPlane_Donor(unsigned short index);
  
  /*!
   * \brief Verify if there is Turbomachinery performance option specified from config file.
   * \return boolean.
   */
  bool GetBoolTurboPerf(void);
  /*!
   * \brief number Turbomachinery performance option specified from config file.
   * \return number of bound.
   */
  unsigned short Get_nMarkerTurboPerf(void);
  
  /*!
   * \brief get inlet bounds name for Turbomachinery performance calculation.
   * \return name of the bound.
   */
  string GetMarker_TurboPerf_BoundIn(unsigned short index);
  
  /*!
   * \brief get outlet bounds name for Turbomachinery performance calculation.
   * \return name of the bound.
   */
  string GetMarker_TurboPerf_BoundOut(unsigned short index);
  
  /*!
   * \brief get marker kind for Turbomachinery performance calculation.
   * \return kind index.
   */
  unsigned short GetKind_TurboPerf(unsigned short index);
  
  /*!
   * \brief Get the kind of inlet boundary condition treatment (total conditions or mass flow).
   * \return Kind of inlet boundary condition.
   */
  unsigned short GetKind_Engine_Inflow(void);
  
  /*!
   * \brief Get the kind of inlet boundary condition treatment (total conditions or mass flow).
   * \return Kind of inlet boundary condition.
   */
  unsigned short GetKind_ActDisk(void);
  
  /*!
   * \brief Get the number of sections.
   * \return Number of sections
   */
  unsigned short GetnLocationStations(void);
  
  /*!
   * \brief Get the number of sections for computing internal volume.
   * \return Number of sections for computing internal volume.
   */
  unsigned short GetnWingStations(void);
  
  /*!
   * \brief Provides information about the the nodes that are going to be moved on a deformation
   *        volumetric grid deformation.
   * \return <code>TRUE</code> means that only the points on the FFD box will be moved.
   */
  bool GetHold_GridFixed(void);
  
  /*!
   * \brief Get the kind of objective function. There are several options: Drag coefficient,
   *        Lift coefficient, efficiency, etc.
   * \note The objective function will determine the boundary condition of the adjoint problem.
   * \return Kind of objective function.
   */
  unsigned short GetKind_ObjFunc(void);
  
  /*!
   * \author H. Kline
   * \brief Get the kind of objective function. There are several options: Drag coefficient,
   *        Lift coefficient, efficiency, etc.
   * \note The objective function will determine the boundary condition of the adjoint problem.
   * \return Kind of objective function.
   */
  unsigned short GetKind_ObjFunc(unsigned short val_obj);
  
  /*!
   * \author H. Kline
   * \brief Get the weight of objective function. There are several options: Drag coefficient,
   *        Lift coefficient, efficiency, etc.
   * \note The objective function will determine the boundary condition of the adjoint problem.
   * \return Weight of objective function.
   */
  su2double GetWeight_ObjFunc(unsigned short val_obj);
  
  /*!
   * \author H. Kline
   * \brief Set the weight of objective function. There are several options: Drag coefficient,
   *        Lift coefficient, efficiency, etc.
   * \note The objective function will determine the boundary condition of the adjoint problem.
   * \return Weight of objective function.
   */
  void SetWeight_ObjFunc(unsigned short val_obj, su2double val);
  
  /*!
   * \author H. Kline
   * \brief Get the coefficients of the objective defined by the chain rule with primitive variables.
   * \note This objective is only applicable to gradient calculations. Objective value must be
   * calculated using the area averaged outlet values of density, velocity, and pressure.
   * Gradients are w.r.t density, velocity[3], and pressure. when 2D gradient w.r.t. 3rd component of velocity set to 0.
   */
  su2double GetCoeff_ObjChainRule(unsigned short iVar);
  
  /*!
   * \author H. Kline
   * \brief Get the flag indicating whether to comput a combined objective.
   */
  bool GetComboObj(void);
  
  /*!
   * \brief Get the kind of sensitivity smoothing technique.
   * \return Kind of sensitivity smoothing technique.
   */
  unsigned short GetKind_SensSmooth(void);
  
  /*!
   * \brief Provides information about the time integration, and change the write in the output
   *        files information about the iteration.
   * \return The kind of time integration: Steady state, time stepping method (unsteady) or
   *         dual time stepping method (unsteady).
   */
  unsigned short GetUnsteady_Simulation(void);
  
  /*!
   * \brief Provides the number of chemical reactions in the chemistry model
   * \return: The number of chemical reactions, read from input file
   */
  unsigned short GetnReactions(void);
  
  /*!
   * \brief Provides the number of chemical reactions in the chemistry model
   * \return: The number of chemical reactions, read from input file
   */
  su2double GetArrheniusCoeff(unsigned short iReaction);
  
  /*!
   * \brief Provides the number of chemical reactions in the chemistry model
   * \return: The number of chemical reactions, read from input file
   */
  su2double GetArrheniusEta(unsigned short iReaction);
  
  /*!
   * \brief Provides the number of chemical reactions in the chemistry model
   * \return: The number of chemical reactions, read from input file
   */
  su2double GetArrheniusTheta(unsigned short iReaction);
  
  /*!
   * \brief Provides the rate controlling temperature exponents for chemistry.
   * \return: Rate controlling temperature exponents.
   */
  su2double* GetRxnTcf_a(void);
  
  /*!
   * \brief Provides the rate controlling temperature exponents for chemistry.
   * \return: Rate controlling temperature exponents.
   */
  su2double* GetRxnTcf_b(void);
  
  /*!
   * \brief Provides the rate controlling temperature exponents for chemistry.
   * \return: Rate controlling temperature exponents.
   */
  su2double* GetRxnTcb_a(void);
  
  /*!
   * \brief Provides the rate controlling temperature exponents for chemistry.
   * \return: Rate controlling temperature exponents.
   */
  su2double* GetRxnTcb_b(void);
  
  /*!
   * \brief Dissociation potential of species.
   * \return: Dissociation potential.
   */
  su2double* GetDissociationPot(void);
  
  /*!
   * \brief Provides the number of rotational modes of energy storage
   * \return: Vector of rotational mode count
   */
  su2double* GetRotationModes(void);
  
  /*!
   * \brief Provides the characteristic vibrational temperature for calculating e_vib
   * \return: Vector of characteristic vibrational temperatures [K]
   */
  su2double* GetCharVibTemp(void);
  
  /*!
   * \brief Provides the characteristic electronic temperature for calculating e_el
   * \return: Vector of characteristic vibrational temperatures [K]
   */
  su2double** GetCharElTemp(void);
  
  /*!
   * \brief Provides the degeneracy of electron states for calculating e_el
   * \return: Vector of characteristic vibrational temperatures [K]
   */
  su2double** GetElDegeneracy(void);
  
  /*!
   * \brief Provides number electron states for calculating e_el
   * \return: Vector of number of electron states for each species
   */
  unsigned short* GetnElStates(void);
  
  
  /*!
   * \brief Provides the thermodynamic reference temperatures from the JANAF tables
   * \return: Vector of reference temperatures [K]
   */
  su2double* GetRefTemperature(void);
  
  /*!
   * \brief Provides the characteristic vibrational temperature for calculating e_vib
   * \return: The number of chemical reactions, read from input file
   */
  su2double GetCharVibTemp(unsigned short iSpecies);
  
  /*!
   * \brief Provides the molar mass of each species present in multi species fluid
   * \return: Vector of molar mass of each species in kg/kmol
   */
  su2double* GetMolar_Mass(void);
  
  /*!
   * \brief Provides the molar mass of each species present in multi species fluid
   * \return: Mass of each species in Kg
   */
  su2double GetMolar_Mass(unsigned short iSpecies);
  
  /*!
   * \brief Retrieves the number of monatomic species in the multicomponent gas.
   * \return: Number of monatomic species.
   */
  unsigned short GetnMonatomics(void);
  
  /*!
   * \brief Retrieves the number of monatomic species in the multicomponent gas.
   * \return: Number of monatomic species.
   */
  unsigned short GetnDiatomics(void);
  
  /*!
   * \brief Provides the molar mass of each species present in multi species fluid
   * \return: Molar mass of the specified gas consituent [kg/kmol]
   */
  su2double GetInitial_Gas_Composition(unsigned short iSpecies);
  
  /*!
   * \brief Provides the formation enthalpy of the specified species at standard conditions
   * \return: Enthalpy of formation
   */
  su2double* GetEnthalpy_Formation(void);
  
  /*!
   * \brief Provides the formation enthalpy of the specified species at standard conditions
   * \return: Enthalpy of formation
   */
  su2double GetEnthalpy_Formation(unsigned short iSpecies);
  
  /*!
   * \brief Provides the restart information.
   * \return Restart information, if <code>TRUE</code> then the code will use the solution as restart.
   */
  bool GetRestart(void);
  
  /*!
   * \brief Provides the number of varaibles.
   * \return Number of variables.
   */
  unsigned short GetnVar(void);
  
  /*!
   * \brief Provides the number of varaibles.
   * \return Number of variables.
   */
  unsigned short GetnZone(void);
  
  /*!
   * \brief Provides the number of varaibles.
   * \return Number of variables.
   */
  unsigned short GetiZone(void);
  
  /*!
   * \brief For some problems like adjoint or the linearized equations it
   *		  is necessary to restart the flow solution.
   * \return Flow restart information, if <code>TRUE</code> then the code will restart the flow solution.
   */
  
  bool GetRestart_Flow(void);
  
  /*!
   * \brief Indicates whether electron gas is present in the gas mixture.
   */
  bool GetIonization(void);
  
  /*!
   * \brief Information about computing and plotting the equivalent area distribution.
   * \return <code>TRUE</code> or <code>FALSE</code>  depending if we are computing the equivalent area.
   */
  bool GetEquivArea(void);
  
  /*!
   * \brief Information about computing and plotting the equivalent area distribution.
   * \return <code>TRUE</code> or <code>FALSE</code>  depending if we are computing the equivalent area.
   */
  bool GetInvDesign_Cp(void);
  
  /*!
   * \brief Information about computing and plotting the equivalent area distribution.
   * \return <code>TRUE</code> or <code>FALSE</code>  depending if we are computing the equivalent area.
   */
  bool GetInvDesign_HeatFlux(void);
  
  /*!
   * \brief Get name of the input grid.
   * \return File name of the input grid.
   */
  string GetMesh_FileName(void);
  
  /*!
   * \brief Get name of the output grid, this parameter is important for grid
   *        adaptation and deformation.
   * \return File name of the output grid.
   */
  string GetMesh_Out_FileName(void);
  
  /*!
   * \brief Get the name of the file with the solution of the flow problem.
   * \return Name of the file with the solution of the flow problem.
   */
  string GetSolution_FlowFileName(void);
  
  /*!
   * \brief Get the name of the file with the solution of the adjoint flow problem
   *		  with drag objective function.
   * \return Name of the file with the solution of the adjoint flow problem with
   *         drag objective function.
   */
  string GetSolution_AdjFileName(void);
  
  /*!
   * \brief Get the name of the file with the solution of the structural problem.
   * \return Name of the file with the solution of the structural problem.
   */
  string GetSolution_FEMFileName(void);
  
  /*!
   * \brief Get the name of the file with the residual of the problem.
   * \return Name of the file with the residual of the problem.
   */
  string GetResidual_FileName(void);
  
  /*!
   * \brief Get the format of the input/output grid.
   * \return Format of the input/output grid.
   */
  unsigned short GetMesh_FileFormat(void);
  
  /*!
   * \brief Get the format of the output solution.
   * \return Format of the output solution.
   */
  unsigned short GetOutput_FileFormat(void);
  
  /*!
   * \brief Get the format of the output solution.
   * \return Format of the output solution.
   */
  unsigned short GetActDisk_Jump(void);
  
  /*!
   * \brief Get the name of the file with the convergence history of the problem.
   * \return Name of the file with convergence history of the problem.
   */
  string GetConv_FileName(void);
  
  /*!
   * \brief Get the name of the file with the convergence history of the problem for FSI applications.
   * \return Name of the file with convergence history of the problem.
   */
  string GetConv_FileName_FSI(void);
  
  /*!
   * \brief Get the name of the file with the forces breakdown of the problem.
   * \return Name of the file with forces breakdown of the problem.
   */
  string GetBreakdown_FileName(void);
  
  /*!
   * \brief Get the name of the file with the flow variables.
   * \return Name of the file with the primitive variables.
   */
  string GetFlow_FileName(void);
  
  /*!
   * \brief Get the name of the file with the structure variables.
   * \return Name of the file with the structure variables.
   */
  string GetStructure_FileName(void);
  
  /*!
   * \brief Get the name of the file with the structure variables.
   * \return Name of the file with the structure variables.
   */
  string GetSurfStructure_FileName(void);
  
  /*!
   * \brief Get the name of the file with the structure variables.
   * \return Name of the file with the structure variables.
   */
  string GetSurfWave_FileName(void);
  
  /*!
   * \brief Get the name of the file with the structure variables.
   * \return Name of the file with the structure variables.
   */
  string GetSurfHeat_FileName(void);
  
  /*!
   * \brief Get the name of the file with the wave variables.
   * \return Name of the file with the wave variables.
   */
  string GetWave_FileName(void);
  
  /*!
   * \brief Get the name of the file with the wave variables.
   * \return Name of the file with the wave variables.
   */
  string GetHeat_FileName(void);
  
  /*!
   * \brief Get the name of the file with the adjoint wave variables.
   * \return Name of the file with the adjoint wave variables.
   */
  string GetAdjWave_FileName(void);
  
  /*!
   * \brief Get the name of the restart file for the wave variables.
   * \return Name of the restart file for the flow variables.
   */
  string GetRestart_WaveFileName(void);
  
  /*!
   * \brief Get the name of the restart file for the heat variables.
   * \return Name of the restart file for the flow variables.
   */
  string GetRestart_HeatFileName(void);
  
  /*!
   * \brief Append the zone index to the restart or the solution files.
   * \return Name of the restart file for the flow variables.
   */
  string GetMultizone_FileName(string val_filename, int val_iZone);
  
  /*!
   * \brief Get the name of the restart file for the flow variables.
   * \return Name of the restart file for the flow variables.
   */
  string GetRestart_FlowFileName(void);
  
  /*!
   * \brief Get the name of the restart file for the adjoint variables (drag objective function).
   * \return Name of the restart file for the adjoint variables (drag objective function).
   */
  string GetRestart_AdjFileName(void);
  
  /*!
   * \brief Get the name of the restart file for the flow variables.
   * \return Name of the restart file for the flow variables.
   */
  string GetRestart_FEMFileName(void);
  
  /*!
   * \brief Get the name of the file with the adjoint variables.
   * \return Name of the file with the adjoint variables.
   */
  string GetAdj_FileName(void);
  
  /*!
   * \brief Get the name of the file with the gradient of the objective function.
   * \return Name of the file with the gradient of the objective function.
   */
  string GetObjFunc_Grad_FileName(void);
  
  /*!
   * \brief Get the name of the file with the gradient of the objective function.
   * \return Name of the file with the gradient of the objective function.
   */
  string GetObjFunc_Value_FileName(void);
  
  /*!
   * \brief Get the name of the file with the surface information for the flow problem.
   * \return Name of the file with the surface information for the flow problem.
   */
  string GetSurfFlowCoeff_FileName(void);
  
  /*!
   * \brief Get the name of the file with the surface information for the adjoint problem.
   * \return Name of the file with the surface information for the adjoint problem.
   */
  string GetSurfAdjCoeff_FileName(void);
  
  /*!
   * \brief Get the name of the file with the surface sensitivity (discrete adjoint).
   * \return Name of the file with the surface sensitivity (discrete adjoint).
   */
  string GetSurfSens_FileName(void);
  
  /*!
   * \brief Get the name of the file with the volume sensitivity (discrete adjoint).
   * \return Name of the file with the volume sensitivity (discrete adjoint).
   */
  string GetVolSens_FileName(void);
  
  /*!
   * \brief Augment the input filename with the iteration number for an unsteady file.
   * \param[in] val_filename - String value of the base filename.
   * \param[in] val_iter - Unsteady iteration number or time instance.
   * \return Name of the file with the iteration number for an unsteady solution file.
   */
  string GetUnsteady_FileName(string val_filename, int val_iter);
  
  /*!
   * \brief Append the input filename string with the appropriate objective function extension.
   * \param[in] val_filename - String value of the base filename.
   * \return Name of the file with the appropriate objective function extension.
   */
  string GetObjFunc_Extension(string val_filename);
  
  /*!
   * \brief Get functional that is going to be used to evaluate the residual flow convergence.
   * \return Functional that is going to be used to evaluate the residual flow convergence.
   */
  unsigned short GetResidual_Func_Flow(void);
  
  /*!
   * \brief Get functional that is going to be used to evaluate the flow convergence.
   * \return Functional that is going to be used to evaluate the flow convergence.
   */
  unsigned short GetCauchy_Func_Flow(void);
  
  /*!
   * \brief Get functional that is going to be used to evaluate the adjoint flow convergence.
   * \return Functional that is going to be used to evaluate the adjoint flow convergence.
   */
  unsigned short GetCauchy_Func_AdjFlow(void);
  
  /*!
   * \brief Get the number of iterations that are considered in the Cauchy convergence criteria.
   * \return Number of elements in the Cauchy criteria.
   */
  unsigned short GetCauchy_Elems(void);
  
  /*!
   * \brief Get the number of iterations that are not considered in the convergence criteria.
   * \return Number of iterations before starting with the convergence criteria.
   */
  unsigned long GetStartConv_Iter(void);
  
  /*!
   * \brief Get the value of convergence criteria for the Cauchy method in the direct,
   *        adjoint or linearized problem.
   * \return Value of the convergence criteria.
   */
  su2double GetCauchy_Eps(void);
  
  /*!
   * \brief If we are prforming an unsteady simulation, there is only
   *        one value of the time step for the complete simulation.
   * \return Value of the time step in an unsteady simulation (non dimensional).
   */
  su2double GetDelta_UnstTimeND(void);
  
  /*!
   * \brief If we are prforming an unsteady simulation, there is only
   *        one value of the time step for the complete simulation.
   * \return Value of the time step in an unsteady simulation (non dimensional).
   */
  su2double GetTotal_UnstTimeND(void);
  
  /*!
   * \brief If we are prforming an unsteady simulation, there is only
   *        one value of the time step for the complete simulation.
   * \return Value of the time step in an unsteady simulation.
   */
  su2double GetDelta_UnstTime(void);
  
  /*!
   * \brief Set the value of the unsteadty time step using the CFL number.
   * \param[in] val_delta_unsttimend - Value of the unsteady time step using CFL number.
   */
  void SetDelta_UnstTimeND(su2double val_delta_unsttimend);
  
  /*!
   * \brief If we are performing an unsteady simulation, this is the
   * 	value of max physical time for which we run the simulation
   * \return Value of the physical time in an unsteady simulation.
   */
  su2double GetTotal_UnstTime(void);
  
  /*!
   * \brief If we are performing an unsteady simulation, this is the
   * 	value of current time.
   * \return Value of the physical time in an unsteady simulation.
   */
  su2double GetCurrent_UnstTime(void);
  
  /*!
   * \brief Divide the rectbles and hexahedron.
   * \return <code>TRUE</code> if the elements must be divided; otherwise <code>FALSE</code>.
   */
  bool GetSubsonicEngine(void);
  
  /*!
   * \brief Actuator disk defined with a double surface.
   * \return <code>TRUE</code> if the elements must be divided; otherwise <code>FALSE</code>.
   */
  bool GetActDisk_DoubleSurface(void);
  
  /*!
   * \brief Only halg of the engine is in the compputational grid.
   * \return <code>TRUE</code> if the engine is complete; otherwise <code>FALSE</code>.
   */
  bool GetEngine_HalfModel(void);
  
  /*!
   * \brief Actuator disk defined with a double surface.
   * \return <code>TRUE</code> if the elements must be divided; otherwise <code>FALSE</code>.
   */
  bool GetActDisk_SU2_DEF(void);
  
  /*!
   * \brief Value of the design variable step, we use this value in design problems.
   * \param[in] val_dv - Number of the design variable that we want to read.
   * \param[in] val_value - Value of the design variable that we want to read.
   * \return Design variable step.
   */
  su2double GetDV_Value(unsigned short val_dv, unsigned short val_val = 0);
  
  /*!
   * \brief Set the value of the design variable step, we use this value in design problems.
   * \param[in] val_dv - Number of the design variable that we want to read.
   * \param[in] val    - Value of the design variable.
   */
  void SetDV_Value(unsigned short val_dv, unsigned short val_ind, su2double val);
  
  /*!
   * \brief Get information about the grid movement.
   * \return <code>TRUE</code> if there is a grid movement; otherwise <code>FALSE</code>.
   */
  bool GetGrid_Movement(void);
  
  /*!
   * \brief Get the type of dynamic mesh motion.
   * \param[in] val_iZone - Number for the current zone in the mesh (each zone has independent motion).
   * \return Type of dynamic mesh motion.
   */
  unsigned short GetKind_GridMovement(unsigned short val_iZone);
  
  /*!
   * \brief Set the type of dynamic mesh motion.
   * \param[in] val_iZone - Number for the current zone in the mesh (each zone has independent motion).
   * \param[in] motion_Type - Specify motion type.
   */
  void SetKind_GridMovement(unsigned short val_iZone, unsigned short motion_Type);
  
  /*!
   * \brief Get the mach number based on the mesh velocity and freestream quantities.
   * \return Mach number based on the mesh velocity and freestream quantities.
   */
  su2double GetMach_Motion(void);
  
  /*!
   * \brief Get x-coordinate of the mesh motion origin.
   * \param[in] val_iZone - Number for the current zone in the mesh (each zone has independent motion).
   * \return X-coordinate of the mesh motion origin.
   */
  su2double GetMotion_Origin_X(unsigned short val_iZone);
  
  /*!
   * \brief Get y-coordinate of the mesh motion origin
   * \param[in] val_iZone - Number for the current zone in the mesh (each zone has independent motion).
   * \return Y-coordinate of the mesh motion origin.
   */
  su2double GetMotion_Origin_Y(unsigned short val_iZone);
  
  /*!
   * \brief Get z-coordinate of the mesh motion origin
   * \param[in] val_iZone - Number for the current zone in the mesh (each zone has independent motion).
   * \return Z-coordinate of the mesh motion origin.
   */
  su2double GetMotion_Origin_Z(unsigned short val_iZone);
  
  /*!
   * \brief Set x-coordinate of the mesh motion origin.
   * \param[in] val_iZone - Number for the current zone in the mesh (each zone has independent motion).
   * \param[in] val_origin - New x-coordinate of the mesh motion origin.
   */
  void SetMotion_Origin_X(unsigned short val_iZone, su2double val_origin);
  
  /*!
   * \brief Set y-coordinate of the mesh motion origin
   * \param[in] val_iZone - Number for the current zone in the mesh (each zone has independent motion).
   * \param[in] val_origin - New y-coordinate of the mesh motion origin.
   */
  void SetMotion_Origin_Y(unsigned short val_iZone, su2double val_origin);
  
  /*!
   * \brief Set z-coordinate of the mesh motion origin
   * \param[in] val_iZone - Number for the current zone in the mesh (each zone has independent motion).
   * \param[in] val_origin - New y-coordinate of the mesh motion origin.
   */
  void SetMotion_Origin_Z(unsigned short val_iZone, su2double val_origin);
  
  /*!
   * \brief Get the translational velocity of the mesh in the x-direction.
   * \param[in] val_iZone - Number for the current zone in the mesh (each zone has independent motion).
   * \return Translational velocity of the mesh in the x-direction.
   */
  su2double GetTranslation_Rate_X(unsigned short val_iZone);
  
  /*!
   * \brief Get the translational velocity of the mesh in the y-direction.
   * \param[in] val_iZone - Number for the current zone in the mesh (each zone has independent motion).
   * \return Translational velocity of the mesh in the y-direction.
   */
  su2double GetTranslation_Rate_Y(unsigned short val_iZone);
  
  /*!
   * \brief Get the translational velocity of the mesh in the z-direction.
   * \param[in] val_iZone - Number for the current zone in the mesh (each zone has independent motion).
   * \return Translational velocity of the mesh in the z-direction.
   */
  su2double GetTranslation_Rate_Z(unsigned short val_iZone);
  
  /*!
   * \brief Get the angular velocity of the mesh about the x-axis.
   * \param[in] val_iZone - Number for the current zone in the mesh (each zone has independent motion).
   * \return Angular velocity of the mesh about the x-axis.
   */
  su2double GetRotation_Rate_X(unsigned short val_iZone);
  
  /*!
   * \brief Get the angular velocity of the mesh about the y-axis.
   * \param[in] val_iZone - Number for the current zone in the mesh (each zone has independent motion).
   * \return Angular velocity of the mesh about the y-axis.
   */
  su2double GetRotation_Rate_Y(unsigned short val_iZone);
  
  /*!
   * \brief Get the angular velocity of the mesh about the z-axis.
   * \param[in] val_iZone - Number for the current zone in the mesh (each zone has independent motion).
   * \return Angular velocity of the mesh about the z-axis.
   */
  su2double GetRotation_Rate_Z(unsigned short val_iZone);
  
  /*!
   * \brief Get the angular frequency of a mesh pitching about the x-axis.
   * \param[in] val_iZone - Number for the current zone in the mesh (each zone has independent motion).
   * \return Angular frequency of a mesh pitching about the x-axis.
   */
  su2double GetPitching_Omega_X(unsigned short val_iZone);
  
  /*!
   * \brief Get the angular frequency of a mesh pitching about the y-axis.
   * \param[in] val_iZone - Number for the current zone in the mesh (each zone has independent motion).
   * \return Angular frequency of a mesh pitching about the y-axis.
   */
  su2double GetPitching_Omega_Y(unsigned short val_iZone);
  
  /*!
   * \brief Get the angular frequency of a mesh pitching about the z-axis.
   * \param[in] val_iZone - Number for the current zone in the mesh (each zone has independent motion).
   * \return Angular frequency of a mesh pitching about the z-axis.
   */
  su2double GetPitching_Omega_Z(unsigned short val_iZone);
  
  /*!
   * \brief Get the pitching amplitude about the x-axis.
   * \param[in] val_iZone - Number for the current zone in the mesh (each zone has independent motion).
   * \return Pitching amplitude about the x-axis.
   */
  su2double GetPitching_Ampl_X(unsigned short val_iZone);
  
  /*!
   * \brief Get the pitching amplitude about the y-axis.
   * \param[in] val_iZone - Number for the current zone in the mesh (each zone has independent motion).
   * \return Pitching amplitude about the y-axis.
   */
  su2double GetPitching_Ampl_Y(unsigned short val_iZone);
  
  /*!
   * \brief Get the pitching amplitude about the z-axis.
   * \param[in] val_iZone - Number for the current zone in the mesh (each zone has independent motion).
   * \return Pitching amplitude about the z-axis.
   */
  su2double GetPitching_Ampl_Z(unsigned short val_iZone);
  
  /*!
   * \brief Get the pitching phase offset about the x-axis.
   * \param[in] val_iZone - Number for the current zone in the mesh (each zone has independent motion).
   * \return Pitching phase offset about the x-axis.
   */
  su2double GetPitching_Phase_X(unsigned short val_iZone);
  
  /*!
   * \brief Get the pitching phase offset about the y-axis.
   * \param[in] val_iZone - Number for the current zone in the mesh (each zone has independent motion).
   * \return Pitching phase offset about the y-axis.
   */
  su2double GetPitching_Phase_Y(unsigned short val_iZone);
  
  /*!
   * \brief Get the pitching phase offset about the z-axis.
   * \param[in] val_iZone - Number for the current zone in the mesh (each zone has independent motion).
   * \return Pitching phase offset about the z-axis.
   */
  su2double GetPitching_Phase_Z(unsigned short val_iZone);
  
  /*!
   * \brief Get the angular frequency of a mesh plunging in the x-direction.
   * \param[in] val_iZone - Number for the current zone in the mesh (each zone has independent motion).
   * \return Angular frequency of a mesh plunging in the x-direction.
   */
  su2double GetPlunging_Omega_X(unsigned short val_iZone);
  
  /*!
   * \brief Get the angular frequency of a mesh plunging in the y-direction.
   * \param[in] val_iZone - Number for the current zone in the mesh (each zone has independent motion).
   * \return Angular frequency of a mesh plunging in the y-direction.
   */
  su2double GetPlunging_Omega_Y(unsigned short val_iZone);
  
  /*!
   * \brief Get the angular frequency of a mesh plunging in the z-direction.
   * \param[in] val_iZone - Number for the current zone in the mesh (each zone has independent motion).
   * \return Angular frequency of a mesh plunging in the z-direction.
   */
  su2double GetPlunging_Omega_Z(unsigned short val_iZone);
  
  /*!
   * \brief Get the plunging amplitude in the x-direction.
   * \param[in] val_iZone - Number for the current zone in the mesh (each zone has independent motion).
   * \return Plunging amplitude in the x-direction.
   */
  su2double GetPlunging_Ampl_X(unsigned short val_iZone);
  
  /*!
   * \brief Get the plunging amplitude in the y-direction.
   * \param[in] val_iZone - Number for the current zone in the mesh (each zone has independent motion).
   * \return Plunging amplitude in the y-direction.
   */
  su2double GetPlunging_Ampl_Y(unsigned short val_iZone);
  
  /*!
   * \brief Get the plunging amplitude in the z-direction.
   * \param[in] val_iZone - Number for the current zone in the mesh (each zone has independent motion).
   * \return Plunging amplitude in the z-direction.
   */
  su2double GetPlunging_Ampl_Z(unsigned short val_iZone);
  
  /*!
   * \brief Get the Harmonic Balance frequency pointer.
   * \return Harmonic Balance Frequency pointer.
   */
  su2double* GetOmega_HB(void);
  
  /*!
   * \brief Get if we should update the motion origin.
   * \param[in] val_marker - Value of the marker in which we are interested.
   * \return yes or no to update motion origin.
   */
  unsigned short GetMoveMotion_Origin(unsigned short val_marker);
  
  /*!
   * \brief Get the minimum value of Beta for Roe-Turkel preconditioner
   * \return the minimum value of Beta for Roe-Turkel preconditioner
   */
  su2double GetminTurkelBeta();
  
  /*!
   * \brief Get the minimum value of Beta for Roe-Turkel preconditioner
   * \return the minimum value of Beta for Roe-Turkel preconditioner
   */
  su2double GetmaxTurkelBeta();
  
  /*!
   * \brief Get information about the adibatic wall condition
   * \return <code>TRUE</code> if it is a adiabatic wall condition; otherwise <code>FALSE</code>.
   */
  bool GetAdiabaticWall(void);
  
  /*!
   * \brief Get information about the isothermal wall condition
   * \return <code>TRUE</code> if it is a isothermal wall condition; otherwise <code>FALSE</code>.
   */
  bool GetIsothermalWall(void);
  
  /*!
   * \brief Get information about the Low Mach Preconditioning
   * \return <code>TRUE</code> if we are using low Mach preconditioner; otherwise <code>FALSE</code>.
   */
  bool Low_Mach_Preconditioning(void);
  
  /*!
   * \brief Get information about the Low Mach Correction
   * \return <code>TRUE</code> if we are using low Mach correction; otherwise <code>FALSE</code>.
   */
  bool Low_Mach_Correction(void);
  
  /*!
   * \brief Get information about the poisson solver condition
   * \return <code>TRUE</code> if it is a poisson solver condition; otherwise <code>FALSE</code>.
   */
  bool GetPoissonSolver(void);
  
  /*!
   * \brief Get information about the gravity force.
   * \return <code>TRUE</code> if it uses the gravity force; otherwise <code>FALSE</code>.
   */
  bool GetGravityForce(void);
  
  /*!
   * \brief Get information about the rotational frame.
   * \return <code>TRUE</code> if there is a rotational frame; otherwise <code>FALSE</code>.
   */
  bool GetRotating_Frame(void);
  
  /*!
   * \brief Get information about the axisymmetric frame.
   * \return <code>TRUE</code> if there is a rotational frame; otherwise <code>FALSE</code>.
   */
  bool GetAxisymmetric(void);
  
  /*!
   * \brief Get information about the axisymmetric frame.
   * \return <code>TRUE</code> if there is a rotational frame; otherwise <code>FALSE</code>.
   */
  bool GetDebugMode(void);
  
  /*!
   * \brief Get information about there is a smoothing of the grid coordinates.
   * \return <code>TRUE</code> if there is smoothing of the grid coordinates; otherwise <code>FALSE</code>.
   */
  bool GetAdaptBoundary(void);
  
  /*!
   * \brief Get information about there is a smoothing of the grid coordinates.
   * \return <code>TRUE</code> if there is smoothing of the grid coordinates; otherwise <code>FALSE</code>.
   */
  bool GetSmoothNumGrid(void);
  
  /*!
   * \brief Set information about there is a smoothing of the grid coordinates.
   * \param[in] val_smoothnumgrid - <code>TRUE</code> if there is smoothing of the grid coordinates; otherwise <code>FALSE</code>.
   */
  void SetSmoothNumGrid(bool val_smoothnumgrid);
  
  /*!
   * \brief Subtract one to the index of the finest grid (full multigrid strategy).
   * \return Change the index of the finest grid.
   */
  void SubtractFinestMesh(void);
  
  /*!
   * \brief Obtain the kind of design variable.
   * \param[in] val_dv - Number of the design variable that we want to read.
   * \return Design variable identification.
   */
  unsigned short GetDesign_Variable(unsigned short val_dv);
  
  /*!
   * \brief Obtain the kind of convergence criteria to establish the convergence of the CFD code.
   * \return Kind of convergence criteria.
   */
  unsigned short GetConvCriteria(void);
  
  /*!
   * \brief Get the index in the config information of the marker <i>val_marker</i>.
   * \note When we read the config file, it stores the markers in a particular vector.
   * \return Index in the config information of the marker <i>val_marker</i>.
   */
  unsigned short GetMarker_CfgFile_TagBound(string val_marker);
  
  /*!
   * \brief Get the name in the config information of the marker number <i>val_marker</i>.
   * \note When we read the config file, it stores the markers in a particular vector.
   * \return Name of the marker in the config information of the marker <i>val_marker</i>.
   */
  string GetMarker_CfgFile_TagBound(unsigned short val_marker);
  
  /*!
   * \brief Get the boundary information (kind of boundary) in the config information of the marker <i>val_marker</i>.
   * \return Kind of boundary in the config information of the marker <i>val_marker</i>.
   */
  unsigned short GetMarker_CfgFile_KindBC(string val_marker);
  
  /*!
   * \brief Get the monitoring information from the config definition for the marker <i>val_marker</i>.
   * \return Monitoring information of the boundary in the config information for the marker <i>val_marker</i>.
   */
  unsigned short GetMarker_CfgFile_Monitoring(string val_marker);
  
  /*!
   * \brief Get the monitoring information from the config definition for the marker <i>val_marker</i>.
   * \return Monitoring information of the boundary in the config information for the marker <i>val_marker</i>.
   */
  unsigned short GetMarker_CfgFile_GeoEval(string val_marker);
  
  /*!
   * \brief Get the monitoring information from the config definition for the marker <i>val_marker</i>.
   * \return Monitoring information of the boundary in the config information for the marker <i>val_marker</i>.
   */
  unsigned short GetMarker_CfgFile_Designing(string val_marker);
  
  /*!
   * \brief Get the plotting information from the config definition for the marker <i>val_marker</i>.
   * \return Plotting information of the boundary in the config information for the marker <i>val_marker</i>.
   */
  unsigned short GetMarker_CfgFile_Plotting(string val_marker);
  
  /*!
   * \brief Get the plotting information from the config definition for the marker <i>val_marker</i>.
   * \return Plotting information of the boundary in the config information for the marker <i>val_marker</i>.
   */
  unsigned short GetMarker_CfgFile_Analyze(string val_marker);
<<<<<<< HEAD

	/*!
	 * \brief Get the FSI interface information from the config definition for the marker <i>val_marker</i>.
	 * \return Plotting information of the boundary in the config information for the marker <i>val_marker</i>.
	 */
	unsigned short GetMarker_CfgFile_FSIinterface(string val_marker);

	/*!
	 * \brief Get the TurboPerformance information from the config definition for the marker <i>val_marker</i>.
	 * \return TurboPerformance information of the boundary in the config information for the marker <i>val_marker</i>.
	 */
	unsigned short GetMarker_CfgFile_Turbomachinery(string val_marker);

	/*!
	 * \brief Get the TurboPerformance flag information from the config definition for the marker <i>val_marker</i>.
	 * \return TurboPerformance flag information of the boundary in the config information for the marker <i>val_marker</i>.
	 */
	unsigned short GetMarker_CfgFile_TurbomachineryFlag(string val_marker);

	/*!
	 * \brief Get the MixingPlane interface information from the config definition for the marker <i>val_marker</i>.
	 * \return Plotting information of the boundary in the config information for the marker <i>val_marker</i>.
	 */
	unsigned short GetMarker_CfgFile_MixingPlaneInterface(string val_marker);
=======
  
  /*!
   * \brief Get the FSI interface information from the config definition for the marker <i>val_marker</i>.
   * \return Plotting information of the boundary in the config information for the marker <i>val_marker</i>.
   */
  unsigned short GetMarker_CfgFile_FSIinterface(string val_marker);
  
>>>>>>> 588f1849
  /*!
   * \brief Get the 1-D output (ie, averaged pressure) information from the config definition for the marker <i>val_marker</i>.
   * \return 1D output information of the boundary in the config information for the marker <i>val_marker</i>.
   */
  unsigned short GetMarker_CfgFile_Out_1D(string val_marker);
  
  /*!
   * \brief Get the DV information from the config definition for the marker <i>val_marker</i>.
   * \return DV information of the boundary in the config information for the marker <i>val_marker</i>.
   */
  unsigned short GetMarker_CfgFile_DV(string val_marker);
  
  /*!
   * \brief Get the motion information from the config definition for the marker <i>val_marker</i>.
   * \return Motion information of the boundary in the config information for the marker <i>val_marker</i>.
   */
  unsigned short GetMarker_CfgFile_Moving(string val_marker);
  
  /*!
   * \brief Get the periodic information from the config definition of the marker <i>val_marker</i>.
   * \return Periodic information of the boundary in the config information of the marker <i>val_marker</i>.
   */
  unsigned short GetMarker_CfgFile_PerBound(string val_marker);
  
  /*!
   * \brief  Get the name of the marker <i>val_marker</i>.
   * \return The interface which owns that marker <i>val_marker</i>.
   */
  int GetMarker_FSIinterface(string val_marker);
  
  /*!
   * \brief Determines if problem is adjoint
   * \return true if Adjoint
   */
  bool GetContinuous_Adjoint(void);
  
  /*!
   * \brief Determines if problem is viscous
   * \return true if Viscous
   */
  bool GetViscous(void);
  
  /*!
   * \brief Provides the index of the solution in the container.
   * \param[in] val_eqsystem - Equation that is being solved.
   * \return Index on the solution container.
   */
  unsigned short GetContainerPosition(unsigned short val_eqsystem);
  
  /*!
   * \brief Value of the order of magnitude reduction of the residual.
   * \return Value of the order of magnitude reduction of the residual.
   */
  su2double GetOrderMagResidual(void);
  
  /*!
   * \brief Value of the minimum residual value (log10 scale).
   * \return Value of the minimum residual value (log10 scale).
   */
  su2double GetMinLogResidual(void);
  
  /*!
   * \brief Value of the order of magnitude reduction of the residual for FSI applications.
   * \return Value of the order of magnitude reduction of the residual.
   */
  su2double GetOrderMagResidualFSI(void);
  
  /*!
   * \brief Value of the minimum residual value for FSI applications (log10 scale).
   * \return Value of the minimum residual value (log10 scale).
   */
  su2double GetMinLogResidualFSI(void);
  
  /*!
   * \brief Value of the displacement tolerance UTOL for FEM structural analysis (log10 scale).
   * \return Value of Res_FEM_UTOL (log10 scale).
   */
  su2double GetResidual_FEM_UTOL(void);
  
  /*!
   * \brief Value of the displacement tolerance UTOL for FEM structural analysis (log10 scale).
   * \return Value of Res_FEM_UTOL (log10 scale).
   */
  su2double GetResidual_FEM_RTOL(void);
  
  /*!
   * \brief Value of the displacement tolerance UTOL for FEM structural analysis (log10 scale).
   * \return Value of Res_FEM_UTOL (log10 scale).
   */
  su2double GetResidual_FEM_ETOL(void);
  
  /*!
   * \brief Value of the damping factor for the engine inlet bc.
   * \return Value of the damping factor.
   */
  su2double GetDamp_Engine_Inflow(void);
  
  /*!
   * \brief Value of the damping factor for the engine exhaust inlet bc.
   * \return Value of the damping factor.
   */
  su2double GetDamp_Engine_Exhaust(void);
  
  /*!
   * \brief Value of the damping factor for the residual restriction.
   * \return Value of the damping factor.
   */
  su2double GetDamp_Res_Restric(void);
  
  /*!
   * \brief Value of the damping factor for the correction prolongation.
   * \return Value of the damping factor.
   */
  su2double GetDamp_Correc_Prolong(void);
  
  /*!
   * \brief Value of the position of the Near Field (y coordinate for 2D, and z coordinate for 3D).
   * \return Value of the Near Field position.
   */
  su2double GetPosition_Plane(void);
  
  /*!
   * \brief Value of the weight of the drag coefficient in the Sonic Boom optimization.
   * \return Value of the weight of the drag coefficient in the Sonic Boom optimization.
   */
  su2double GetWeightCd(void);
  
  /*!
   * \brief Value of the weight of the CD, CL, CM optimization.
   * \return Value of the weight of the CD, CL, CM optimization.
   */
  void SetdNetThrust_dBCThrust(su2double val_dnetthrust_dbcthrust);
  
  /*!
   * \brief Value of the azimuthal line to fix due to a misalignments of the nearfield.
   * \return Azimuthal line to fix due to a misalignments of the nearfield.
   */
  su2double GetFixAzimuthalLine(void);
  
  /*!
   * \brief Value of the weight of the CD, CL, CM optimization.
   * \return Value of the weight of the CD, CL, CM optimization.
   */
  su2double GetdCD_dCM(void);
  
  /*!
   * \brief Value of the weight of the CD, CL, CM optimization.
   * \return Value of the weight of the CD, CL, CM optimization.
   */
  su2double GetCM_Target(void);
  
  /*!
   * \brief Value of the weight of the CD, CL, CM optimization.
   * \return Value of the weight of the CD, CL, CM optimization.
   */
  su2double GetdCD_dCL(void);
  
  /*!
   * \brief Value of the weight of the CD, CL, CM optimization.
   * \return Value of the weight of the CD, CL, CM optimization.
   */
  void SetdCD_dCL(su2double val_dcd_dcl);
  
  /*!
   * \brief Value of the weight of the CD, CL, CM optimization.
   * \return Value of the weight of the CD, CL, CM optimization.
   */
  void SetdCL_dAlpha(su2double val_dcl_dalpha);
  
  /*!
   * \brief Value of the weight of the CD, CL, CM optimization.
   * \return Value of the weight of the CD, CL, CM optimization.
   */
  void SetdCM_diH(su2double val_dcm_dhi);
  
  /*!
   * \brief Value of the weight of the CD, CL, CM optimization.
   * \return Value of the weight of the CD, CL, CM optimization.
   */
  void SetdCD_dCM(su2double val_dcd_dcm);
  
  /*!
   * \brief Value of the weight of the CD, CL, CM optimization.
   * \return Value of the weight of the CD, CL, CM optimization.
   */
  su2double GetCL_Target(void);
  
  /*!
   * \brief Set the global parameters of each simulation for each runtime system.
   * \param[in] val_solver - Solver of the simulation.
   * \param[in] val_system - Runtime system that we are solving.
   */
  void SetGlobalParam(unsigned short val_solver, unsigned short val_system, unsigned long val_extiter);
  
  /*!
   * \brief Center of rotation for a rotational periodic boundary.
   */
  su2double *GetPeriodicRotCenter(string val_marker);
  
  /*!
   * \brief Angles of rotation for a rotational periodic boundary.
   */
  su2double *GetPeriodicRotAngles(string val_marker);
  
  /*!
   * \brief Translation vector for a rotational periodic boundary.
   */
  su2double *GetPeriodicTranslation(string val_marker);
  
  /*!
   * \brief Get the rotationally periodic donor marker for boundary <i>val_marker</i>.
   * \return Periodic donor marker from the config information for the marker <i>val_marker</i>.
   */
  unsigned short GetMarker_Periodic_Donor(string val_marker);
  
  /*!
   * \brief Get the origin of the actuator disk.
   */
  su2double GetActDisk_NetThrust(string val_marker);
  
  /*!
   * \brief Get the origin of the actuator disk.
   */
  su2double GetActDisk_Power(string val_marker);
  
  /*!
   * \brief Get the origin of the actuator disk.
   */
  su2double GetActDisk_MassFlow(string val_marker);
  /*!
   * \brief Get the origin of the actuator disk.
   */
  su2double GetActDisk_Mach(string val_marker);
  /*!
   * \brief Get the origin of the actuator disk.
   */
  su2double GetActDisk_Force(string val_marker);
  
  /*!
   * \brief Get the origin of the actuator disk.
   */
  su2double GetActDisk_BCThrust(string val_marker);
  
  /*!
   * \brief Get the origin of the actuator disk.
   */
  su2double GetActDisk_BCThrust_Old(string val_marker);
  
  /*!
   * \brief Get the tip radius of th actuator disk.
   */
  su2double GetActDisk_Area(string val_marker);
  
  /*!
   * \brief Get the tip radius of th actuator disk.
   */
  su2double GetActDisk_ReverseMassFlow(string val_marker);
  
  /*!
   * \brief Get the thrust corffient of the actuator disk.
   */
  su2double GetActDisk_PressJump(string val_marker, unsigned short val_index);
  
  /*!
   * \brief Get the thrust corffient of the actuator disk.
   */
  su2double GetActDisk_TempJump(string val_marker, unsigned short val_index);
  
  /*!
   * \brief Get the rev / min of the actuator disk.
   */
  su2double GetActDisk_Omega(string val_marker, unsigned short val_index);
  
  /*!
   * \brief Get Actuator Disk Outlet for boundary <i>val_marker</i> (actuator disk inlet).
   * \return Actuator Disk Outlet from the config information for the marker <i>val_marker</i>.
   */
  unsigned short GetMarker_CfgFile_ActDiskOutlet(string val_marker);
  
  /*!
   * \brief Get Actuator Disk Outlet for boundary <i>val_marker</i> (actuator disk inlet).
   * \return Actuator Disk Outlet from the config information for the marker <i>val_marker</i>.
   */
  unsigned short GetMarker_CfgFile_EngineExhaust(string val_marker);
  
  /*!
   * \brief Get the internal index for a moving boundary <i>val_marker</i>.
   * \return Internal index for a moving boundary <i>val_marker</i>.
   */
  unsigned short GetMarker_Moving(string val_marker);
  
  /*!
   * \brief Get the name of the surface defined in the geometry file.
   * \param[in] val_marker - Value of the marker in which we are interested.
   * \return Name that is in the geometry file for the surface that
   *         has the marker <i>val_marker</i>.
   */
  string GetMarker_Moving_TagBound(unsigned short val_marker);
  
  /*!
   * \brief Get the name of the surface defined in the geometry file.
   * \param[in] val_marker - Value of the marker in which we are interested.
   * \return Name that is in the geometry file for the surface that
   *         has the marker <i>val_marker</i>.
   */
  string GetMarker_Analyze_TagBound(unsigned short val_marker);
  
  /*!
   * \brief Set the total number of SEND_RECEIVE periodic transformations.
   * \param[in] val_index - Total number of transformations.
   */
  void SetnPeriodicIndex(unsigned short val_index);
  
  /*!
   * \brief Get the total number of SEND_RECEIVE periodic transformations.
   * \return Total number of transformations.
   */
  unsigned short GetnPeriodicIndex(void);
  
  /*!
   * \brief Set the rotation center for a periodic transformation.
   * \param[in] val_index - Index corresponding to the periodic transformation.
   * \param[in] center - Pointer to a vector containing the coordinate of the center.
   */
  void SetPeriodicCenter(unsigned short val_index, su2double* center);
  
  /*!
   * \brief Get the rotation center for a periodic transformation.
   * \param[in] val_index - Index corresponding to the periodic transformation.
   * \return A vector containing coordinates of the center point.
   */
  su2double* GetPeriodicCenter(unsigned short val_index);
  
  /*!
   * \brief Set the rotation angles for a periodic transformation.
   * \param[in] val_index - Index corresponding to the periodic transformation.
   * \param[in] rotation - Pointer to a vector containing the rotation angles.
   */
  void SetPeriodicRotation(unsigned short val_index, su2double* rotation);
  
  /*!
   * \brief Get the rotation angles for a periodic transformation.
   * \param[in] val_index - Index corresponding to the periodic transformation.
   * \return A vector containing the angles of rotation.
   */
  su2double* GetPeriodicRotation(unsigned short val_index);
  
  /*!
   * \brief Set the translation vector for a periodic transformation.
   * \param[in] val_index - Index corresponding to the periodic transformation.
   * \param[in] translate - Pointer to a vector containing the coordinate of the center.
   */
  void SetPeriodicTranslate(unsigned short val_index, su2double* translate);
  
  /*!
   * \brief Get the translation vector for a periodic transformation.
   * \param[in] val_index - Index corresponding to the periodic transformation.
   * \return The translation vector.
   */
  su2double* GetPeriodicTranslate(unsigned short val_index);
  
  /*!
   * \brief Get the total temperature at a nacelle boundary.
   * \param[in] val_index - Index corresponding to the inlet boundary.
   * \return The total temperature.
   */
  su2double GetExhaust_Temperature_Target(string val_index);
  
  /*!
   * \brief Get the total temperature at an inlet boundary.
   * \param[in] val_index - Index corresponding to the inlet boundary.
   * \return The total temperature.
   */
  su2double GetInlet_Ttotal(string val_index);
  
  /*!
   * \brief Get the temperature at a supersonic inlet boundary.
   * \param[in] val_index - Index corresponding to the inlet boundary.
   * \return The inlet density.
   */
  su2double GetInlet_Temperature(string val_index);
  
  /*!
   * \brief Get the pressure at a supersonic inlet boundary.
   * \param[in] val_index - Index corresponding to the inlet boundary.
   * \return The inlet pressure.
   */
  su2double GetInlet_Pressure(string val_index);
  
  /*!
   * \brief Get the velocity vector at a supersonic inlet boundary.
   * \param[in] val_index - Index corresponding to the inlet boundary.
   * \return The inlet velocity vector.
   */
  su2double* GetInlet_Velocity(string val_index);
  
  /*!
   * \brief Get the fixed value at the Dirichlet boundary.
   * \param[in] val_index - Index corresponding to the Dirichlet boundary.
   * \return The total temperature.
   */
  su2double GetDirichlet_Value(string val_index);
  
  /*!
   * \brief Get whether this is a Dirichlet or a Neumann boundary.
   * \param[in] val_index - Index corresponding to the Dirichlet boundary.
   * \return Yes or No.
   */
  bool GetDirichlet_Boundary(string val_index);
  
  /*!
   * \brief Get the total pressure at an inlet boundary.
   * \param[in] val_index - Index corresponding to the inlet boundary.
   * \return The total pressure.
   */
  su2double GetInlet_Ptotal(string val_index);
  
  /*!
   * \brief Get the total pressure at an nacelle boundary.
   * \param[in] val_index - Index corresponding to the inlet boundary.
   * \return The total pressure.
   */
  su2double GetExhaust_Pressure_Target(string val_index);
  
  /*!
   * \brief Value of the CFL reduction in LevelSet problems.
   * \return Value of the CFL reduction in LevelSet problems.
   */
  su2double GetCFLRedCoeff_Turb(void);
  
  /*!
   * \brief Get the flow direction unit vector at an inlet boundary.
   * \param[in] val_index - Index corresponding to the inlet boundary.
   * \return The flow direction vector.
   */
  su2double* GetInlet_FlowDir(string val_index);
  
  /*!
   * \brief Get the back pressure (static) at an outlet boundary.
   * \param[in] val_index - Index corresponding to the outlet boundary.
   * \return The outlet pressure.
   */
  su2double GetOutlet_Pressure(string val_index);
  
  /*!
   * \brief Get the var 1 at Riemann boundary.
   * \param[in] val_marker - Index corresponding to the Riemann boundary.
   * \return The var1
   */
  su2double GetRiemann_Var1(string val_marker);
  
  /*!
   * \brief Get the var 2 at Riemann boundary.
   * \param[in] val_marker - Index corresponding to the Riemann boundary.
   * \return The var2
   */
  
  su2double GetRiemann_Var2(string val_marker);
  
  /*!
   * \brief Get the Flowdir at Riemann boundary.
   * \param[in] val_marker - Index corresponding to the Riemann boundary.
   * \return The Flowdir
   */
  su2double* GetRiemann_FlowDir(string val_marker);
  
  /*!
   * \brief Get Kind Data of Riemann boundary.
   * \param[in] val_marker - Index corresponding to the Riemann boundary.
   * \return Kind data
   */
  unsigned short GetKind_Data_Riemann(string val_marker);
  
  /*!
   * \brief Get the var 1 at NRBC boundary.
   * \param[in] val_marker - Index corresponding to the NRBC boundary.
   * \return The var1
   */
  su2double GetNRBC_Var1(string val_marker);
  
  /*!
   * \brief Get the var 2 at NRBC boundary.
   * \param[in] val_marker - Index corresponding to the NRBC boundary.
   * \return The var2
   */
  
  su2double GetNRBC_Var2(string val_marker);
  
  /*!
   * \brief Get the Flowdir at NRBC boundary.
   * \param[in] val_marker - Index corresponding to the NRBC boundary.
   * \return The Flowdir
   */
  su2double* GetNRBC_FlowDir(string val_marker);
  
  /*!
   * \brief Get Kind Data of NRBC boundary.
   * \param[in] val_marker - Index corresponding to the NRBC boundary.
   * \return Kind data
   */
  unsigned short GetKind_Data_NRBC(string val_marker);
  
  /*!
   * \brief Get the wall temperature (static) at an isothermal boundary.
   * \param[in] val_index - Index corresponding to the isothermal boundary.
   * \return The wall temperature.
   */
  su2double GetIsothermal_Temperature(string val_index);
  
  /*!
   * \brief Get the wall heat flux on a constant heat flux boundary.
   * \param[in] val_index - Index corresponding to the constant heat flux boundary.
   * \return The heat flux.
   */
  su2double GetWall_HeatFlux(string val_index);
  
  /*!
<<<<<<< HEAD
	 * \brief Value of the CFL reduction in LevelSet problems.
	 * \return Value of the CFL reduction in LevelSet problems.
	 */
	su2double GetCFLRedCoeff_Turb(void);

	/*!
	 * \brief Get the flow direction unit vector at an inlet boundary.
	 * \param[in] val_index - Index corresponding to the inlet boundary.
	 * \return The flow direction vector.
	 */
	su2double* GetInlet_FlowDir(string val_index);

	/*!
	 * \brief Get the back pressure (static) at an outlet boundary.
	 * \param[in] val_index - Index corresponding to the outlet boundary.
	 * \return The outlet pressure.
	 */
	su2double GetOutlet_Pressure(string val_index);

	/*!
	 * \brief Get the var 1 at Riemann boundary.
	 * \param[in] val_marker - Index corresponding to the Riemann boundary.
	 * \return The var1
	 */
	su2double GetRiemann_Var1(string val_marker);

	/*!
	 * \brief Get the var 2 at Riemann boundary.
	 * \param[in] val_marker - Index corresponding to the Riemann boundary.
	 * \return The var2
	 */

	su2double GetRiemann_Var2(string val_marker);

	/*!
	 * \brief Get the Flowdir at Riemann boundary.
	 * \param[in] val_marker - Index corresponding to the Riemann boundary.
	 * \return The Flowdir
	 */
	su2double* GetRiemann_FlowDir(string val_marker);

	/*!
	 * \brief Get Kind Data of Riemann boundary.
	 * \param[in] val_marker - Index corresponding to the Riemann boundary.
	 * \return Kind data
	 */
	unsigned short GetKind_Data_Riemann(string val_marker);

	/*!
	 * \brief Get the var 1 at NRBC boundary.
	 * \param[in] val_marker - Index corresponding to the NRBC boundary.
	 * \return The var1
	 */
	su2double GetNRBC_Var1(string val_marker);

	/*!
	 * \brief Get the var 2 at NRBC boundary.
	 * \param[in] val_marker - Index corresponding to the NRBC boundary.
	 * \return The var2
	 */

	su2double GetNRBC_Var2(string val_marker);

	/*!
	 * \brief Get the Flowdir at NRBC boundary.
	 * \param[in] val_marker - Index corresponding to the NRBC boundary.
	 * \return The Flowdir
	 */
	su2double* GetNRBC_FlowDir(string val_marker);

	/*!
	 * \brief Get the relax factor for the average component at NRBC boundary.
	 * \param[in] val_marker - Index corresponding to the NRBC boundary.
	 * \return The relax factor for the average component
	 */
	su2double GetNRBC_RelaxFactorAverage(string val_marker);

	/*!
	 * \brief Get the relax factor for the fourier component at NRBC boundary.
	 * \param[in] val_marker - Index corresponding to the NRBC boundary.
	 * \return The relax factor for the fourier component
	 */
	su2double GetNRBC_RelaxFactorFourier(string val_marker);

	/*!
	 * \brief Get Kind Data of NRBC boundary.
	 * \param[in] val_marker - Index corresponding to the NRBC boundary.
	 * \return Kind data
	 */
	unsigned short GetKind_Data_NRBC(string val_marker);

	/*!
	 * \brief Get the outlet pressure imposed as BC for internal flow.
	 * \return outlet pressure
	 */
	su2double GetPressureOut_BC();

	/*!
	 * \brief Get the inlet total pressure imposed as BC for internal flow.
	 * \return inlet total pressure
	 */
	su2double GetTotalPressureIn_BC();

	/*!
	 * \brief Get the inlet total temperature imposed as BC for internal flow.
	 * \return inlet total temperature
	 */
	su2double GetTotalTemperatureIn_BC();

	/*!
	 * \brief Get the inlet flow angle imposed as BC for internal flow.
	 * \return inlet flow angle
	 */
	su2double GetFlowAngleIn_BC();

	/*!
	 * \brief Get the wall temperature (static) at an isothermal boundary.
	 * \param[in] val_index - Index corresponding to the isothermal boundary.
	 * \return The wall temperature.
	 */
	su2double GetIsothermal_Temperature(string val_index);

	/*!
	 * \brief Get the wall heat flux on a constant heat flux boundary.
	 * \param[in] val_index - Index corresponding to the constant heat flux boundary.
	 * \return The heat flux.
	 */
	su2double GetWall_HeatFlux(string val_index);

	/*!
	 * \brief Get the target (pressure, massflow, etc) at an engine inflow boundary.
	 * \param[in] val_index - Index corresponding to the engine inflow boundary.
	 * \return Target (pressure, massflow, etc) .
	 */
	su2double GetEngineInflow_Target(string val_marker);

=======
   * \brief Get the target (pressure, massflow, etc) at an engine inflow boundary.
   * \param[in] val_index - Index corresponding to the engine inflow boundary.
   * \return Target (pressure, massflow, etc) .
   */
  su2double GetEngineInflow_Target(string val_marker);
  
>>>>>>> 588f1849
  /*!
   * \brief Get the fan face Mach number at an engine inflow boundary.
   * \param[in] val_marker - Name of the boundary.
   * \return The fan face Mach number.
   */
  su2double GetInflow_Mach(string val_marker);
  
  /*!
   * \brief Get the back pressure (static) at an engine inflow boundary.
   * \param[in] val_marker - Name of the boundary.
   * \return The engine inflow pressure.
   */
  su2double GetInflow_Pressure(string val_marker);
  
  /*!
   * \brief Get the mass flow rate at an engine inflow boundary.
   * \param[in] val_marker - Name of the boundary.
   * \return The engine mass flow rate.
   */
  su2double GetInflow_MassFlow(string val_marker);
  
  /*!
   * \brief Get the percentage of reverse flow at an engine inflow boundary.
   * \param[in] val_marker - Name of the boundary.
   * \return The percentage of reverse flow.
   */
  su2double GetInflow_ReverseMassFlow(string val_marker);
  
  /*!
   * \brief Get the percentage of reverse flow at an engine inflow boundary.
   * \param[in] val_index - Index corresponding to the engine inflow boundary.
   * \return The percentage of reverse flow.
   */
  su2double GetInflow_ReverseMassFlow(unsigned short val_marker);
  
  /*!
   * \brief Get the total pressure at an engine inflow boundary.
   * \param[in] val_marker - Name of the boundary.
   * \return The total pressure.
   */
  su2double GetInflow_TotalPressure(string val_marker);
  
  /*!
   * \brief Get the temperature (static) at an engine inflow boundary.
   * \param[in] val_marker - Name of the boundary.
   * \return The engine inflow temperature.
   */
  su2double GetInflow_Temperature(string val_marker);
  
  /*!
   * \brief Get the total temperature at an engine inflow boundary.
   * \param[in] val_marker - Name of the boundary.
   * \return The engine inflow total temperature.
   */
  su2double GetInflow_TotalTemperature(string val_marker);
  
  /*!
   * \brief Get the ram drag at an engine inflow boundary.
   * \param[in] val_marker - Name of the boundary.
   * \return The engine inflow ram drag.
   */
  su2double GetInflow_RamDrag(string val_marker);
  
  /*!
   * \brief Get the force balance at an engine inflow boundary.
   * \param[in] val_marker - Name of the boundary.
   * \return The engine inflow force balance.
   */
  su2double GetInflow_Force(string val_marker);
  
  /*!
   * \brief Get the power at an engine inflow boundary.
   * \param[in] val_marker - Name of the boundary.
   * \return The engine inflow power.
   */
  su2double GetInflow_Power(string val_marker);
  
  /*!
   * \brief Get the back pressure (static) at an engine exhaust boundary.
   * \param[in] val_marker - Name of the boundary.
   * \return The engine exhaust pressure.
   */
  su2double GetExhaust_Pressure(string val_marker);
  
  /*!
   * \brief Get the temperature (static) at an engine exhaust boundary.
   * \param[in] val_marker - Name of the boundary.
   * \return The engine exhaust temperature.
   */
  su2double GetExhaust_Temperature(string val_marker);
  
  /*!
   * \brief Get the massflow at an engine exhaust boundary.
   * \param[in] val_marker - Name of the boundary.
   * \return The engine exhaust massflow.
   */
  su2double GetExhaust_MassFlow(string val_marker);
  
  /*!
   * \brief Get the total pressure at an engine exhaust boundary.
   * \param[in] val_marker - Name of the boundary.
   * \return The engine exhaust total pressure.
   */
  su2double GetExhaust_TotalPressure(string val_marker);
  
  /*!
   * \brief Get the total temperature at an engine exhaust boundary.
   * \param[in] val_marker - Name of the boundary.
   * \return The total temperature.
   */
  su2double GetExhaust_TotalTemperature(string val_marker);
  
  /*!
   * \brief Get the gross thrust at an engine exhaust boundary.
   * \param[in] val_marker - Name of the boundary.
   * \return Gross thrust.
   */
  su2double GetExhaust_GrossThrust(string val_marker);
  
  /*!
   * \brief Get the force balance at an engine exhaust boundary.
   * \param[in] val_marker - Name of the boundary.
   * \return Force balance.
   */
  su2double GetExhaust_Force(string val_marker);
  
  /*!
   * \brief Get the power at an engine exhaust boundary.
   * \param[in] val_marker - Name of the boundary.
   * \return Power.
   */
  su2double GetExhaust_Power(string val_marker);
  
  /*!
   * \brief Get the back pressure (static) at an outlet boundary.
   * \param[in] val_index - Index corresponding to the outlet boundary.
   * \return The outlet pressure.
   */
  void SetInflow_Mach(unsigned short val_imarker, su2double val_fanface_mach);
  
  /*!
   * \brief Set the fan face static pressure at an engine inflow boundary.
   * \param[in] val_index - Index corresponding to the engine inflow boundary.
   * \param[in] val_fanface_pressure - Fan face static pressure.
   */
  void SetInflow_Pressure(unsigned short val_imarker, su2double val_fanface_pressure);
  
  /*!
   * \brief Set the massflow at an engine inflow boundary.
   * \param[in] val_index - Index corresponding to the engine inflow boundary.
   * \param[in] val_fanface_massflow - Massflow.
   */
  void SetInflow_MassFlow(unsigned short val_imarker, su2double val_fanface_massflow);
  
  /*!
   * \brief Set the reverse flow at an engine inflow boundary.
   * \param[in] val_index - Index corresponding to the engine inflow boundary.
   * \param[in] val_fanface_reversemassflow - reverse flow.
   */
  void SetInflow_ReverseMassFlow(unsigned short val_imarker, su2double val_fanface_reversemassflow);
  
  /*!
   * \brief Set the fan face total pressure at an engine inflow boundary.
   * \param[in] val_index - Index corresponding to the engine inflow boundary.
   * \param[in] val_fanface_totalpressure - Fan face total pressure.
   */
  void SetInflow_TotalPressure(unsigned short val_imarker, su2double val_fanface_totalpressure);
  
  /*!
   * \brief Set the fan face static temperature at an engine inflow boundary.
   * \param[in] val_index - Index corresponding to the engine inflow boundary.
   * \param[in] val_fanface_pressure - Fan face static temperature.
   */
  void SetInflow_Temperature(unsigned short val_imarker, su2double val_fanface_temperature);
  
  /*!
   * \brief Set the fan face total temperature at an engine inflow boundary.
   * \param[in] val_index - Index corresponding to the engine inflow boundary.
   * \param[in] val_fanface_totaltemperature - Fan face total temperature.
   */
  void SetInflow_TotalTemperature(unsigned short val_imarker, su2double val_fanface_totaltemperature);
  
  /*!
   * \brief Set the ram drag temperature at an engine inflow boundary.
   * \param[in] val_index - Index corresponding to the engine inflow boundary.
   * \param[in] val_fanface_ramdrag - Ram drag value.
   */
  void SetInflow_RamDrag(unsigned short val_imarker, su2double val_fanface_ramdrag);
  
  /*!
   * \brief Set the force balance at an engine inflow boundary.
   * \param[in] val_index - Index corresponding to the engine inflow boundary.
   * \param[in] val_fanface_force - Fan face force.
   */
  void SetInflow_Force(unsigned short val_imarker, su2double val_fanface_force);
  
  /*!
   * \brief Set the power at an engine inflow boundary.
   * \param[in] val_index - Index corresponding to the engine inflow boundary.
   * \param[in] val_fanface_force - Power.
   */
  void SetInflow_Power(unsigned short val_imarker, su2double val_fanface_power);
  
  /*!
   * \brief Set the back pressure (static) at an engine exhaust boundary.
   * \param[in] val_index - Index corresponding to the outlet boundary.
   * \param[in] val_exhaust_pressure - Exhaust static pressure.
   */
  void SetExhaust_Pressure(unsigned short val_imarker, su2double val_exhaust_pressure);
  
  /*!
   * \brief Set the temperature (static) at an engine exhaust boundary.
   * \param[in] val_index - Index corresponding to the outlet boundary.
   * \param[in] val_exhaust_temp - Exhaust static temperature.
   */
  void SetExhaust_Temperature(unsigned short val_imarker, su2double val_exhaust_temp);
  
  /*!
   * \brief Set the back pressure (static) at an engine exhaust boundary.
   * \param[in] val_index - Index corresponding to the outlet boundary.
   * \param[in] val_exhaust_temp - Exhaust static temperature.
   */
  void SetExhaust_MassFlow(unsigned short val_imarker, su2double val_exhaust_massflow);
  
  /*!
   * \brief Set the back pressure (total) at an engine exhaust boundary.
   * \param[in] val_index - Index corresponding to the outlet boundary.
   * \param[in] val_exhaust_totalpressure - Exhaust total pressure.
   */
  void SetExhaust_TotalPressure(unsigned short val_imarker, su2double val_exhaust_totalpressure);
  
  /*!
   * \brief Set the total temperature at an engine exhaust boundary.
   * \param[in] val_index - Index corresponding to the outlet boundary.
   * \param[in] val_exhaust_totaltemp - Exhaust total temperature.
   */
  void SetExhaust_TotalTemperature(unsigned short val_imarker, su2double val_exhaust_totaltemp);
  
  /*!
   * \brief Set the gross thrust at an engine exhaust boundary.
   * \param[in] val_index - Index corresponding to the outlet boundary.
   * \param[in] val_exhaust_grossthrust - Exhaust gross thrust temperature.
   */
  void SetExhaust_GrossThrust(unsigned short val_imarker, su2double val_exhaust_grossthrust);
  
  /*!
   * \brief Set the force balance at an engine exhaust boundary.
   * \param[in] val_index - Index corresponding to the outlet boundary.
   * \param[in] val_exhaust_force - Exhaust force balance.
   */
  void SetExhaust_Force(unsigned short val_imarker, su2double val_exhaust_force);
  
  /*!
   * \brief Set the power at an engine exhaust boundary.
   * \param[in] val_index - Index corresponding to the outlet boundary.
   * \param[in] val_exhaust_power - Exhaust power.
   */
  void SetExhaust_Power(unsigned short val_imarker, su2double val_exhaust_power);
  
  /*!
   * \brief Set the back pressure (static) at an outlet boundary.
   * \param[in] val_imarker - Index corresponding to a particular engine boundary.
   * \param[in] val_engine_mach - Exhaust power.
   */
  void SetEngine_Mach(unsigned short val_imarker, su2double val_engine_mach);
  
  /*!
   * \brief Set the back pressure (static) at an outlet boundary.
   * \param[in] val_imarker - Index corresponding to a particular engine boundary.
   * \param[in] val_engine_force - Exhaust power.
   */
  void SetEngine_Force(unsigned short val_imarker, su2double val_engine_force);
  
  /*!
   * \brief Get the back pressure (static) at an outlet boundary.
   * \param[in] val_imarker - Index corresponding to a particular engine boundary.
   * \param[in] val_engine_power - Exhaust power.
   */
  void SetEngine_Power(unsigned short val_imarker, su2double val_engine_power);
  
  /*!
   * \brief Get the back pressure (static) at an outlet boundary.
   * \param[in] val_imarker - Index corresponding to a particular engine boundary.
   * \param[in] val_engine_netthrust - Exhaust power.
   */
  void SetEngine_NetThrust(unsigned short val_imarker, su2double val_engine_netthrust);
  
  /*!
   * \brief Get the back pressure (static) at an outlet boundary.
   * \param[in] val_imarker - Index corresponding to a particular engine boundary.
   * \param[in] val_engine_grossthrust - Exhaust power.
   */
  void SetEngine_GrossThrust(unsigned short val_imarker, su2double val_engine_grossthrust);
  
  /*!
   * \brief Get the back pressure (static) at an outlet boundary.
   * \param[in] val_imarker - Index corresponding to a particular engine boundary.
   * \param[in] val_engine_area - Exhaust power.
   */
  void SetEngine_Area(unsigned short val_imarker, su2double val_engine_area);
  
  /*!
   * \brief Get the back pressure (static) at an outlet boundary.
   * \param[in] val_imarker - Index corresponding to a particular engine boundary.
   * \return The outlet pressure.
   */
  su2double GetEngine_Mach(unsigned short val_imarker);
  
  /*!
   * \brief Get the back pressure (static) at an outlet boundary.
   * \param[in] val_imarker - Index corresponding to a particular engine boundary.
   * \return The outlet pressure.
   */
  su2double GetEngine_Force(unsigned short val_imarker);
  
  /*!
   * \brief Get the back pressure (static) at an outlet boundary.
   * \param[in] val_imarker - Index corresponding to a particular engine boundary.
   * \return The outlet pressure.
   */
  su2double GetEngine_Power(unsigned short val_imarker);
  
  /*!
   * \brief Get the back pressure (static) at an outlet boundary.
   * \param[in] val_imarker - Index corresponding to a particular engine boundary.
   * \return The outlet pressure.
   */
  
  su2double GetEngine_NetThrust(unsigned short val_imarker);
  /*!
   * \brief Get the back pressure (static) at an outlet boundary.
   * \param[in] val_imarker - Index corresponding to a particular engine boundary.
   * \return The outlet pressure.
   */
  
  su2double GetEngine_GrossThrust(unsigned short val_imarker);
  
  /*!
   * \brief Get the back pressure (static) at an outlet boundary.
   * \param[in] val_imarker - Index corresponding to a particular engine boundary.
   * \return The outlet pressure.
   */
  su2double GetEngine_Area(unsigned short val_imarker);
  
  /*!
   * \brief Get the back pressure (static) at an outlet boundary.
   * \param[in] val_index - Index corresponding to the outlet boundary.
   * \return The outlet pressure.
   */
  void SetActDiskInlet_Temperature(unsigned short val_imarker, su2double val_actdisk_temp);
  
  /*!
   * \brief Get the back pressure (static) at an outlet boundary.
   * \param[in] val_index - Index corresponding to the outlet boundary.
   * \return The outlet pressure.
   */
  void SetActDiskInlet_TotalTemperature(unsigned short val_imarker, su2double val_actdisk_totaltemp);
  
  /*!
   * \brief Get the back pressure (static) at an outlet boundary.
   * \param[in] val_index - Index corresponding to the outlet boundary.
   * \return The outlet pressure.
   */
  su2double GetActDiskInlet_Temperature(string val_marker);
  
  /*!
   * \brief Get the back pressure (static) at an outlet boundary.
   * \param[in] val_index - Index corresponding to the outlet boundary.
   * \return The outlet pressure.
   */
  su2double GetActDiskInlet_TotalTemperature(string val_marker);
  
  /*!
   * \brief Get the back pressure (static) at an outlet boundary.
   * \param[in] val_index - Index corresponding to the outlet boundary.
   * \return The outlet pressure.
   */
  void SetActDiskOutlet_Temperature(unsigned short val_imarker, su2double val_actdisk_temp);
  
  /*!
   * \brief Get the back pressure (static) at an outlet boundary.
   * \param[in] val_index - Index corresponding to the outlet boundary.
   * \return The outlet pressure.
   */
  void SetActDiskOutlet_TotalTemperature(unsigned short val_imarker, su2double val_actdisk_totaltemp);
  
  /*!
   * \brief Get the back pressure (static) at an outlet boundary.
   * \param[in] val_index - Index corresponding to the outlet boundary.
   * \return The outlet pressure.
   */
  su2double GetActDiskOutlet_Temperature(string val_marker);
  
  /*!
   * \brief Get the back pressure (static) at an outlet boundary.
   * \param[in] val_index - Index corresponding to the outlet boundary.
   * \return The outlet pressure.
   */
  su2double GetActDiskOutlet_TotalTemperature(string val_marker);
  
  /*!
   * \brief Get the back pressure (static) at an outlet boundary.
   * \param[in] val_index - Index corresponding to the outlet boundary.
   * \return The outlet pressure.
   */
  su2double GetActDiskInlet_MassFlow(string val_marker);
  
  /*!
   * \brief Get the back pressure (static) at an outlet boundary.
   * \param[in] val_index - Index corresponding to the outlet boundary.
   * \return The outlet pressure.
   */
  void SetActDiskInlet_MassFlow(unsigned short val_imarker, su2double val_actdisk_massflow);
  
  /*!
   * \brief Get the back pressure (static) at an outlet boundary.
   * \param[in] val_index - Index corresponding to the outlet boundary.
   * \return The outlet pressure.
   */
  su2double GetActDiskOutlet_MassFlow(string val_marker);
  
  /*!
   * \brief Get the back pressure (static) at an outlet boundary.
   * \param[in] val_index - Index corresponding to the outlet boundary.
   * \return The outlet pressure.
   */
  void SetActDiskOutlet_MassFlow(unsigned short val_imarker, su2double val_actdisk_massflow);
  
  /*!
   * \brief Get the back pressure (static) at an outlet boundary.
   * \param[in] val_index - Index corresponding to the outlet boundary.
   * \return The outlet pressure.
   */
  su2double GetActDiskInlet_Pressure(string val_marker);
  
  /*!
   * \brief Get the back pressure (static) at an outlet boundary.
   * \param[in] val_index - Index corresponding to the outlet boundary.
   * \return The outlet pressure.
   */
  su2double GetActDiskInlet_TotalPressure(string val_marker);
  
  /*!
   * \brief Get the back pressure (static) at an outlet boundary.
   * \param[in] val_index - Index corresponding to the outlet boundary.
   * \return The outlet pressure.
   */
  su2double GetActDisk_DeltaPress(unsigned short val_marker);
  
  /*!
   * \brief Get the back pressure (static) at an outlet boundary.
   * \param[in] val_index - Index corresponding to the outlet boundary.
   * \return The outlet pressure.
   */
  su2double GetActDisk_DeltaTemp(unsigned short val_marker);
  
  /*!
   * \brief Get the back pressure (static) at an outlet boundary.
   * \param[in] val_index - Index corresponding to the outlet boundary.
   * \return The outlet pressure.
   */
  su2double GetActDisk_TotalPressRatio(unsigned short val_marker);
  
  /*!
   * \brief Get the back pressure (static) at an outlet boundary.
   * \param[in] val_index - Index corresponding to the outlet boundary.
   * \return The outlet pressure.
   */
  su2double GetActDisk_TotalTempRatio(unsigned short val_marker);
  
  /*!
   * \brief Get the back pressure (static) at an outlet boundary.
   * \param[in] val_index - Index corresponding to the outlet boundary.
   * \return The outlet pressure.
   */
  su2double GetActDisk_StaticPressRatio(unsigned short val_marker);
  
  /*!
   * \brief Get the back pressure (static) at an outlet boundary.
   * \param[in] val_index - Index corresponding to the outlet boundary.
   * \return The outlet pressure.
   */
  su2double GetActDisk_StaticTempRatio(unsigned short val_marker);
  
  /*!
   * \brief Get the back pressure (static) at an outlet boundary.
   * \param[in] val_index - Index corresponding to the outlet boundary.
   * \return The outlet pressure.
   */
  su2double GetActDisk_NetThrust(unsigned short val_marker);
  
  /*!
   * \brief Get the back pressure (static) at an outlet boundary.
   * \param[in] val_index - Index corresponding to the outlet boundary.
   * \return The outlet pressure.
   */
  su2double GetActDisk_BCThrust(unsigned short val_marker);
  
  /*!
   * \brief Get the back pressure (static) at an outlet boundary.
   * \param[in] val_index - Index corresponding to the outlet boundary.
   * \return The outlet pressure.
   */
  su2double GetActDisk_BCThrust_Old(unsigned short val_marker);
  
  /*!
   * \brief Get the back pressure (static) at an outlet boundary.
   * \param[in] val_index - Index corresponding to the outlet boundary.
   * \return The outlet pressure.
   */
  su2double GetActDisk_GrossThrust(unsigned short val_marker);
  
  /*!
   * \brief Get the back pressure (static) at an outlet boundary.
   * \param[in] val_index - Index corresponding to the outlet boundary.
   * \return The outlet pressure.
   */
  su2double GetActDisk_Area(unsigned short val_marker);
  
  /*!
   * \brief Get the back pressure (static) at an outlet boundary.
   * \param[in] val_index - Index corresponding to the outlet boundary.
   * \return The outlet pressure.
   */
  su2double GetActDisk_ReverseMassFlow(unsigned short val_marker);
  
  /*!
   * \brief Get the back pressure (static) at an outlet boundary.
   * \param[in] val_index - Index corresponding to the outlet boundary.
   * \return The outlet pressure.
   */
  su2double GetActDiskInlet_RamDrag(string val_marker);
  
  /*!
   * \brief Get the back pressure (static) at an outlet boundary.
   * \param[in] val_index - Index corresponding to the outlet boundary.
   * \return The outlet pressure.
   */
  su2double GetActDiskInlet_Force(string val_marker);
  
  /*!
   * \brief Get the back pressure (static) at an outlet boundary.
   * \param[in] val_index - Index corresponding to the outlet boundary.
   * \return The outlet pressure.
   */
  su2double GetActDiskInlet_Power(string val_marker);
  
  /*!
   * \brief Get the back pressure (static) at an outlet boundary.
   * \param[in] val_index - Index corresponding to the outlet boundary.
   * \return The outlet pressure.
   */
  void SetActDiskInlet_Pressure(unsigned short val_imarker, su2double val_actdisk_pressure);
  
  /*!
   * \brief Get the back pressure (static) at an outlet boundary.
   * \param[in] val_index - Index corresponding to the outlet boundary.
   * \return The outlet pressure.
   */
  void SetActDiskInlet_TotalPressure(unsigned short val_imarker, su2double val_actdisk_totalpressure);
  
  /*!
   * \brief Get the back pressure (static) at an outlet boundary.
   * \param[in] val_index - Index corresponding to the outlet boundary.
   * \return The outlet pressure.
   */
  void SetActDisk_DeltaPress(unsigned short val_imarker, su2double val_actdisk_deltapress);
  
  /*!
   * \brief Get the back pressure (static) at an outlet boundary.
   * \param[in] val_index - Index corresponding to the outlet boundary.
   * \return The outlet pressure.
   */
  void SetActDisk_Power(unsigned short val_imarker, su2double val_actdisk_power);
  
  /*!
   * \brief Get the back pressure (static) at an outlet boundary.
   * \param[in] val_index - Index corresponding to the outlet boundary.
   * \return The outlet pressure.
   */
  void SetActDisk_MassFlow(unsigned short val_imarker, su2double val_actdisk_massflow);
  
  /*!
   * \brief Get the back pressure (static) at an outlet boundary.
   * \param[in] val_index - Index corresponding to the outlet boundary.
   * \return The outlet pressure.
   */
  void SetActDisk_Mach(unsigned short val_imarker, su2double val_actdisk_mach);
  
  /*!
   * \brief Get the back pressure (static) at an outlet boundary.
   * \param[in] val_index - Index corresponding to the outlet boundary.
   * \return The outlet pressure.
   */
  void SetActDisk_Force(unsigned short val_imarker, su2double val_actdisk_force);
  
  /*!
   * \brief Get the back pressure (static) at an outlet boundary.
   * \param[in] val_index - Index corresponding to the outlet boundary.
   * \return The outlet pressure.
   */
  void SetSurface_DC60(unsigned short val_imarker, su2double val_surface_distortion);
  
  /*!
   * \brief Get the back pressure (static) at an outlet boundary.
   * \param[in] val_index - Index corresponding to the outlet boundary.
   * \return The outlet pressure.
   */
  void SetSurface_MassFlow(unsigned short val_imarker, su2double val_surface_massflow);
  
  /*!
   * \brief Get the back pressure (static) at an outlet boundary.
   * \param[in] val_index - Index corresponding to the outlet boundary.
   * \return The outlet pressure.
   */
  void SetSurface_IDC(unsigned short val_imarker, su2double val_surface_distortion);
  
  /*!
   * \brief Get the back pressure (static) at an outlet boundary.
   * \param[in] val_index - Index corresponding to the outlet boundary.
   * \return The outlet pressure.
   */
  void SetSurface_IDC_Mach(unsigned short val_imarker, su2double val_surface_distortion);
  
  /*!
   * \brief Get the back pressure (static) at an outlet boundary.
   * \param[in] val_index - Index corresponding to the outlet boundary.
   * \return The outlet pressure.
   */
  void SetSurface_IDR(unsigned short val_imarker, su2double val_surface_distortion);
  
  /*!
   * \brief Get the back pressure (static) at an outlet boundary.
   * \param[in] val_index - Index corresponding to the outlet boundary.
   * \return The outlet pressure.
   */
  void SetActDisk_DeltaTemp(unsigned short val_imarker, su2double val_actdisk_deltatemp);
  
  /*!
   * \brief Get the back pressure (static) at an outlet boundary.
   * \param[in] val_index - Index corresponding to the outlet boundary.
   * \return The outlet pressure.
   */
  void SetActDisk_TotalPressRatio(unsigned short val_imarker, su2double val_actdisk_pressratio);
  
  /*!
   * \brief Get the back pressure (static) at an outlet boundary.
   * \param[in] val_index - Index corresponding to the outlet boundary.
   * \return The outlet pressure.
   */
  void SetActDisk_TotalTempRatio(unsigned short val_imarker, su2double val_actdisk_tempratio);
  
  /*!
   * \brief Get the back pressure (static) at an outlet boundary.
   * \param[in] val_index - Index corresponding to the outlet boundary.
   * \return The outlet pressure.
   */
  void SetActDisk_StaticPressRatio(unsigned short val_imarker, su2double val_actdisk_pressratio);
  
  /*!
   * \brief Get the back pressure (static) at an outlet boundary.
   * \param[in] val_index - Index corresponding to the outlet boundary.
   * \return The outlet pressure.
   */
  void SetActDisk_StaticTempRatio(unsigned short val_imarker, su2double val_actdisk_tempratio);
  
  /*!
   * \brief Get the back pressure (static) at an outlet boundary.
   * \param[in] val_index - Index corresponding to the outlet boundary.
   * \return The outlet pressure.
   */
  void SetActDisk_NetThrust(unsigned short val_imarker, su2double val_actdisk_netthrust);
  
  /*!
   * \brief Get the back pressure (static) at an outlet boundary.
   * \param[in] val_index - Index corresponding to the outlet boundary.
   * \return The outlet pressure.
   */
  void SetActDisk_BCThrust(string val_marker, su2double val_actdisk_bcthrust);
  
  /*!
   * \brief Get the back pressure (static) at an outlet boundary.
   * \param[in] val_index - Index corresponding to the outlet boundary.
   * \return The outlet pressure.
   */
  void SetActDisk_BCThrust(unsigned short val_imarker, su2double val_actdisk_bcthrust);
  
  /*!
   * \brief Get the back pressure (static) at an outlet boundary.
   * \param[in] val_index - Index corresponding to the outlet boundary.
   * \return The outlet pressure.
   */
  void SetActDisk_BCThrust_Old(string val_marker, su2double val_actdisk_bcthrust_old);
  
  /*!
   * \brief Get the back pressure (static) at an outlet boundary.
   * \param[in] val_index - Index corresponding to the outlet boundary.
   * \return The outlet pressure.
   */
  void SetActDisk_BCThrust_Old(unsigned short val_imarker, su2double val_actdisk_bcthrust_old);
  
  /*!
   * \brief Get the back pressure (static) at an outlet boundary.
   * \param[in] val_index - Index corresponding to the outlet boundary.
   * \return The outlet pressure.
   */
  void SetActDisk_GrossThrust(unsigned short val_imarker, su2double val_actdisk_grossthrust);
  
  /*!
   * \brief Get the back pressure (static) at an outlet boundary.
   * \param[in] val_index - Index corresponding to the outlet boundary.
   * \return The outlet pressure.
   */
  void SetActDisk_Area(unsigned short val_imarker, su2double val_actdisk_area);
  
  /*!
   * \brief Get the back pressure (static) at an outlet boundary.
   * \param[in] val_index - Index corresponding to the outlet boundary.
   * \return The outlet pressure.
   */
  void SetActDiskInlet_ReverseMassFlow(unsigned short val_imarker, su2double val_actdisk_area);
  
  /*!
   * \brief Get the back pressure (static) at an outlet boundary.
   * \param[in] val_index - Index corresponding to the outlet boundary.
   * \return The outlet pressure.
   */
  void SetActDiskInlet_RamDrag(unsigned short val_imarker, su2double val_actdisk_ramdrag);
  
  /*!
   * \brief Get the back pressure (static) at an outlet boundary.
   * \param[in] val_index - Index corresponding to the outlet boundary.
   * \return The outlet pressure.
   */
  void SetActDiskInlet_Force(unsigned short val_imarker, su2double val_actdisk_force);
  
  /*!
   * \brief Get the back pressure (static) at an outlet boundary.
   * \param[in] val_index - Index corresponding to the outlet boundary.
   * \return The outlet pressure.
   */
  void SetActDiskInlet_Power(unsigned short val_imarker, su2double val_actdisk_power);
  
  /*!
   * \brief Get the back pressure (static) at an outlet boundary.
   * \param[in] val_index - Index corresponding to the outlet boundary.
   * \return The outlet pressure.
   */
  su2double GetActDisk_Power(unsigned short val_imarker);
  
  /*!
   * \brief Get the back pressure (static) at an outlet boundary.
   * \param[in] val_index - Index corresponding to the outlet boundary.
   * \return The outlet pressure.
   */
  su2double GetActDisk_MassFlow(unsigned short val_imarker);
  
  /*!
   * \brief Get the back pressure (static) at an outlet boundary.
   * \param[in] val_index - Index corresponding to the outlet boundary.
   * \return The outlet pressure.
   */
  su2double GetActDisk_Mach(unsigned short val_imarker);
  
  /*!
   * \brief Get the back pressure (static) at an outlet boundary.
   * \param[in] val_index - Index corresponding to the outlet boundary.
   * \return The outlet pressure.
   */
  su2double GetActDisk_Force(unsigned short val_imarker);
  
  /*!
   * \brief Get the back pressure (static) at an outlet boundary.
   * \param[in] val_index - Index corresponding to the outlet boundary.
   * \return The outlet pressure.
   */
  su2double GetSurface_DC60(unsigned short val_imarker);
  
  /*!
   * \brief Get the back pressure (static) at an outlet boundary.
   * \param[in] val_index - Index corresponding to the outlet boundary.
   * \return The outlet pressure.
   */
  su2double GetSurface_MassFlow(unsigned short val_imarker);
  
  /*!
   * \brief Get the back pressure (static) at an outlet boundary.
   * \param[in] val_index - Index corresponding to the outlet boundary.
   * \return The outlet pressure.
   */
  su2double GetSurface_IDC(unsigned short val_imarker);
  
  /*!
   * \brief Get the back pressure (static) at an outlet boundary.
   * \param[in] val_index - Index corresponding to the outlet boundary.
   * \return The outlet pressure.
   */
  su2double GetSurface_IDC_Mach(unsigned short val_imarker);
  
  /*!
   * \brief Get the back pressure (static) at an outlet boundary.
   * \param[in] val_index - Index corresponding to the outlet boundary.
   * \return The outlet pressure.
   */
  su2double GetSurface_IDR(unsigned short val_imarker);
  
  /*!
   * \brief Get the back pressure (static) at an outlet boundary.
   * \param[in] val_index - Index corresponding to the outlet boundary.
   * \return The outlet pressure.
   */
  su2double GetActDiskOutlet_Pressure(string val_marker);
  
  /*!
   * \brief Get the back pressure (static) at an outlet boundary.
   * \param[in] val_index - Index corresponding to the outlet boundary.
   * \return The outlet pressure.
   */
  su2double GetActDiskOutlet_TotalPressure(string val_marker);
  
  /*!
   * \brief Get the back pressure (static) at an outlet boundary.
   * \param[in] val_index - Index corresponding to the outlet boundary.
   * \return The outlet pressure.
   */
  su2double GetActDiskOutlet_GrossThrust(string val_marker);
  
  /*!
   * \brief Get the back pressure (static) at an outlet boundary.
   * \param[in] val_index - Index corresponding to the outlet boundary.
   * \return The outlet pressure.
   */
  su2double GetActDiskOutlet_Force(string val_marker);
  
  /*!
   * \brief Get the back pressure (static) at an outlet boundary.
   * \param[in] val_index - Index corresponding to the outlet boundary.
   * \return The outlet pressure.
   */
  su2double GetActDiskOutlet_Power(string val_marker);
  
  /*!
   * \brief Get the back pressure (static) at an outlet boundary.
   * \param[in] val_index - Index corresponding to the outlet boundary.
   * \return The outlet pressure.
   */
  void SetActDiskOutlet_Pressure(unsigned short val_imarker, su2double val_actdisk_pressure);
  
  /*!
   * \brief Get the back pressure (static) at an outlet boundary.
   * \param[in] val_index - Index corresponding to the outlet boundary.
   * \return The outlet pressure.
   */
  void SetActDiskOutlet_TotalPressure(unsigned short val_imarker, su2double val_actdisk_totalpressure);
  
  /*!
   * \brief Get the back pressure (static) at an outlet boundary.
   * \param[in] val_index - Index corresponding to the outlet boundary.
   * \return The outlet pressure.
   */
  void SetActDiskOutlet_GrossThrust(unsigned short val_imarker, su2double val_actdisk_grossthrust);
  
  /*!
   * \brief Get the back pressure (static) at an outlet boundary.
   * \param[in] val_index - Index corresponding to the outlet boundary.
   * \return The outlet pressure.
   */
  void SetActDiskOutlet_Force(unsigned short val_imarker, su2double val_actdisk_force);
  
  /*!
   * \brief Get the back pressure (static) at an outlet boundary.
   * \param[in] val_index - Index corresponding to the outlet boundary.
   * \return The outlet pressure.
   */
  void SetActDiskOutlet_Power(unsigned short val_imarker, su2double val_actdisk_power);
  
  /*!
   * \brief Get the displacement value at an displacement boundary.
   * \param[in] val_index - Index corresponding to the displacement boundary.
   * \return The displacement value.
   */
  su2double GetDispl_Value(string val_index);
  
  /*!
   * \brief Get the force value at an load boundary.
   * \param[in] val_index - Index corresponding to the load boundary.
   * \return The load value.
   */
  su2double GetLoad_Value(string val_index);
  
  /*!
   * \brief Get the force value at a load boundary defined in cartesian coordinates.
   * \param[in] val_index - Index corresponding to the load boundary.
   * \return The load value.
   */
  su2double GetLoad_Dir_Value(string val_index);
  
  /*!
   * \brief Get the force multiplier at a load boundary in cartesian coordinates.
   * \param[in] val_index - Index corresponding to the load boundary.
   * \return The load multiplier.
   */
  su2double GetLoad_Dir_Multiplier(string val_index);
  
  /*!
   * \brief Get the force direction at a loaded boundary in cartesian coordinates.
   * \param[in] val_index - Index corresponding to the load boundary.
   * \return The load direction.
   */
  su2double* GetLoad_Dir(string val_index);
  
  /*!
   * \brief Get the amplitude of the sine-wave at a load boundary defined in cartesian coordinates.
   * \param[in] val_index - Index corresponding to the load boundary.
   * \return The load value.
   */
  su2double GetLoad_Sine_Amplitude(string val_index);
  
  /*!
   * \brief Get the frequency of the sine-wave at a load boundary in cartesian coordinates.
   * \param[in] val_index - Index corresponding to the load boundary.
   * \return The load frequency.
   */
  su2double GetLoad_Sine_Frequency(string val_index);
  
  /*!
   * \brief Get the force direction at a sine-wave loaded boundary in cartesian coordinates.
   * \param[in] val_index - Index corresponding to the load boundary.
   * \return The load direction.
   */
  su2double* GetLoad_Sine_Dir(string val_index);
  
  /*!
   * \brief Get the force value at an load boundary.
   * \param[in] val_index - Index corresponding to the load boundary.
   * \return The load value.
   */
  su2double GetFlowLoad_Value(string val_index);
  
  /*!
   * \brief Cyclic pitch amplitude for rotor blades.
   * \return The specified cyclic pitch amplitude.
   */
  su2double GetCyclic_Pitch(void);
  
  /*!
   * \brief Collective pitch setting for rotor blades.
   * \return The specified collective pitch setting.
   */
  su2double GetCollective_Pitch(void);
  
  /*!
   * \brief Get name of the arbitrary mesh motion input file.
   * \return File name of the arbitrary mesh motion input file.
   */
  string GetMotion_FileName(void);
  
  /*!
   * \brief Set the config options.
   */
  void SetConfig_Options(unsigned short val_iZone, unsigned short val_nZone);
  
  /*!
   * \brief Set the config options.
   */
  void SetRunTime_Options(void);
  
  /*!
   * \brief Set the config file parsing.
   */
  void SetConfig_Parsing(char case_filename[MAX_STRING_SIZE]);
  
  /*!
   * \brief Set the config file parsing.
   */
  bool SetRunTime_Parsing(char case_filename[MAX_STRING_SIZE]);
  
  /*!
   * \brief Config file postprocessing.
   */
  void SetPostprocessing(unsigned short val_software, unsigned short val_izone, unsigned short val_nDim);
  
  /*!
   * \brief Config file markers processing.
   */
  void SetMarkers(unsigned short val_software);
  
  /*!
   * \brief Config file output.
   */
  void SetOutput(unsigned short val_software, unsigned short val_izone);
  
  /*!
   * \brief Value of Aeroelastic solution coordinate at time n+1.
   */
  vector<vector<su2double> > GetAeroelastic_np1(unsigned short iMarker);
  
  /*!
   * \brief Value of Aeroelastic solution coordinate at time n.
   */
  vector<vector<su2double> > GetAeroelastic_n(unsigned short iMarker);
  
  /*!
   * \brief Value of Aeroelastic solution coordinate at time n-1.
   */
  vector<vector<su2double> > GetAeroelastic_n1(unsigned short iMarker);
  
  /*!
   * \brief Value of Aeroelastic solution coordinate at time n+1.
   */
  void SetAeroelastic_np1(unsigned short iMarker, vector<vector<su2double> > solution);
  
  /*!
   * \brief Value of Aeroelastic solution coordinate at time n from time n+1.
   */
  void SetAeroelastic_n(void);
  
  /*!
   * \brief Value of Aeroelastic solution coordinate at time n-1 from time n.
   */
  void SetAeroelastic_n1(void);
  
  /*!
   * \brief Aeroelastic Flutter Speed Index.
   */
  su2double GetAeroelastic_Flutter_Speed_Index(void);
  
  /*!
   * \brief Uncoupled Aeroelastic Frequency Plunge.
   */
  su2double GetAeroelastic_Frequency_Plunge(void);
  
  /*!
   * \brief Uncoupled Aeroelastic Frequency Pitch.
   */
  su2double GetAeroelastic_Frequency_Pitch(void);
  
  /*!
   * \brief Aeroelastic Airfoil Mass Ratio.
   */
  su2double GetAeroelastic_Airfoil_Mass_Ratio(void);
  
  /*!
   * \brief Aeroelastic center of gravity location.
   */
  su2double GetAeroelastic_CG_Location(void);
  
  /*!
   * \brief Aeroelastic radius of gyration squared.
   */
  su2double GetAeroelastic_Radius_Gyration_Squared(void);
  
  /*!
   * \brief Aeroelastic solve every x inner iteration.
   */
  unsigned short GetAeroelasticIter(void);
  
  /*!
   * \brief Value of plunging coordinate.
   * \param[in] val_marker - the marker we are monitoring.
   * \return Value of plunging coordinate.
   */
  su2double GetAeroelastic_plunge(unsigned short val_marker);
  
  /*!
   * \brief Value of pitching coordinate.
   * \param[in] val_marker - the marker we are monitoring.
   * \return Value of pitching coordinate.
   */
  su2double GetAeroelastic_pitch(unsigned short val_marker);
  
  /*!
   * \brief Value of plunging coordinate.
   * \param[in] val_marker - the marker we are monitoring.
   * \param[in] val - value of plunging coordinate.
   */
  void SetAeroelastic_plunge(unsigned short val_marker, su2double val);
  
  /*!
   * \brief Value of pitching coordinate.
   * \param[in] val_marker - the marker we are monitoring.
   * \param[in] val - value of pitching coordinate.
   */
  void SetAeroelastic_pitch(unsigned short val_marker, su2double val);
  
  /*!
   * \brief Get information about the aeroelastic simulation.
   * \return <code>TRUE</code> if it is an aeroelastic case; otherwise <code>FALSE</code>.
   */
  bool GetAeroelastic_Simulation(void);
  
  /*!
   * \brief Get information about the wind gust.
   * \return <code>TRUE</code> if there is a wind gust; otherwise <code>FALSE</code>.
   */
  bool GetWind_Gust(void);
  
  /*!
   * \brief Get the type of gust to simulate.
   * \return type of gust to use for the simulation.
   */
  unsigned short GetGust_Type(void);
  
  /*!
   * \brief Get the gust direction.
   * \return the gust direction.
   */
  unsigned short GetGust_Dir(void);
  
  /*!
   * \brief Value of the gust wavelength.
   */
  su2double GetGust_WaveLength(void);
  
  /*!
   * \brief Value of the number of gust periods.
   */
  su2double GetGust_Periods(void);
  
  /*!
   * \brief Value of the gust amplitude.
   */
  su2double GetGust_Ampl(void);
  
  /*!
   * \brief Value of the time at which to begin the gust.
   */
  su2double GetGust_Begin_Time(void);
  
  /*!
   * \brief Value of the location ath which the gust begins.
   */
  su2double GetGust_Begin_Loc(void);
  
  /*!
   * \brief Get the number of iterations to evaluate the parametric coordinates.
   * \return Number of iterations to evaluate the parametric coordinates.
   */
  unsigned short GetnFFD_Iter(void);
  
  /*!
   * \brief Get the tolerance of the point inversion algorithm.
   * \return Tolerance of the point inversion algorithm.
   */
  su2double GetFFD_Tol(void);
  
  /*!
   * \brief Get the scale factor between the input design variable and the final movement of the control point.
   * \return Scale factor between the input design variable and the final movement of the control point.
   */
  su2double GetFFD_Scale(void);
  
  /*!
   * \brief Get the node number of the CV to visualize.
   * \return Node number of the CV to visualize.
   */
  long GetVisualize_CV(void);
  
  /*!
   * \brief Get information about whether to use fixed CL mode.
   * \return <code>TRUE</code> if fixed CL mode is active; otherwise <code>FALSE</code>.
   */
  bool GetFixed_CL_Mode(void);
  
  /*!
   * \brief Get information about whether to use fixed CL mode.
   * \return <code>TRUE</code> if fixed CL mode is active; otherwise <code>FALSE</code>.
   */
  bool GetFixed_CM_Mode(void);
  
  /*!
   * \brief Get information about whether to use fixed CL mode.
   * \return <code>TRUE</code> if fixed CL mode is active; otherwise <code>FALSE</code>.
   */
  bool GetEval_dCD_dCX(void);
  
  /*!
   * \brief Get information about whether to use fixed CL mode.
   * \return <code>TRUE</code> if fixed CL mode is active; otherwise <code>FALSE</code>.
   */
  bool GetDiscard_InFiles(void);
  
  /*!
   * \brief Get the value specified for the target CL.
   * \return Value of the target CL.
   */
  su2double GetTarget_CL(void);
  
  /*!
   * \brief Get the value for the lift curve slope for fixed CL mode.
   * \return Lift curve slope for fixed CL mode.
   */
  su2double GetdCL_dAlpha(void);
  
  /*!
   * \brief Get the value of iterations to re-evaluate the angle of attack.
   * \return Number of iterations.
   */
  unsigned long GetUpdate_Alpha(void);
  
  /*!
   * \brief Get the value of the damping coefficient for fixed CL mode.
   * \return Damping coefficient for fixed CL mode.
   */
  su2double GetdCM_diH(void);
  
  /*!
   * \brief Get the value of iterations to re-evaluate the angle of attack.
   * \return Number of iterations.
   */
  unsigned long GetIter_Fixed_CL(void);
  
  /*!
   * \brief Get the value of iterations to re-evaluate the angle of attack.
   * \return Number of iterations.
   */
  unsigned long GetIter_Fixed_NetThrust(void);
  
  /*!
   * \brief Get the value of the damping coefficient for fixed CL mode.
   * \return Damping coefficient for fixed CL mode.
   */
  su2double GetdNetThrust_dBCThrust(void);
  
  /*!
   * \brief Get the value of iterations to re-evaluate the angle of attack.
   * \return Number of iterations.
   */
  unsigned long GetUpdate_BCThrust(void);
  
  /*!
   * \brief Set the value of the boolean for updating AoA in fixed lift mode.
   * \param[in] val_update - the bool for whether to update the AoA.
   */
  void SetUpdate_BCThrust_Bool(bool val_update);
  
  /*!
   * \brief Set the value of the boolean for updating AoA in fixed lift mode.
   * \param[in] val_update - the bool for whether to update the AoA.
   */
  void SetUpdate_AoA(bool val_update);
  
  /*!
   * \brief Get information about whether to update the AoA for fixed lift mode.
   * \return <code>TRUE</code> if we should update the AoA for fixed lift mode; otherwise <code>FALSE</code>.
   */
  bool GetUpdate_BCThrust_Bool(void);
  
  /*!
   * \brief Get information about whether to update the AoA for fixed lift mode.
   * \return <code>TRUE</code> if we should update the AoA for fixed lift mode; otherwise <code>FALSE</code>.
   */
  bool GetUpdate_AoA(void);
  
  /*!
   * \brief Set the current number of non-physical nodes in the solution.
   * \param[in] val_nonphys_points - current number of non-physical points.
   */
  void SetNonphysical_Points(unsigned long val_nonphys_points);
  
  /*!
   * \brief Get the current number of non-physical nodes in the solution.
   * \return Current number of non-physical points.
   */
  unsigned long GetNonphysical_Points(void);
  
  /*!
   * \brief Set the current number of non-physical reconstructions for 2nd-order upwinding.
   * \param[in] val_nonphys_reconstr - current number of non-physical reconstructions for 2nd-order upwinding.
   */
  void SetNonphysical_Reconstr(unsigned long val_nonphys_reconstr);
  
  /*!
   * \brief Get the current number of non-physical reconstructions for 2nd-order upwinding.
   * \return Current number of non-physical reconstructions for 2nd-order upwinding.
   */
  unsigned long GetNonphysical_Reconstr(void);
  
  /*!
   * \brief Given arrays x[1..n] and y[1..n] containing a tabulated function, i.e., yi = f(xi), with
   x1 < x2 < . . . < xN , and given values yp1 and ypn for the first derivative of the interpolating
   function at points 1 and n, respectively, this routine returns an array y2[1..n] that contains
   the second derivatives of the interpolating function at the tabulated points xi. If yp1 and/or
   ypn are equal to 1 × 1030 or larger, the routine is signaled to set the corresponding boundary
   condition for a natural spline, with zero second derivative on that boundary.
   Numerical Recipes: The Art of Scientific Computing, Third Edition in C++.
   */
  void SetSpline(vector<su2double> &x, vector<su2double> &y, unsigned long n, su2double yp1, su2double ypn, vector<su2double> &y2);
  
  /*!
   * \brief Given the arrays xa[1..n] and ya[1..n], which tabulate a function (with the xai’s in order),
   and given the array y2a[1..n], which is the output from spline above, and given a value of
   x, this routine returns a cubic-spline interpolated value y.
   Numerical Recipes: The Art of Scientific Computing, Third Edition in C++.
   * \returns The interpolated value of for x.
   */
  su2double GetSpline(vector<su2double> &xa, vector<su2double> &ya, vector<su2double> &y2a, unsigned long n, su2double x);
  
  /*!
   * \brief Get the verbosity level of the console output.
   * \return Verbosity level for the console output.
   */
  unsigned short GetConsole_Output_Verb(void);
  
  /*!
   *
   * \brief Get the direct differentation method.
   * \return direct differentiation method.
   */
  unsigned short GetDirectDiff();
  
  /*!
   * \brief Get the indicator whether we are solving an discrete adjoint problem.
   * \return the discrete adjoint indicator.
   */
  bool GetDiscrete_Adjoint(void);
  
  /*!
   * \brief Get the indicator whether we want to benchmark the MPI performance of FSI problems
   * \return The value for checking
   */
  bool CheckFSI_MPI(void);
  
  /*!
   * \brief Get the number of fluid subiterations roblems.
   * \return Number of FSI subiters.
   */
  unsigned short GetnIterFSI(void);
  
  /*!
   * \brief Get Aitken's relaxation parameter for static relaxation cases.
   * \return Aitken's relaxation parameters.
   */
  su2double GetAitkenStatRelax(void);
  
  /*!
   * \brief Get Aitken's maximum relaxation parameter for dynamic relaxation cases and first iteration.
   * \return Aitken's relaxation parameters.
   */
  su2double GetAitkenDynMaxInit(void);
  
  /*!
   * \brief Get Aitken's maximum relaxation parameter for dynamic relaxation cases and first iteration.
   * \return Aitken's relaxation parameters.
   */
  su2double GetAitkenDynMinInit(void);
  
  
  /*!
   * \brief Decide whether to apply dead loads to the model.
   * \return <code>TRUE</code> if the dead loads are to be applied, <code>FALSE</code> otherwise.
   */
  
  bool GetDeadLoad(void);
  
  /*!
   * \brief Identifies if the mesh is matching or not (temporary, while implementing interpolation procedures).
   * \return <code>TRUE</code> if the mesh is matching, <code>FALSE</code> otherwise.
   */
  
  bool GetMatchingMesh(void);
  
  /*!
   * \brief Identifies if we want to restart from a steady or an unsteady solution.
   * \return <code>TRUE</code> if we restart from steady state solution, <code>FALSE</code> otherwise.
   */
  
  bool GetSteadyRestart(void);
  
  
  /*!
   * \brief Provides information about the time integration of the structural analysis, and change the write in the output
   *        files information about the iteration.
   * \return The kind of time integration: Static or dynamic analysis
   */
  unsigned short GetDynamic_Analysis(void);
  
  /*!
   * \brief If we are prforming an unsteady simulation, there is only
   *        one value of the time step for the complete simulation.
   * \return Value of the time step in an unsteady simulation (non dimensional).
   */
  su2double GetDelta_DynTime(void);
  
  /*!
   * \brief If we are prforming an unsteady simulation, there is only
   *        one value of the time step for the complete simulation.
   * \return Value of the time step in an unsteady simulation (non dimensional).
   */
  su2double GetTotal_DynTime(void);
  
  /*!
   * \brief If we are prforming an unsteady simulation, there is only
   *        one value of the time step for the complete simulation.
   * \return Value of the time step in an unsteady simulation (non dimensional).
   */
  su2double GetCurrent_DynTime(void);
  
  /*!
   * \brief Get information about writing dynamic structural analysis headers and file extensions.
   * \return 	<code>TRUE</code> means that dynamic structural analysis solution files will be written.
   */
  bool GetWrt_Dynamic(void);
  
  /*!
   * \brief Get Newmark alpha parameter.
   * \return Value of the Newmark alpha parameter.
   */
  su2double GetNewmark_alpha(void);
  
  /*!
   * \brief Get Newmark delta parameter.
   * \return Value of the Newmark delta parameter.
   */
  su2double GetNewmark_delta(void);
  
  /*!
   * \brief Get the number of integration coefficients provided by the user.
   * \return Number of integration coefficients.
   */
  unsigned short GetnIntCoeffs(void);
  
  /*!
   * \brief Get the integration coefficients for the Generalized Alpha - Newmark integration integration scheme.
   * \param[in] val_coeff - Index of the coefficient.
   * \return Alpha coefficient for the Runge-Kutta integration scheme.
   */
  su2double Get_Int_Coeffs(unsigned short val_coeff);
  
  /*!
   * \brief Check if the user wants to apply the load gradually.
   * \return 	<code>TRUE</code> means that the load is to be applied gradually.
   */
  bool GetSigmoid_Load(void);
  
  /*!
   * \brief Check if the user wants to apply the load as a ramp.
   * \return 	<code>TRUE</code> means that the load is to be applied as a ramp.
   */
  bool GetRamp_Load(void);
  
  /*!
   * \brief Get the maximum time of the ramp.
   * \return 	Value of the max time while the load is linearly increased
   */
  su2double GetRamp_Time(void);
  
  /*!
   * \brief Get the maximum time of the sigmoid.
   * \return 	Value of the max time while the load is increased using a sigmoid
   */
  su2double GetSigmoid_Time(void);
  
  /*!
   * \brief Get the sigmoid parameter.
   * \return 	Parameter of steepness of the sigmoid
   */
  su2double GetSigmoid_K(void);
  
  /*!
   * \brief Get the maximum time of the ramp.
   * \return 	Value of the max time while the load is linearly increased
   */
  su2double GetStatic_Time(void);
  
  /*!
   * \brief Get the order of the predictor for FSI applications.
   * \return 	Order of predictor
   */
  unsigned short GetPredictorOrder(void);
  
  /*!
   * \brief Check if the simulation we are running is a FSI simulation
   * \return Value of the physical time in an unsteady simulation.
   */
  bool GetFSI_Simulation(void);
  
  /*!
   * \brief Check if we want to apply an incremental load to the nonlinear structural simulation
   * \return <code>TRUE</code> means that the load is to be applied in increments.
   */
  bool GetIncrementalLoad(void);
  
  /*!
   * \brief Get the number of increments for an incremental load.
   * \return 	Number of increments.
   */
  unsigned long GetNumberIncrements(void);
  
  /*!
   * \brief Get the value of the criteria for applying incremental loading.
   * \return Value of the log10 of the residual.
   */
  su2double GetIncLoad_Criteria(unsigned short val_var);
  
  /*!
   * \brief Get the relaxation method chosen for the simulation
   * \return Value of the relaxation method
   */
  unsigned short GetRelaxation_Method_FSI(void);
  
  /*!
   * \brief Get the interpolation method used for matching between zones.
   */
  inline unsigned short GetKindInterpolation(void);
  
  /*!
   * \brief Get the AD support.
   */
  bool GetAD_Mode(void);
};

#include "config_structure.inl"<|MERGE_RESOLUTION|>--- conflicted
+++ resolved
@@ -175,26 +175,11 @@
   nMarker_Custom,
   nMarker_SymWall,				/*!< \brief Number of symmetry wall markers. */
   nMarker_Pressure,				/*!< \brief Number of pressure wall markers. */
-<<<<<<< HEAD
-	nMarker_PerBound,				/*!< \brief Number of periodic boundary markers. */
-	nMarker_MixingPlaneInterface,				/*!< \brief Number of mixing plane interface boundary markers. */
-	nMarker_Turbomachinery,				/*!< \brief Number turbomachinery markers. */
-	nMarker_TurboPerformance,				/*!< \brief Number of turboperformance markers. */
-	nSpanWiseSections_User,			/*!< \brief Number of spanwise sections to compute 3D BC and Performance for turbomachinery   */
-	nMarker_NearFieldBound,				/*!< \brief Number of near field boundary markers. */
-  nMarker_ActDiskInlet, nMarker_ActDiskOutlet,
-	nMarker_InterfaceBound,				/*!< \brief Number of interface boundary markers. */
-	nMarker_Fluid_InterfaceBound,				/*!< \brief Number of fluid interface markers. */
-	nMarker_Dirichlet,				/*!< \brief Number of interface boundary markers. */
-	nMarker_Inlet,					/*!< \brief Number of inlet flow markers. */
-	nMarker_Riemann,					/*!< \brief Number of Riemann flow markers. */
-	nMarker_NRBC,					/*!< \brief Number of NRBC flow markers. */
-	nRelaxFactor_NRBC,    /*!< \brief Number of relaxation factors for NRBC markers. */
-	nMarker_Supersonic_Inlet,					/*!< \brief Number of supersonic inlet flow markers. */
-=======
   nMarker_PerBound,				/*!< \brief Number of periodic boundary markers. */
-  nMarker_MixBound,				/*!< \brief Number of mixing boundary markers. */
-  nMarker_TurboPerf,				/*!< \brief Number of mixing boundary markers. */
+  nMarker_MixingPlaneInterface,				/*!< \brief Number of mixing plane interface boundary markers. */
+  nMarker_Turbomachinery,				/*!< \brief Number turbomachinery markers. */
+  nMarker_TurboPerformance,				/*!< \brief Number of turboperformance markers. */
+  nSpanWiseSections_User,			/*!< \brief Number of spanwise sections to compute 3D BC and Performance for turbomachinery   */
   nMarker_NearFieldBound,				/*!< \brief Number of near field boundary markers. */
   nMarker_ActDiskInlet, nMarker_ActDiskOutlet,
   nMarker_InterfaceBound,				/*!< \brief Number of interface boundary markers. */
@@ -203,8 +188,8 @@
   nMarker_Inlet,					/*!< \brief Number of inlet flow markers. */
   nMarker_Riemann,					/*!< \brief Number of Riemann flow markers. */
   nMarker_NRBC,					/*!< \brief Number of NRBC flow markers. */
+  nRelaxFactor_NRBC,    /*!< \brief Number of relaxation factors for NRBC markers. */
   nMarker_Supersonic_Inlet,					/*!< \brief Number of supersonic inlet flow markers. */
->>>>>>> 588f1849
   nMarker_Supersonic_Outlet,					/*!< \brief Number of supersonic outlet flow markers. */
   nMarker_Outlet,					/*!< \brief Number of outlet flow markers. */
   nMarker_Out_1D,         /*!< \brief Number of outlet flow markers over which to calculate 1D outputs */
@@ -223,23 +208,6 @@
   nMarker_All,					/*!< \brief Total number of markers using the grid information. */
   nMarker_Max,					/*!< \brief Max number of number of markers using the grid information. */
   nMarker_CfgFile;					/*!< \brief Total number of markers using the config file
-<<<<<<< HEAD
-									(note that using parallel computation this number can be different
-									from nMarker_All). */
-	string *Marker_Euler,			/*!< \brief Euler wall markers. */
-	*Marker_FarField,				/*!< \brief Far field markers. */
-	*Marker_Custom,
-	*Marker_SymWall,				            /*!< \brief Symmetry wall markers. */
-  *Marker_Pressure,				            /*!< \brief Pressure boundary markers. */
-	*Marker_PerBound,				            /*!< \brief Periodic boundary markers. */
-	*Marker_PerDonor,				            /*!< \brief Rotationally periodic boundary donor markers. */
-	*Marker_MixingPlaneInterface,				/*!< \brief MixingPlane interface boundary markers. */
-	*Marker_TurboBoundIn,				/*!< \brief Turbomachinery performance boundary markers. */
-	*Marker_TurboBoundOut,				/*!< \brief Turbomachinery performance boundary donor markers. */
-	*Marker_NearFieldBound,				/*!< \brief Near Field boundaries markers. */
-	*Marker_InterfaceBound,				/*!< \brief Interface boundaries markers. */
-	*Marker_Fluid_InterfaceBound,				/*!< \brief Fluid interface markers. */
-=======
                              (note that using parallel computation this number can be different
                              from nMarker_All). */
   string *Marker_Euler,			/*!< \brief Euler wall markers. */
@@ -249,14 +217,12 @@
   *Marker_Pressure,				/*!< \brief Pressure boundary markers. */
   *Marker_PerBound,				/*!< \brief Periodic boundary markers. */
   *Marker_PerDonor,				/*!< \brief Rotationally periodic boundary donor markers. */
-  *Marker_MixBound,				/*!< \brief MixingPlane boundary markers. */
-  *Marker_MixDonor,				/*!< \brief MixingPlane boundary donor markers. */
+  *Marker_MixingPlaneInterface,				/*!< \brief MixingPlane interface boundary markers. */
   *Marker_TurboBoundIn,				/*!< \brief Turbomachinery performance boundary markers. */
   *Marker_TurboBoundOut,				/*!< \brief Turbomachinery performance boundary donor markers. */
   *Marker_NearFieldBound,				/*!< \brief Near Field boundaries markers. */
   *Marker_InterfaceBound,				/*!< \brief Interface boundaries markers. */
   *Marker_Fluid_InterfaceBound,				/*!< \brief Fluid interface markers. */
->>>>>>> 588f1849
   *Marker_ActDiskInlet,
   *Marker_ActDiskOutlet,
   *Marker_Dirichlet,				/*!< \brief Interface boundaries markers. */
@@ -279,18 +245,6 @@
   *Marker_FlowLoad,					/*!< \brief Flow Load markers. */
   *Marker_Neumann,					/*!< \brief Neumann flow markers. */
   *Marker_Internal,					/*!< \brief Neumann flow markers. */
-<<<<<<< HEAD
-	*Marker_All_TagBound;				/*!< \brief Global index for markers using grid information. */
-	su2double *Dirichlet_Value;    /*!< \brief Specified Dirichlet value at the boundaries. */
-	su2double *Exhaust_Temperature_Target;    /*!< \brief Specified total temperatures for nacelle boundaries. */
-	su2double *Exhaust_Pressure_Target;    /*!< \brief Specified total pressures for nacelle boundaries. */
-	su2double *Inlet_Ttotal;    /*!< \brief Specified total temperatures for inlet boundaries. */
-	su2double *Riemann_Var1, *Riemann_Var2;    /*!< \brief Specified values for Riemann boundary. */
-	su2double **Riemann_FlowDir;  /*!< \brief Specified flow direction vector (unit vector) for Riemann boundaries. */
-	su2double *NRBC_Var1, *NRBC_Var2, *RelaxFactorAverage, *RelaxFactorFourier;    /*!< \brief Specified values for NRBC boundary. */
-	su2double **NRBC_FlowDir;  /*!< \brief Specified flow direction vector (unit vector) for NRBC boundaries. */
-	su2double *Inlet_Ptotal;    /*!< \brief Specified total pressures for inlet boundaries. */
-=======
   *Marker_All_TagBound;				/*!< \brief Global index for markers using grid information. */
   su2double *Dirichlet_Value;    /*!< \brief Specified Dirichlet value at the boundaries. */
   su2double *Exhaust_Temperature_Target;    /*!< \brief Specified total temperatures for nacelle boundaries. */
@@ -298,10 +252,9 @@
   su2double *Inlet_Ttotal;    /*!< \brief Specified total temperatures for inlet boundaries. */
   su2double *Riemann_Var1, *Riemann_Var2;    /*!< \brief Specified values for Riemann boundary. */
   su2double **Riemann_FlowDir;  /*!< \brief Specified flow direction vector (unit vector) for Riemann boundaries. */
-  su2double *NRBC_Var1, *NRBC_Var2;    /*!< \brief Specified values for NRBC boundary. */
+  su2double *NRBC_Var1, *NRBC_Var2, *RelaxFactorAverage, *RelaxFactorFourier;    /*!< \brief Specified values for NRBC boundary. */
   su2double **NRBC_FlowDir;  /*!< \brief Specified flow direction vector (unit vector) for NRBC boundaries. */
   su2double *Inlet_Ptotal;    /*!< \brief Specified total pressures for inlet boundaries. */
->>>>>>> 588f1849
   su2double **Inlet_FlowDir;  /*!< \brief Specified flow direction vector (unit vector) for inlet boundaries. */
   su2double *Inlet_Temperature;    /*!< \brief Specified temperatures for a supersonic inlet boundaries. */
   su2double *Inlet_Pressure;    /*!< \brief Specified static pressures for supersonic inlet boundaries. */
@@ -421,14 +374,9 @@
   unsigned short* nDV_Value;		/*!< \brief Number of values for each design variable (might be different than 1 if we allow arbitrary movement). */
   unsigned short nFFDBox;		/*!< \brief Number of ffd boxes. */
   unsigned short nGridMovement;		/*!< \brief Number of grid movement types specified. */
-<<<<<<< HEAD
   unsigned short nTurboMachineryKind; 	/*!< \brief Number turbomachinery types specified. */
-	unsigned short nParamDV;		/*!< \brief Number of parameters of the design variable. */
-	su2double **ParamDV;				/*!< \brief Parameters of the design variable. */
-=======
   unsigned short nParamDV;		/*!< \brief Number of parameters of the design variable. */
   su2double **ParamDV;				/*!< \brief Parameters of the design variable. */
->>>>>>> 588f1849
   su2double **CoordFFDBox;				/*!< \brief Coordinates of the FFD boxes. */
   unsigned short **DegreeFFDBox;	/*!< \brief Degree of the FFD boxes. */
   string *FFDTag;				/*!< \brief Parameters of the design variable. */
@@ -638,20 +586,12 @@
   *Marker_CfgFile_DV,       /*!< \brief Global index for design variable markers using the config information. */
   *Marker_CfgFile_PerBound;     /*!< \brief Global index for periodic boundaries using the config information. */
   string *PlaneTag;      /*!< \brief Global index for the plane adaptation (upper, lower). */
-<<<<<<< HEAD
-	su2double DualVol_Power;			/*!< \brief Power for the dual volume in the grid adaptation sensor. */
-	su2double *nBlades;						/*!< \brief number of blades for turbomachinery computation. */
-	unsigned short Analytical_Surface;	/*!< \brief Information about the analytical definition of the surface for grid adaptation. */
-	unsigned short Axis_Orientation;	/*!< \brief Axis orientation. */
-	unsigned short Mesh_FileFormat;	/*!< \brief Mesh input format. */
-	unsigned short Output_FileFormat;	/*!< \brief Format of the output files. */
-=======
   su2double DualVol_Power;			/*!< \brief Power for the dual volume in the grid adaptation sensor. */
+  su2double *nBlades;						/*!< \brief number of blades for turbomachinery computation. */
   unsigned short Analytical_Surface;	/*!< \brief Information about the analytical definition of the surface for grid adaptation. */
   unsigned short Axis_Stations;	/*!< \brief Axis orientation. */
   unsigned short Mesh_FileFormat;	/*!< \brief Mesh input format. */
   unsigned short Output_FileFormat;	/*!< \brief Format of the output files. */
->>>>>>> 588f1849
   unsigned short ActDisk_Jump;	/*!< \brief Format of the output files. */
   bool CFL_Adapt;      /*!< \brief Adaptive CFL number. */
   su2double RefAreaCoeff,		/*!< \brief Reference area for coefficient computation. */
@@ -663,7 +603,7 @@
   *RefOriginMoment_Y,      /*!< \brief Y Origin for moment computation. */
   *RefOriginMoment_Z,      /*!< \brief Z Origin for moment computation. */
   *CFL_AdaptParam,      /*!< \brief Information about the CFL ramp. */
-	*RelaxFactor_NRBC,      /*!< \brief Information about the under relaxation factor for NRBC. */
+  *RelaxFactor_NRBC,      /*!< \brief Information about the under relaxation factor for NRBC. */
   *CFL,
   *HTP_Axis,      /*!< \brief Location of the HTP axis. */
   DomainVolume;		/*!< \brief Volume of the computational grid. */
@@ -1120,11 +1060,7 @@
   }
   template <class Tenum>
   void addNRBCOption(const string name, unsigned short & nMarker_NRBC, string * & Marker_NRBC, unsigned short* & option_field, const map<string, Tenum> & enum_map,
-<<<<<<< HEAD
-                                 su2double* & var1, su2double* & var2, su2double** & FlowDir, su2double* & relaxfactor1, su2double* & relaxfactor2) {
-=======
-                     su2double* & var1, su2double* & var2, su2double** & FlowDir) {
->>>>>>> 588f1849
+                     su2double* & var1, su2double* & var2, su2double** & FlowDir, su2double* & relaxfactor1, su2double* & relaxfactor2) {
     assert(option_map.find(name) == option_map.end());
     all_options.insert(pair<string, bool>(name, true));
     COptionBase* val = new COptionNRBC<Tenum>(name, nMarker_NRBC, Marker_NRBC, option_field, enum_map, var1, var2, FlowDir, relaxfactor1, relaxfactor2);
@@ -1147,8 +1083,7 @@
     COptionBase* val = new COptionPeriodic(name, nMarker_PerBound, Marker_PerBound, Marker_PerDonor, RotCenter, RotAngles, Translation);
     option_map.insert(pair<string, COptionBase *>(name, val));
   }
-<<<<<<< HEAD
-
+  
 //  void addMixingPlaneOption(const string & name, unsigned short & nMarker_MixBound,
 //                    string* & Marker_MixBound, string* & Marker_MixDonor){
 //    assert(option_map.find(name) == option_map.end());
@@ -1158,20 +1093,7 @@
 //  }
 
   void addTurboPerfOption(const string & name, unsigned short & nMarker_TurboPerf,
-                    string* & Marker_TurboBoundIn, string* & Marker_TurboBoundOut){
-=======
-  
-  void addMixingPlaneOption(const string & name, unsigned short & nMarker_MixBound,
-                            string* & Marker_MixBound, string* & Marker_MixDonor) {
-    assert(option_map.find(name) == option_map.end());
-    all_options.insert(pair<string, bool>(name, true));
-    COptionBase* val = new COptionMixingPlane(name, nMarker_MixBound, Marker_MixBound, Marker_MixDonor);
-    option_map.insert(pair<string, COptionBase *>(name, val));
-  }
-  template <class Tenum>
-  void addTurboPerfOption(const string & name, unsigned short & nMarker_TurboPerf,
-                          string* & Marker_TurboBoundIn, string* & Marker_TurboBoundOut,  unsigned short* & Kind_TurboPerformance, const map<string, Tenum> & TurboPerformance_Map) {
->>>>>>> 588f1849
+                    string* & Marker_TurboBoundIn, string* & Marker_TurboBoundOut) {
     assert(option_map.find(name) == option_map.end());
     all_options.insert(pair<string, bool>(name, true));
     COptionBase* val = new COptionTurboPerformance(name, nMarker_TurboPerf, Marker_TurboBoundIn, Marker_TurboBoundOut);
@@ -1890,61 +1812,8 @@
    *       times the kind of time integration, to choose the right scheme.
    * \param[in] val_kind_timeintscheme - Kind of time integration scheme.
    */
-<<<<<<< HEAD
-  unsigned short GetnMarker_Max(void);
-
-    /*!
-	 * \brief Get the total number of boundary markers.
-	 * \return Total number of boundary markers.
-	 */
-	unsigned short GetnMarker_EngineInflow(void);
-
-  /*!
-	 * \brief Get the total number of boundary markers.
-	 * \return Total number of boundary markers.
-	 */
-	unsigned short GetnMarker_EngineExhaust(void);
-
-    /*!
-	 * \brief Get the total number of boundary markers.
-	 * \return Total number of boundary markers.
-	 */
-	unsigned short GetnMarker_NearFieldBound(void);
-
-    /*!
-	 * \brief Get the total number of boundary markers.
-	 * \return Total number of boundary markers.
-	 */
-	unsigned short GetnMarker_InterfaceBound(void);
-	
-	/*!
-	 * \brief Get the total number of boundary markers.
-	 * \return Total number of boundary markers.
-	 */
-	unsigned short GetnMarker_Fluid_InterfaceBound(void);
-
-  /*!
-	 * \brief Get the total number of boundary markers.
-	 * \return Total number of boundary markers.
-	 */
-	unsigned short GetnMarker_ActDiskInlet(void);
-
-  /*!
-	 * \brief Get the total number of boundary markers.
-	 * \return Total number of boundary markers.
-	 */
-	unsigned short GetnMarker_ActDiskOutlet(void);
-
-	/*!
-	 * \brief Get the total number of periodic boundary markers.
-	 * \return Total number of periodic boundary markers.
-	 */
-	unsigned short GetnMarker_PerBound(void);
-
-=======
   void SetKind_TimeIntScheme(unsigned short val_kind_timeintscheme);
   
->>>>>>> 588f1849
   /*!
    * \brief Set the parameters of the convective numerical scheme.
    * \note The parameters will change because we are solving different kind of equations.
@@ -2082,16 +1951,786 @@
    * \brief Set the Froude number for free surface problems.
    * \return Value of the Froude number.
    */
-<<<<<<< HEAD
+  void SetConductivity_Ref(su2double val_conductivity_ref);
+  
+  /*!
+   * \brief Set the Froude number for free surface problems.
+   * \return Value of the Froude number.
+   */
+  void SetPressure_FreeStreamND(su2double val_pressure_freestreamnd);
+  
+  /*!
+   * \brief Set the Froude number for free surface problems.
+   * \return Value of the Froude number.
+   */
+  void SetPressure_FreeStream(su2double val_pressure_freestream);
+  
+  /*!
+   * \brief Set the Froude number for free surface problems.
+   * \return Value of the Froude number.
+   */
+  void SetDensity_FreeStreamND(su2double val_density_freestreamnd);
+  
+  /*!
+   * \brief Set the Froude number for free surface problems.
+   * \return Value of the Froude number.
+   */
+  void SetDensity_FreeStream(su2double val_density_freestream);
+  
+  /*!
+   * \brief Set the Froude number for free surface problems.
+   * \return Value of the Froude number.
+   */
+  void SetViscosity_FreeStream(su2double val_viscosity_freestream);
+  
+  /*!
+   * \brief Set the Froude number for free surface problems.
+   * \return Value of the Froude number.
+   */
+  void SetModVel_FreeStream(su2double val_modvel_freestream);
+  
+  /*!
+   * \brief Set the Froude number for free surface problems.
+   * \return Value of the Froude number.
+   */
+  void SetModVel_FreeStreamND(su2double val_modvel_freestreamnd);
+  
+  /*!
+   * \brief Set the Froude number for free surface problems.
+   * \return Value of the Froude number.
+   */
+  void SetTemperature_FreeStream(su2double val_temperature_freestream);
+  
+  /*!
+   * \brief Set the Froude number for free surface problems.
+   * \return Value of the Froude number.
+   */
+  void SetTemperature_FreeStreamND(su2double val_temperature_freestreamnd);
+  
+  /*!
+   * \brief Set the Froude number for free surface problems.
+   * \return Value of the Froude number.
+   */
+  void SetGas_ConstantND(su2double val_gas_constantnd);
+  
+  /*!
+   * \brief Set the Froude number for free surface problems.
+   * \return Value of the Froude number.
+   */
+  void SetVelocity_FreeStreamND(su2double val_velocity_freestreamnd, unsigned short val_dim);
+  
+  /*!
+   * \brief Set the Froude number for free surface problems.
+   * \return Value of the Froude number.
+   */
+  void SetViscosity_FreeStreamND(su2double val_viscosity_freestreamnd);
+  
+  /*!
+   * \brief Set the Froude number for free surface problems.
+   * \return Value of the Froude number.
+   */
+  void SetTke_FreeStreamND(su2double val_tke_freestreamnd);
+  
+  /*!
+   * \brief Set the Froude number for free surface problems.
+   * \return Value of the Froude number.
+   */
+  void SetOmega_FreeStreamND(su2double val_omega_freestreamnd);
+  
+  /*!
+   * \brief Set the Froude number for free surface problems.
+   * \return Value of the Froude number.
+   */
+  void SetTke_FreeStream(su2double val_tke_freestream);
+  
+  /*!
+   * \brief Set the Froude number for free surface problems.
+   * \return Value of the Froude number.
+   */
+  void SetOmega_FreeStream(su2double val_omega_freestream);
+  
+  /*!
+   * \brief Set the Froude number for free surface problems.
+   * \return Value of the Froude number.
+   */
+  void SetEnergy_FreeStreamND(su2double val_energy_freestreamnd);
+  
+  /*!
+   * \brief Set the Froude number for free surface problems.
+   * \return Value of the Froude number.
+   */
+  void SetEnergy_FreeStream(su2double val_energy_freestream);
+  
+  /*!
+   * \brief Set the Froude number for free surface problems.
+   * \return Value of the Froude number.
+   */
+  void SetTotal_UnstTimeND(su2double val_total_unsttimend);
+  
+  /*!
+   * \brief Get the angle of attack of the body. This is the angle between a reference line on a lifting body
+   *        (often the chord line of an airfoil) and the vector representing the relative motion between the
+   *        lifting body and the fluid through which it is moving.
+   * \return Value of the angle of attack.
+   */
+  su2double GetAoA(void);
+  
+  /*!
+   * \brief Get the off set angle of attack of the body. The solution and the geometry
+   *        file are able to modifity the angle of attack in the config file
+   * \return Value of the off set angle of attack.
+   */
+  su2double GetAoA_Offset(void);
+  
+  /*!
+   * \brief Get the off set sideslip angle of the body. The solution and the geometry
+   *        file are able to modifity the angle of attack in the config file
+   * \return Value of the off set sideslip angle.
+   */
+  su2double GetAoS_Offset(void);
+  
+  /*!
+   * \brief Get the functional sensitivity with respect to changes in the angle of attack.
+   * \return Value of the angle of attack.
+   */
+  su2double GetAoA_Sens(void);
+  
+  /*!
+   * \brief Set the angle of attack.
+   * \param[in] val_AoA - Value of the angle of attack.
+   */
+  void SetAoA(su2double val_AoA);
+  
+  /*!
+   * \brief Set the off set angle of attack.
+   * \param[in] val_AoA - Value of the angle of attack.
+   */
+  void SetAoA_Offset(su2double val_AoA_offset);
+  
+  /*!
+   * \brief Set the off set sideslip angle.
+   * \param[in] val_AoA - Value of the off set sideslip angle.
+   */
+  void SetAoS_Offset(su2double val_AoS_offset);
+  
+  /*!
+   * \brief Set the angle of attack.
+   * \param[in] val_AoA - Value of the angle of attack.
+   */
+  void SetAoA_Sens(su2double val_AoA_sens);
+  
+  /*!
+   * \brief Set the angle of attack.
+   * \param[in] val_AoA - Value of the angle of attack.
+   */
+  void SetAoS(su2double val_AoS);
+  
+  /*!
+   * \brief Get the angle of sideslip of the body. It relates to the rotation of the aircraft centerline from
+   *        the relative wind.
+   * \return Value of the angle of sideslip.
+   */
+  su2double GetAoS(void);
+  
+  /*!
+   * \brief Get the charge coefficient that is used in the poissonal potential simulation.
+   * \return Value of the charge coefficient.
+   */
+  su2double GetChargeCoeff(void);
+  
+  /*!
+   * \brief Get the number of multigrid levels.
+   * \return Number of multigrid levels (without including the original grid).
+   */
+  unsigned short GetnMGLevels(void);
+  
+  /*!
+   * \brief Set the number of multigrid levels.
+   * \param[in] val_nMGLevels - Index of the mesh were the CFL is applied
+   */
+  void SetMGLevels(unsigned short val_nMGLevels);
+  
+  /*!
+   * \brief Get the index of the finest grid.
+   * \return Index of the finest grid in a multigrid strategy, this is 0 unless we are
+   performing a Full multigrid.
+   */
+  unsigned short GetFinestMesh(void);
+  
+  /*!
+   * \brief Get the kind of multigrid (V or W).
+   * \note This variable is used in a recursive way to perform the different kind of cycles
+   * \return 0 or 1 depending of we are dealing with a V or W cycle.
+   */
+  unsigned short GetMGCycle(void);
+  
+  /*!
+   * \brief Get the king of evaluation in the geometrical module.
+   * \return 0 or 1 depending of we are dealing with a V or W cycle.
+   */
+  unsigned short GetGeometryMode(void);
+  
+  /*!
+   * \brief Get the Courant Friedrich Levi number for each grid.
+   * \param[in] val_mesh - Index of the mesh were the CFL is applied.
+   * \return CFL number for each grid.
+   */
+  su2double GetCFL(unsigned short val_mesh);
+  
+  /*!
+   * \brief Get the Courant Friedrich Levi number for each grid.
+   * \param[in] val_mesh - Index of the mesh were the CFL is applied.
+   * \return CFL number for each grid.
+   */
+  void SetCFL(unsigned short val_mesh, su2double val_cfl);
+
+  /*!
+   * \brief Get the Courant Friedrich Levi number for unsteady simulations.
+   * \return CFL number for unsteady simulations.
+   */
+  su2double GetUnst_CFL(void);
+  
+  /*!
+   * \brief Get the Courant Friedrich Levi number for unsteady simulations.
+   * \return CFL number for unsteady simulations.
+   */
+  su2double GetMax_DeltaTime(void);
+  
+  /*!
+   * \brief Get a parameter of the particular design variable.
+   * \param[in] val_dv - Number of the design variable that we want to read.
+   * \param[in] val_param - Index of the parameter that we want to read.
+   * \return Design variable parameter.
+   */
+  su2double GetParamDV(unsigned short val_dv, unsigned short val_param);
+  
+  /*!
+   * \brief Get the coordinates of the FFD corner points.
+   * \param[in] val_ffd - Index of the FFD box.
+   * \param[in] val_coord - Index of the coordinate that we want to read.
+   * \return Value of the coordinate.
+   */
+  su2double GetCoordFFDBox(unsigned short val_ffd, unsigned short val_index);
+  
+  /*!
+   * \brief Get the degree of the FFD corner points.
+   * \param[in] val_ffd - Index of the FFD box.
+   * \param[in] val_degree - Index (I,J,K) to obtain the degree.
+   * \return Value of the degree in a particular direction.
+   */
+  unsigned short GetDegreeFFDBox(unsigned short val_ffd, unsigned short val_index);
+  
+  /*!
+   * \brief Get the FFD Tag of a particular design variable.
+   * \param[in] val_dv - Number of the design variable that we want to read.
+   * \return Name of the FFD box.
+   */
+  string GetFFDTag(unsigned short val_dv);
+  
+  /*!
+   * \brief Get the FFD Tag of a particular FFD box.
+   * \param[in] val_ffd - Number of the FFD box that we want to read.
+   * \return Name of the FFD box.
+   */
+  string GetTagFFDBox(unsigned short val_ffd);
+  
+  /*!
+   * \brief Get the number of design variables.
+   * \return Number of the design variables.
+   */
+  unsigned short GetnDV(void);
+  
+  /*!
+   * \brief Get the number of design variables.
+   * \return Number of the design variables.
+   */
+  unsigned short GetnDV_Value(unsigned short iDV);
+  
+  /*!
+   * \brief Get the number of FFD boxes.
+   * \return Number of FFD boxes.
+   */
+  unsigned short GetnFFDBox(void);
+  
+  /*!
+   * \brief Get the required continuity level at the surface intersection with the FFD
+   * \return Continuity level at the surface intersection.
+   */
+  unsigned short GetFFD_Continuity(void);
+  
+  /*!
+   * \brief Get the coordinate system that we are going to use to define the FFD
+   * \return Coordinate system (cartesian, spherical, etc).
+   */
+  unsigned short GetFFD_CoordSystem(void);
+  
+    /*!
+   * \brief Get the kind of FFD Blending function.
+   * \return Kind of FFD Blending function.
+   */
+  unsigned short GetFFD_Blending(void);
+
+  /*!
+   * \brief Get the kind BSpline Order in i,j,k direction.
+   * \return The kind BSpline Order in i,j,k direction.
+   */
+  su2double* GetFFD_BSplineOrder();
+  
+  /*!
+   * \brief Get the number of Runge-Kutta steps.
+   * \return Number of Runge-Kutta steps.
+   */
+  unsigned short GetnRKStep(void);
+  
+  /*!
+   * \brief Get the total number of boundary markers.
+   * \return Total number of boundary markers.
+   */
+  unsigned short GetnMarker_All(void);
+  
+  /*!
+   * \brief Get the total number of boundary markers.
+   * \return Total number of boundary markers.
+   */
+  unsigned short GetnMarker_Max(void);
+  
+  /*!
+   * \brief Get the total number of boundary markers.
+   * \return Total number of boundary markers.
+   */
+  unsigned short GetnMarker_EngineInflow(void);
+  
+  /*!
+   * \brief Get the total number of boundary markers.
+   * \return Total number of boundary markers.
+   */
+  unsigned short GetnMarker_EngineExhaust(void);
+  
+  /*!
+   * \brief Get the total number of boundary markers.
+   * \return Total number of boundary markers.
+   */
+  unsigned short GetnMarker_NearFieldBound(void);
+  
+  /*!
+   * \brief Get the total number of boundary markers.
+   * \return Total number of boundary markers.
+   */
+  unsigned short GetnMarker_InterfaceBound(void);
+  
+  /*!
+   * \brief Get the total number of boundary markers.
+   * \return Total number of boundary markers.
+   */
+  unsigned short GetnMarker_Fluid_InterfaceBound(void);
+  
+  /*!
+   * \brief Get the total number of boundary markers.
+   * \return Total number of boundary markers.
+   */
+  unsigned short GetnMarker_ActDiskInlet(void);
+  
+  /*!
+   * \brief Get the total number of boundary markers.
+   * \return Total number of boundary markers.
+   */
+  unsigned short GetnMarker_ActDiskOutlet(void);
+  
+  /*!
+   * \brief Get the total number of 1D output markers.
+   * \return Total number of monitoring markers.
+   */
+  unsigned short GetnMarker_Out_1D(void);
+  
+  
+  /*!
+   * \brief Get the total number of monitoring markers.
+   * \return Total number of monitoring markers.
+   */
+  unsigned short GetnMarker_Monitoring(void);
+  
+  /*!
+   * \brief Get the total number of moving markers.
+   * \return Total number of moving markers.
+   */
+  unsigned short GetnMarker_Moving(void);
+  
+  /*!
+   * \brief Get the total number of moving markers.
+   * \return Total number of moving markers.
+   */
+  unsigned short GetnMarker_Analyze(void);
+  
+  /*!
+   * \brief Get the total number of objectives in kind_objective list
+   * \return Total number of objectives in kind_objective list
+   */
+  unsigned short GetnObj(void);
+  
+  /*!
+   * \brief Stores the number of marker in the simulation.
+   * \param[in] val_nmarker - Number of markers of the problem.
+   */
+  void SetnMarker_All(unsigned short val_nmarker);
+  
+  /*!
+   * \brief Get the number of external iterations.
+   * \return Number of external iterations.
+   */
+  unsigned long GetnExtIter(void);
+  
+  /*!
+   * \brief Get the number of internal iterations.
+   * \return Number of internal iterations.
+   */
+  unsigned long GetUnst_nIntIter(void);
+  
+  /*!
+   * \brief Get the number of internal iterations for the Newton-Raphson Method in nonlinear structural applications.
+   * \return Number of internal iterations.
+   */
+  unsigned long GetDyn_nIntIter(void);
+  
+  /*!
+   * \brief Get the restart iteration number for unsteady simulations.
+   * \return Restart iteration number for unsteady simulations.
+   */
+  long GetUnst_RestartIter(void);
+  
+  /*!
+   * \brief Get the starting direct iteration number for the unsteady adjoint (reverse time integration).
+   * \return Starting direct iteration number for the unsteady adjoint.
+   */
+  long GetUnst_AdjointIter(void);
+  
+  /*!
+   * \brief Number of iterations to average (reverse time integration).
+   * \return Starting direct iteration number for the unsteady adjoint.
+   */
+  unsigned long GetIter_Avg_Objective(void);
+  
+  /*!
+   * \brief Get the restart iteration number for dynamic structural simulations.
+   * \return Restart iteration number for dynamic structural simulations.
+   */
+  long GetDyn_RestartIter(void);
+  
+  /*!
+   * \brief Retrieves the number of periodic time instances for Harmonic Balance.
+   * \return: Number of periodic time instances for Harmonic Balance.
+   */
+  unsigned short GetnTimeInstances(void);
+  
+  /*!
+   * \brief Retrieves the period of oscillations to be used with Harmonic Balance.
+   * \return: Period for Harmonic Balance.
+   */
+  su2double GetHarmonicBalance_Period(void);
+  
+  /*!
+   * \brief Set the number of external iterations.
+   * \note This is important in no time depending methods, where only
+   *       one external iteration is needed.
+   * \param[in] val_niter - Set the number of external iterations.
+   */
+  void SetnExtIter(unsigned long val_niter);
+  
+  /*!
+   * \brief Set the current external iteration number.
+   * \param[in] val_iter - Current external iteration number.
+   */
+  void SetExtIter(unsigned long val_iter);
+  
+  /*!
+   * \brief Set the current external iteration number.
+   * \param[in] val_iter - Current external iteration number.
+   */
+  void SetExtIter_OffSet(unsigned long val_iter);
+  
+  /*!
+   * \brief Set the current FSI iteration number.
+   * \param[in] val_iter - Current FSI iteration number.
+   */
+  void SetFSIIter(unsigned long val_iter);
+  
+  /*!
+   * \brief Set the current internal iteration number.
+   * \param[in] val_iter - Current external iteration number.
+   */
+  void SetIntIter(unsigned long val_iter);
+  
+  /*!
+   * \brief Get the current external iteration number.
+   * \return Current external iteration.
+   */
+  unsigned long GetExtIter(void);
+  
+  /*!
+   * \brief Get the current internal iteration number.
+   * \return Current external iteration.
+   */
+  unsigned long GetExtIter_OffSet(void);
+  
+  /*!
+   * \brief Get the current FSI iteration number.
+   * \return Current FSI iteration.
+   */
+  unsigned long GetFSIIter(void);
+  
+  /*!
+   * \brief Get the current internal iteration number.
+   * \return Current internal iteration.
+   */
+  unsigned long GetIntIter(void);
+  
+  /*!
+   * \brief Get the frequency for writing the solution file.
+   * \return It writes the solution file with this frequency.
+   */
+  unsigned long GetWrt_Sol_Freq(void);
+  
+  /*!
+   * \brief Get the frequency for writing the solution file in Dual Time.
+   * \return It writes the solution file with this frequency.
+   */
+  unsigned long GetWrt_Sol_Freq_DualTime(void);
+  
+  /*!
+   * \brief Get the frequency for writing the convergence file.
+   * \return It writes the convergence file with this frequency.
+   */
+  unsigned long GetWrt_Con_Freq(void);
+  
+  /*!
+   * \brief Get the frequency for writing the convergence file in Dual Time.
+   * \return It writes the convergence file with this frequency.
+   */
+  unsigned long GetWrt_Con_Freq_DualTime(void);
+  
+  /*!
+   * \brief Get information about writing unsteady headers and file extensions.
+   * \return 	<code>TRUE</code> means that unsteady solution files will be written.
+   */
+  bool GetWrt_Unsteady(void);
+  
+  /*!
+   * \brief Get information about performing a low fidelity simulation.
+   * \return 	<code>TRUE</code> means that a low fidelity simulation will be performed.
+   */
+  bool GetLowFidelitySim(void);
+  
+  /*!
+   * \brief Get information about writing a volume solution file.
+   * \return <code>TRUE</code> means that a volume solution file will be written.
+   */
+  bool GetWrt_Vol_Sol(void);
+  
+  /*!
+   * \brief Get information about writing a volume solution file.
+   * \return <code>TRUE</code> means that a volume solution file will be written.
+   */
+  bool GetLow_MemoryOutput(void);
+  
+  /*!
+   * \brief Get information about writing a surface solution file.
+   * \return <code>TRUE</code> means that a surface solution file will be written.
+   */
+  bool GetWrt_Srf_Sol(void);
+  
+  /*!
+   * \brief Get information about writing a surface comma-separated values (CSV) solution file.
+   * \return <code>TRUE</code> means that a surface comma-separated values (CSV) solution file will be written.
+   */
+  bool GetWrt_Csv_Sol(void);
+  
+  /*!
+   * \brief Get information about writing residuals to volume solution file.
+   * \return <code>TRUE</code> means that residuals will be written to the solution file.
+   */
+  bool GetWrt_Residuals(void);
+  
+  /*!
+   * \brief Get information about writing residuals to volume solution file.
+   * \return <code>TRUE</code> means that residuals will be written to the solution file.
+   */
+  bool GetWrt_Limiters(void);
+  
+  /*!
+   * \brief Get information about writing residuals to volume solution file.
+   * \return <code>TRUE</code> means that residuals will be written to the solution file.
+   */
+  bool GetWrt_SharpEdges(void);
+  
+  /*!
+   * \brief Get information about writing rind layers to the solution files.
+   * \return <code>TRUE</code> means that rind layers will be written to the solution file.
+   */
+  bool GetWrt_Halo(void);
+  
+  /*!
+   * \brief Get information about writing sectional force files.
+   * \return <code>TRUE</code> means that sectional force files will be written for specified markers.
+   */
+  bool GetPlot_Section_Forces(void);
+  
+  /*!
+   * \brief Get information about writing average stagnation pressure
+   * \return <code>TRUE</code> means that the average stagnation pressure will be output for specified markers.
+   */
+  bool GetWrt_1D_Output(void);
+  
+  /*!
+   * \brief Get the alpha (convective) coefficients for the Runge-Kutta integration scheme.
+   * \param[in] val_step - Index of the step.
+   * \return Alpha coefficient for the Runge-Kutta integration scheme.
+   */
+  su2double Get_Alpha_RKStep(unsigned short val_step);
+  
+  /*!
+   * \brief Get the index of the surface defined in the geometry file.
+   * \param[in] val_marker - Value of the marker in which we are interested.
+   * \return Value of the index that is in the geometry file for the surface that
+   *         has the marker <i>val_marker</i>.
+   */
+  string GetMarker_All_TagBound(unsigned short val_marker);
+  
+  /*!
+   * \brief Get the index of the surface defined in the geometry file.
+   * \param[in] val_marker - Value of the marker in which we are interested.
+   * \return Value of the index that is in the geometry file for the surface that
+   *         has the marker <i>val_marker</i>.
+   */
+  string GetMarker_ActDiskInlet_TagBound(unsigned short val_marker);
+  
+  /*!
+   * \brief Get the index of the surface defined in the geometry file.
+   * \param[in] val_marker - Value of the marker in which we are interested.
+   * \return Value of the index that is in the geometry file for the surface that
+   *         has the marker <i>val_marker</i>.
+   */
+  string GetMarker_ActDiskOutlet_TagBound(unsigned short val_marker);
+  
+  /*!
+   * \brief Get the index of the surface defined in the geometry file.
+   * \param[in] val_marker - Value of the marker in which we are interested.
+   * \return Value of the index that is in the geometry file for the surface that
+   *         has the marker <i>val_marker</i>.
+   */
+  string GetMarker_EngineInflow_TagBound(unsigned short val_marker);
+  
+  /*!
+   * \brief Get the index of the surface defined in the geometry file.
+   * \param[in] val_marker - Value of the marker in which we are interested.
+   * \return Value of the index that is in the geometry file for the surface that
+   *         has the marker <i>val_marker</i>.
+   */
+  string GetMarker_EngineExhaust_TagBound(unsigned short val_marker);
+  
+  /*!
+   * \brief Get the name of the surface defined in the geometry file.
+   * \param[in] val_marker - Value of the marker in which we are interested.
+   * \return Name that is in the geometry file for the surface that
+   *         has the marker <i>val_marker</i>.
+   */
+  string GetMarker_Monitoring_TagBound(unsigned short val_marker);
+  
+  /*!
+   * \brief Get the tag if the iMarker defined in the geometry file.
+   * \param[in] val_tag - Value of the tag in which we are interested.
+   * \return Value of the marker <i>val_marker</i> that is in the geometry file
+   *         for the surface that has the tag.
+   */
+  short GetMarker_All_TagBound(string val_tag);
+  
+  /*!
+   * \brief Get the kind of boundary for each marker.
+   * \param[in] val_marker - Index of the marker in which we are interested.
+   * \return Kind of boundary for the marker <i>val_marker</i>.
+   */
+  unsigned short GetMarker_All_KindBC(unsigned short val_marker);
+  
+  /*!
+   * \brief Get the kind of boundary for each marker.
+   * \param[in] val_marker - Index of the marker in which we are interested.
+   * \return Kind of boundary for the marker <i>val_marker</i>.
+   */
+  unsigned short GetMarker_All_Out_1D(unsigned short val_marker);
+  
+  /*!
+   * \brief Set the value of the boundary <i>val_boundary</i> (read from the config file)
+   *        for the marker <i>val_marker</i>.
+   * \param[in] val_marker - Index of the marker in which we are interested.
+   * \param[in] val_boundary - Kind of boundary read from config file.
+   */
+  void SetMarker_All_Out_1D(unsigned short val_marker, unsigned short val_boundary);
+  
+  
+  /*!
+   * \brief Set the value of the boundary <i>val_boundary</i> (read from the config file)
+   *        for the marker <i>val_marker</i>.
+   * \param[in] val_marker - Index of the marker in which we are interested.
+   * \param[in] val_boundary - Kind of boundary read from config file.
+   */
+  void SetMarker_All_KindBC(unsigned short val_marker, unsigned short val_boundary);
+  
+  /*!
+   * \brief Set the value of the index <i>val_index</i> (read from the geometry file) for
+   *        the marker <i>val_marker</i>.
+   * \param[in] val_marker - Index of the marker in which we are interested.
+   * \param[in] val_index - Index of the surface read from geometry file.
+   */
+  void SetMarker_All_TagBound(unsigned short val_marker, string val_index);
+  
+  /*!
+   * \brief Set if a marker <i>val_marker</i> is going to be monitored <i>val_monitoring</i>
+   *        (read from the config file).
+   * \note This is important for non dimensional coefficient computation.
+   * \param[in] val_marker - Index of the marker in which we are interested.
+   * \param[in] val_monitoring - 0 or 1 depending if the the marker is going to be monitored.
+   */
+  void SetMarker_All_Monitoring(unsigned short val_marker, unsigned short val_monitoring);
+  
+  /*!
+   * \brief Set if a marker <i>val_marker</i> is going to be monitored <i>val_monitoring</i>
+   *        (read from the config file).
+   * \note This is important for non dimensional coefficient computation.
+   * \param[in] val_marker - Index of the marker in which we are interested.
+   * \param[in] val_monitoring - 0 or 1 depending if the the marker is going to be monitored.
+   */
+  void SetMarker_All_GeoEval(unsigned short val_marker, unsigned short val_geoeval);
+  
+  /*!
+   * \brief Set if a marker <i>val_marker</i> is going to be designed <i>val_designing</i>
+   *        (read from the config file).
+   * \note This is important for non dimensional coefficient computation.
+   * \param[in] val_marker - Index of the marker in which we are interested.
+   * \param[in] val_monitoring - 0 or 1 depending if the the marker is going to be designed.
+   */
+  void SetMarker_All_Designing(unsigned short val_marker, unsigned short val_designing);
+  
+  /*!
+   * \brief Set if a marker <i>val_marker</i> is going to be plot <i>val_plotting</i>
+   *        (read from the config file).
+   * \param[in] val_marker - Index of the marker in which we are interested.
+   * \param[in] val_plotting - 0 or 1 depending if the the marker is going to be plot.
+   */
+  void SetMarker_All_Plotting(unsigned short val_marker, unsigned short val_plotting);
+  
+  /*!
+   * \brief Set if a marker <i>val_marker</i> is going to be plot <i>val_plotting</i>
+   *        (read from the config file).
+   * \param[in] val_marker - Index of the marker in which we are interested.
+   * \param[in] val_plotting - 0 or 1 depending if the the marker is going to be plot.
+   */
   void SetMarker_All_Analyze(unsigned short val_marker, unsigned short val_analyze);
-
-	/*!
-	 * \brief Set if a marker <i>val_marker</i> is part of the FSI interface <i>val_plotting</i>
-	 *        (read from the config file).
-	 * \param[in] val_marker - Index of the marker in which we are interested.
-	 * \param[in] val_plotting - 0 or 1 depending if the the marker is part of the FSI interface.
-	 */
-	void SetMarker_All_FSIinterface(unsigned short val_marker, unsigned short val_fsiinterface);
+  
+  /*!
+   * \brief Set if a marker <i>val_marker</i> is part of the FSI interface <i>val_plotting</i>
+   *        (read from the config file).
+   * \param[in] val_marker - Index of the marker in which we are interested.
+   * \param[in] val_plotting - 0 or 1 depending if the the marker is part of the FSI interface.
+   */
+  void SetMarker_All_FSIinterface(unsigned short val_marker, unsigned short val_fsiinterface);
 
 	/*!
 	 * \brief Set if a marker <i>val_marker</i> is part of the Turbomachinery (read from the config file).
@@ -2113,52 +2752,97 @@
 	 * \param[in] val_turboperf - 0 if not part of the MixingPlane interface or greater than 1 if it is part.
 	 */
 	void SetMarker_All_MixingPlaneInterface(unsigned short val_marker, unsigned short val_mixplan_interface);
-
-	/*!
-	 * \brief Set if a marker <i>val_marker</i> is going to be affected by design variables <i>val_moving</i>
-	 *        (read from the config file).
-	 * \param[in] val_marker - Index of the marker in which we are interested.
-	 * \param[in] val_DV - 0 or 1 depending if the the marker is affected by design variables.
-	 */
-	void SetMarker_All_DV(unsigned short val_marker, unsigned short val_DV);
-
-=======
-  void SetConductivity_Ref(su2double val_conductivity_ref);
-  
->>>>>>> 588f1849
-  /*!
-   * \brief Set the Froude number for free surface problems.
-   * \return Value of the Froude number.
-   */
-  void SetPressure_FreeStreamND(su2double val_pressure_freestreamnd);
-  
-  /*!
-   * \brief Set the Froude number for free surface problems.
-   * \return Value of the Froude number.
-   */
-  void SetPressure_FreeStream(su2double val_pressure_freestream);
-  
-  /*!
-   * \brief Set the Froude number for free surface problems.
-   * \return Value of the Froude number.
-   */
-  void SetDensity_FreeStreamND(su2double val_density_freestreamnd);
-  
-  /*!
-   * \brief Set the Froude number for free surface problems.
-   * \return Value of the Froude number.
-   */
-<<<<<<< HEAD
+  
+  /*!
+   * \brief Set if a marker <i>val_marker</i> is going to be affected by design variables <i>val_moving</i>
+   *        (read from the config file).
+   * \param[in] val_marker - Index of the marker in which we are interested.
+   * \param[in] val_DV - 0 or 1 depending if the the marker is affected by design variables.
+   */
+  void SetMarker_All_DV(unsigned short val_marker, unsigned short val_DV);
+  
+  /*!
+   * \brief Set if a marker <i>val_marker</i> is going to be moved <i>val_moving</i>
+   *        (read from the config file).
+   * \param[in] val_marker - Index of the marker in which we are interested.
+   * \param[in] val_moving - 0 or 1 depending if the the marker is going to be moved.
+   */
+  void SetMarker_All_Moving(unsigned short val_marker, unsigned short val_moving);
+  
+  /*!
+   * \brief Set if a marker <i>val_marker</i> is going to be periodic <i>val_perbound</i>
+   *        (read from the config file).
+   * \param[in] val_marker - Index of the marker in which we are interested.
+   * \param[in] val_perbound - Index of the surface with the periodic boundary.
+   */
+  void SetMarker_All_PerBound(unsigned short val_marker, short val_perbound);
+  
+  /*!
+   * \brief Set if a marker <i>val_marker</i> is going to be sent or receive <i>val_index</i>
+   *        from another domain.
+   * \param[in] val_marker - 0 or 1 depending if the the marker is going to be moved.
+   * \param[in] val_index - Index of the surface read from geometry file.
+   */
+  void SetMarker_All_SendRecv(unsigned short val_marker, short val_index);
+  
+  /*!
+   * \brief Get the send-receive information for a marker <i>val_marker</i>.
+   * \param[in] val_marker - 0 or 1 depending if the the marker is going to be moved.
+   * \return If positive, the information is sended to that domain, in case negative
+   *         the information is receive from that domain.
+   */
+  short GetMarker_All_SendRecv(unsigned short val_marker);
+  
+  /*!
+   * \brief Get an internal index that identify the periodic boundary conditions.
+   * \param[in] val_marker - Value of the marker that correspond with the periodic boundary.
+   * \return The internal index of the periodic boundary condition.
+   */
+  short GetMarker_All_PerBound(unsigned short val_marker);
+  
+  /*!
+   * \brief Get the monitoring information for a marker <i>val_marker</i>.
+   * \param[in] val_marker - 0 or 1 depending if the the marker is going to be monitored.
+   * \return 0 or 1 depending if the marker is going to be monitored.
+   */
+  unsigned short GetMarker_All_Monitoring(unsigned short val_marker);
+  
+  /*!
+   * \brief Get the monitoring information for a marker <i>val_marker</i>.
+   * \param[in] val_marker - 0 or 1 depending if the the marker is going to be monitored.
+   * \return 0 or 1 depending if the marker is going to be monitored.
+   */
+  unsigned short GetMarker_All_GeoEval(unsigned short val_marker);
+  
+  /*!
+   * \brief Get the design information for a marker <i>val_marker</i>.
+   * \param[in] val_marker - 0 or 1 depending if the the marker is going to be monitored.
+   * \return 0 or 1 depending if the marker is going to be monitored.
+   */
+  unsigned short GetMarker_All_Designing(unsigned short val_marker);
+  
+  /*!
+   * \brief Get the plotting information for a marker <i>val_marker</i>.
+   * \param[in] val_marker - 0 or 1 depending if the the marker is going to be moved.
+   * \return 0 or 1 depending if the marker is going to be plotted.
+   */
+  unsigned short GetMarker_All_Plotting(unsigned short val_marker);
+  
+  /*!
+   * \brief Get the plotting information for a marker <i>val_marker</i>.
+   * \param[in] val_marker - 0 or 1 depending if the the marker is going to be moved.
+   * \return 0 or 1 depending if the marker is going to be plotted.
+   */
   unsigned short GetMarker_All_Analyze(unsigned short val_marker);
-
-	/*!
-	 * \brief Get the FSI interface information for a marker <i>val_marker</i>.
-	 * \param[in] val_marker - 0 or 1 depending if the the marker is going to be moved.
-	 * \return 0 or 1 depending if the marker is part of the FSI interface.
-	 */
-	unsigned short GetMarker_All_FSIinterface(unsigned short val_marker);
-
-	/*!
+  
+  /*!
+   * \brief Get the FSI interface information for a marker <i>val_marker</i>.
+   * \param[in] val_marker - 0 or 1 depending if the the marker is going to be moved.
+   * \return 0 or 1 depending if the marker is part of the FSI interface.
+   */
+  unsigned short GetMarker_All_FSIinterface(unsigned short val_marker);
+  
+  /*!
 	 * \brief Get the MixingPlane interface information for a marker <i>val_marker</i>.
 	 * \param[in] val_marker value of the marker on the grid.
 	 * \return 0 if is not part of the MixingPlane Interface and greater than 1 if it is part.
@@ -2180,241 +2864,876 @@
 	unsigned short GetMarker_All_TurbomachineryFlag(unsigned short val_marker);
 
 	/*!
-	 * \brief Get the number of FSI interface markers <i>val_marker</i>.
-	 * \param[in] void.
-	 * \return Number of markers belonging to the FSI interface.
-	 */
-	unsigned short GetMarker_n_FSIinterface(void);
+   * \brief Get the number of FSI interface markers <i>val_marker</i>.
+   * \param[in] void.
+   * \return Number of markers belonging to the FSI interface.
+   */
+  unsigned short GetMarker_n_FSIinterface(void);
+  
+  /*!
+   * \brief Get the DV information for a marker <i>val_marker</i>.
+   * \param[in] val_marker - 0 or 1 depending if the the marker is going to be affected by design variables.
+   * \return 0 or 1 depending if the marker is going to be affected by design variables.
+   */
+  unsigned short GetMarker_All_DV(unsigned short val_marker);
+  
+  /*!
+   * \brief Get the motion information for a marker <i>val_marker</i>.
+   * \param[in] val_marker - 0 or 1 depending if the the marker is going to be moved.
+   * \return 0 or 1 depending if the marker is going to be moved.
+   */
+  unsigned short GetMarker_All_Moving(unsigned short val_marker);
+  
+  /*!
+   * \brief Get the airfoil sections in the slicing process.
+   * \param[in] val_section - Index of the section.
+   * \return Coordinate of the airfoil to slice.
+   */
+  su2double GetLocationStations(unsigned short val_section);
 
-	/*!
-	 * \brief Get the DV information for a marker <i>val_marker</i>.
-	 * \param[in] val_marker - 0 or 1 depending if the the marker is going to be affected by design variables.
-	 * \return 0 or 1 depending if the marker is going to be affected by design variables.
-	 */
-	unsigned short GetMarker_All_DV(unsigned short val_marker);
+  /*!
+   * \brief Get the number of pre-smoothings in a multigrid strategy.
+   * \param[in] val_mesh - Index of the grid.
+   * \return Number of smoothing iterations.
+   */
+  unsigned short GetMG_PreSmooth(unsigned short val_mesh);
+  
+  /*!
+   * \brief Get the number of post-smoothings in a multigrid strategy.
+   * \param[in] val_mesh - Index of the grid.
+   * \return Number of smoothing iterations.
+   */
+  unsigned short GetMG_PostSmooth(unsigned short val_mesh);
+  
+  /*!
+   * \brief Get the number of implicit Jacobi smoothings of the correction in a multigrid strategy.
+   * \param[in] val_mesh - Index of the grid.
+   * \return Number of implicit smoothing iterations.
+   */
+  unsigned short GetMG_CorrecSmooth(unsigned short val_mesh);
+  
+  /*!
+   * \brief plane of the FFD (I axis) that should be fixed.
+   * \param[in] val_index - Index of the arrray with all the planes in the I direction that should be fixed.
+   * \return Index of the plane that is going to be freeze.
+   */
+  short GetFFD_Fix_IDir(unsigned short val_index);
+  
+  /*!
+   * \brief plane of the FFD (J axis) that should be fixed.
+   * \param[in] val_index - Index of the arrray with all the planes in the J direction that should be fixed.
+   * \return Index of the plane that is going to be freeze.
+   */
+  short GetFFD_Fix_JDir(unsigned short val_index);
+  
+  /*!
+   * \brief plane of the FFD (K axis) that should be fixed.
+   * \param[in] val_index - Index of the arrray with all the planes in the K direction that should be fixed.
+   * \return Index of the plane that is going to be freeze.
+   */
+  short GetFFD_Fix_KDir(unsigned short val_index);
+  
+  /*!
+   * \brief Get the number of planes to fix in the I direction.
+   * \return Number of planes to fix in the I direction.
+   */
+  unsigned short GetnFFD_Fix_IDir(void);
+  
+  /*!
+   * \brief Get the number of planes to fix in the J direction.
+   * \return Number of planes to fix in the J direction.
+   */
+  unsigned short GetnFFD_Fix_JDir(void);
+  
+  /*!
+   * \brief Get the number of planes to fix in the K direction.
+   * \return Number of planes to fix in the K direction.
+   */
+  unsigned short GetnFFD_Fix_KDir(void);
+  
+  /*!
+   * \brief Governing equations of the flow (it can be different from the run time equation).
+   * \param[in] val_zone - Zone where the soler is applied.
+   * \return Governing equation that we are solving.
+   */
+  unsigned short GetKind_Solver(void);
+  
+  /*!
+   * \brief Governing equations of the flow (it can be different from the run time equation).
+   * \param[in] val_zone - Zone where the soler is applied.
+   * \return Governing equation that we are solving.
+   */
+  void SetKind_Solver(unsigned short val_solver);
+  
+  
+  /*!
+   * \brief Governing equations of the flow (it can be different from the run time equation).
+   * \param[in] val_zone - Zone where the soler is applied.
+   * \return Governing equation that we are solving.
+   */
+  unsigned short GetKind_Regime(void);
+  
+  /*!
+   * \brief Governing equations of the flow (it can be different from the run time equation).
+   * \param[in] val_zone - Zone where the soler is applied.
+   * \return Governing equation that we are solving.
+   */
+  unsigned short GetSystemMeasurements(void);
+  
+  /*!
+   * \brief Gas model that we are using.
+   * \return Gas model that we are using.
+   */
+  unsigned short GetKind_GasModel(void);
+  
+  /*!
+   * \brief Fluid model that we are using.
+   * \return Fluid model that we are using.
+   */
+  unsigned short GetKind_FluidModel(void);
+  
+  /*!
+   * \brief free stream option to initialize the solution
+   * \return free stream option
+   */
+  unsigned short GetKind_FreeStreamOption(void);
+  
+  /*!
+   * \brief free stream option to initialize the solution
+   * \return free stream option
+   */
+  unsigned short GetKind_InitOption(void);
+  /*!
+   * \brief Get the value of the critical pressure.
+   * \return Critical pressure.
+   */
+  su2double GetPressure_Critical(void);
+  
+  /*!
+   * \brief Get the value of the critical temperature.
+   * \return Critical temperature.
+   */
+  su2double GetTemperature_Critical(void);
+  
+  /*!
+   * \brief Get the value of the critical pressure.
+   * \return Critical pressure.
+   */
+  su2double GetAcentric_Factor(void);
+  
+  /*!
+   * \brief Get the value of the critical temperature.
+   * \return Critical temperature.
+   */
+  unsigned short GetKind_ViscosityModel(void);
+  
+  /*!
+   * \brief Get the value of the thermal conductivity .
+   * \return Critical temperature.
+   */
+  unsigned short GetKind_ConductivityModel(void);
+  
+  /*!
+   * \brief Get the value of the critical temperature.
+   * \return Critical temperature.
+   */
+  su2double GetMu_ConstantND(void);
+  
+  /*!
+   * \brief Get the value of the non-dimensional thermal conductivity.
+   * \return Critical temperature.
+   */
+  su2double GetKt_ConstantND(void);
+  
+  /*!
+   * \brief Get the value of the critical temperature.
+   * \return Critical temperature.
+   */
+  su2double GetMu_RefND(void);
+  
+  /*!
+   * \brief Get the value of the critical temperature.
+   * \return Critical temperature.
+   */
+  su2double GetMu_Temperature_RefND(void);
+  
+  /*!
+   * \brief Get the value of the critical temperature.
+   * \return Critical temperature.
+   */
+  su2double GetMu_SND(void);
+  
+  /*!
+   * \brief Get the value of the critical temperature.
+   * \return Critical temperature.
+   */
+  void SetMu_ConstantND(su2double mu_const);
+  
+  /*!
+   * \brief Get the value of the critical temperature.
+   * \return Critical temperature.
+   */
+  void SetKt_ConstantND(su2double kt_const);
+  
+  /*!
+   * \brief Get the value of the critical temperature.
+   * \return Critical temperature.
+   */
+  void SetMu_RefND(su2double mu_ref);
+  
+  /*!
+   * \brief Get the value of the critical temperature.
+   * \return Critical temperature.
+   */
+  void SetMu_Temperature_RefND(su2double mu_Tref);
+  
+  /*!
+   * \brief Get the value of the critical temperature.
+   * \return Critical temperature.
+   */
+  void SetMu_SND(su2double mu_s);
+  
+  /*!
+   * \brief Get the kind of method for computation of spatial gradients.
+   * \return Numerical method for computation of spatial gradients.
+   */
+  unsigned short GetKind_Gradient_Method(void);
+  
+  /*!
+   * \brief Get the kind of solver for the implicit solver.
+   * \return Numerical solver for implicit formulation (solving the linear system).
+   */
+  unsigned short GetKind_Linear_Solver(void);
+  
+  /*!
+   * \brief Get the kind of solver for the implicit solver.
+   * \return Numerical solver for implicit formulation (solving the linear system).
+   */
+  unsigned short GetKind_Deform_Linear_Solver(void);
+  
+  /*!
+   * \brief Set the kind of preconditioner for the implicit solver.
+   * \return Numerical preconditioner for implicit formulation (solving the linear system).
+   */
+  void SetKind_Deform_Linear_Solver_Prec(unsigned short val_kind_prec);
+  
+  /*!
+   * \brief Get the kind of preconditioner for the implicit solver.
+   * \return Numerical preconditioner for implicit formulation (solving the linear system).
+   */
+  unsigned short GetKind_Linear_Solver_Prec(void);
+  
+  /*!
+   * \brief Set the kind of preconditioner for the implicit solver.
+   * \return Numerical preconditioner for implicit formulation (solving the linear system).
+   */
+  void SetKind_Linear_Solver_Prec(unsigned short val_kind_prec);
+  
+  /*!
+   * \brief Get min error of the linear solver for the implicit formulation.
+   * \return Min error of the linear solver for the implicit formulation.
+   */
+  su2double GetLinear_Solver_Error(void);
+  
+  /*!
+   * \brief Get max number of iterations of the linear solver for the implicit formulation.
+   * \return Max number of iterations of the linear solver for the implicit formulation.
+   */
+  unsigned long GetLinear_Solver_Iter(void);
+  
+  /*!
+   * \brief Get restart frequency of the linear solver for the implicit formulation.
+   * \return Restart frequency of the linear solver for the implicit formulation.
+   */
+  unsigned long GetLinear_Solver_Restart_Frequency(void);
+  
+  /*!
+   * \brief Get the relaxation coefficient of the linear solver for the implicit formulation.
+   * \return relaxation coefficient of the linear solver for the implicit formulation.
+   */
+  su2double GetRelaxation_Factor_Flow(void);
+  
+  /*!
+   * \brief Get the relaxation coefficient of the linear solver for the implicit formulation.
+   * \return relaxation coefficient of the linear solver for the implicit formulation.
+   */
+  su2double GetRelaxation_Factor_AdjFlow(void);
+  
+  /*!
+   * \brief Get the relaxation coefficient of the linear solver for the implicit formulation.
+   * \return relaxation coefficient of the linear solver for the implicit formulation.
+   */
+  su2double GetRelaxation_Factor_Turb(void);
+  
+  /*!
+   * \brief Get the relaxation coefficient of the linear solver for the implicit formulation.
+   * \return relaxation coefficient of the linear solver for the implicit formulation.
+   */
+  su2double GetRoe_Kappa(void);
+  
+  /*!
+   * \brief Get the wing semi span.
+   * \return value of the wing semi span.
+   */
+  su2double GetSemiSpan(void);
 
-=======
-  void SetDensity_FreeStream(su2double val_density_freestream);
-  
->>>>>>> 588f1849
-  /*!
-   * \brief Set the Froude number for free surface problems.
-   * \return Value of the Froude number.
-   */
-  void SetViscosity_FreeStream(su2double val_viscosity_freestream);
-  
-  /*!
-   * \brief Set the Froude number for free surface problems.
-   * \return Value of the Froude number.
-   */
-  void SetModVel_FreeStream(su2double val_modvel_freestream);
-  
-  /*!
-   * \brief Set the Froude number for free surface problems.
-   * \return Value of the Froude number.
-   */
-  void SetModVel_FreeStreamND(su2double val_modvel_freestreamnd);
-  
-  /*!
-   * \brief Set the Froude number for free surface problems.
-   * \return Value of the Froude number.
-   */
-  void SetTemperature_FreeStream(su2double val_temperature_freestream);
-  
-  /*!
-   * \brief Set the Froude number for free surface problems.
-   * \return Value of the Froude number.
-   */
-  void SetTemperature_FreeStreamND(su2double val_temperature_freestreamnd);
-  
-  /*!
-   * \brief Set the Froude number for free surface problems.
-   * \return Value of the Froude number.
-   */
-  void SetGas_ConstantND(su2double val_gas_constantnd);
-  
-  /*!
-   * \brief Set the Froude number for free surface problems.
-   * \return Value of the Froude number.
-   */
-  void SetVelocity_FreeStreamND(su2double val_velocity_freestreamnd, unsigned short val_dim);
-  
-  /*!
-   * \brief Set the Froude number for free surface problems.
-   * \return Value of the Froude number.
-   */
-  void SetViscosity_FreeStreamND(su2double val_viscosity_freestreamnd);
-  
-  /*!
-   * \brief Set the Froude number for free surface problems.
-   * \return Value of the Froude number.
-   */
-  void SetTke_FreeStreamND(su2double val_tke_freestreamnd);
-  
-  /*!
-   * \brief Set the Froude number for free surface problems.
-   * \return Value of the Froude number.
-   */
-  void SetOmega_FreeStreamND(su2double val_omega_freestreamnd);
-  
-  /*!
-   * \brief Set the Froude number for free surface problems.
-   * \return Value of the Froude number.
-   */
-  void SetTke_FreeStream(su2double val_tke_freestream);
-  
-  /*!
-   * \brief Set the Froude number for free surface problems.
-   * \return Value of the Froude number.
-   */
-  void SetOmega_FreeStream(su2double val_omega_freestream);
-  
-  /*!
-   * \brief Set the Froude number for free surface problems.
-   * \return Value of the Froude number.
-   */
-  void SetEnergy_FreeStreamND(su2double val_energy_freestreamnd);
-  
-  /*!
-   * \brief Set the Froude number for free surface problems.
-   * \return Value of the Froude number.
-   */
-  void SetEnergy_FreeStream(su2double val_energy_freestream);
-  
-  /*!
-   * \brief Set the Froude number for free surface problems.
-   * \return Value of the Froude number.
-   */
-  void SetTotal_UnstTimeND(su2double val_total_unsttimend);
-  
-  /*!
-   * \brief Get the angle of attack of the body. This is the angle between a reference line on a lifting body
-   *        (often the chord line of an airfoil) and the vector representing the relative motion between the
-   *        lifting body and the fluid through which it is moving.
-   * \return Value of the angle of attack.
-   */
-  su2double GetAoA(void);
-  
-  /*!
-   * \brief Get the off set angle of attack of the body. The solution and the geometry
-   *        file are able to modifity the angle of attack in the config file
-   * \return Value of the off set angle of attack.
-   */
-  su2double GetAoA_Offset(void);
-  
-  /*!
-   * \brief Get the off set sideslip angle of the body. The solution and the geometry
-   *        file are able to modifity the angle of attack in the config file
-   * \return Value of the off set sideslip angle.
-   */
-  su2double GetAoS_Offset(void);
-  
-  /*!
-   * \brief Get the functional sensitivity with respect to changes in the angle of attack.
-   * \return Value of the angle of attack.
-   */
-  su2double GetAoA_Sens(void);
-  
-  /*!
-   * \brief Set the angle of attack.
-   * \param[in] val_AoA - Value of the angle of attack.
-   */
-  void SetAoA(su2double val_AoA);
-  
-  /*!
-   * \brief Set the off set angle of attack.
-   * \param[in] val_AoA - Value of the angle of attack.
-   */
-  void SetAoA_Offset(su2double val_AoA_offset);
-  
-  /*!
-   * \brief Set the off set sideslip angle.
-   * \param[in] val_AoA - Value of the off set sideslip angle.
-   */
-  void SetAoS_Offset(su2double val_AoS_offset);
-  
-  /*!
-   * \brief Set the angle of attack.
-   * \param[in] val_AoA - Value of the angle of attack.
-   */
-  void SetAoA_Sens(su2double val_AoA_sens);
-  
-  /*!
-   * \brief Set the angle of attack.
-   * \param[in] val_AoA - Value of the angle of attack.
-   */
-  void SetAoS(su2double val_AoS);
-  
-  /*!
-   * \brief Get the angle of sideslip of the body. It relates to the rotation of the aircraft centerline from
-   *        the relative wind.
-   * \return Value of the angle of sideslip.
-   */
-  su2double GetAoS(void);
-  
-  /*!
-   * \brief Get the charge coefficient that is used in the poissonal potential simulation.
-   * \return Value of the charge coefficient.
-   */
-  su2double GetChargeCoeff(void);
-  
-  /*!
-   * \brief Get the number of multigrid levels.
-   * \return Number of multigrid levels (without including the original grid).
-   */
-  unsigned short GetnMGLevels(void);
-  
-  /*!
-   * \brief Set the number of multigrid levels.
-   * \param[in] val_nMGLevels - Index of the mesh were the CFL is applied
-   */
-  void SetMGLevels(unsigned short val_nMGLevels);
-  
-  /*!
-   * \brief Get the index of the finest grid.
-   * \return Index of the finest grid in a multigrid strategy, this is 0 unless we are
-   performing a Full multigrid.
-   */
-  unsigned short GetFinestMesh(void);
-  
-  /*!
-   * \brief Get the kind of multigrid (V or W).
-   * \note This variable is used in a recursive way to perform the different kind of cycles
-   * \return 0 or 1 depending of we are dealing with a V or W cycle.
-   */
-  unsigned short GetMGCycle(void);
-  
-  /*!
-   * \brief Get the king of evaluation in the geometrical module.
-   * \return 0 or 1 depending of we are dealing with a V or W cycle.
-   */
-  unsigned short GetGeometryMode(void);
-  
-  /*!
-   * \brief Get the Courant Friedrich Levi number for each grid.
-   * \param[in] val_mesh - Index of the mesh were the CFL is applied.
-   * \return CFL number for each grid.
-   */
-  su2double GetCFL(unsigned short val_mesh);
-  
-  /*!
-<<<<<<< HEAD
-	 * \brief Provides information about if the sharp edges are going to be removed from the sensitivity.
-	 * \return <code>FALSE</code> means that the sharp edges will be removed from the sensitivity.
-	 */
-	bool GetSens_Remove_Sharp(void);
-
-	/*!
-	 * \brief Get the kind of inlet boundary condition treatment (total conditions or mass flow).
-	 * \return Kind of inlet boundary condition.
-	 */
-	unsigned short GetKind_Inlet(void);
-
-
-	/*!
-	 * \brief Get the kind of mixing process for averaging quantities at the boundaries.
-	 * \return Kind of mixing process.
-	 */
+  /*!
+   * \brief Get the kind of solver for the implicit solver.
+   * \return Numerical solver for implicit formulation (solving the linear system).
+   */
+  unsigned short GetKind_AdjTurb_Linear_Solver(void);
+  
+  /*!
+   * \brief Get the kind of preconditioner for the implicit solver.
+   * \return Numerical preconditioner for implicit formulation (solving the linear system).
+   */
+  unsigned short GetKind_AdjTurb_Linear_Prec(void);
+  
+  /*!
+   * \brief Get the kind of solver for the implicit solver.
+   * \return Numerical solver for implicit formulation (solving the linear system).
+   */
+  unsigned short GetKind_DiscAdj_Linear_Solver(void);
+  
+  /*!
+   * \brief Get the kind of preconditioner for the implicit solver.
+   * \return Numerical preconditioner for implicit formulation (solving the linear system).
+   */
+  unsigned short GetKind_DiscAdj_Linear_Prec(void);
+  
+  /*!
+   * \brief Get the kind of preconditioner for the implicit solver.
+   * \return Numerical preconditioner for implicit formulation (solving the linear system).
+   */
+  unsigned short GetKind_Deform_Linear_Solver_Prec(void);
+  
+  /*!
+   * \brief Set the kind of preconditioner for the implicit solver.
+   * \return Numerical preconditioner for implicit formulation (solving the linear system).
+   */
+  void SetKind_AdjTurb_Linear_Prec(unsigned short val_kind_prec);
+  
+  /*!
+   * \brief Get min error of the linear solver for the implicit formulation.
+   * \return Min error of the linear solver for the implicit formulation.
+   */
+  su2double GetAdjTurb_Linear_Error(void);
+  
+  /*!
+   * \brief Get the entropy fix.
+   * \return Vaule of the entropy fix.
+   */
+  su2double GetEntropyFix_Coeff(void);
+  
+  /*!
+   * \brief Get max number of iterations of the linear solver for the implicit formulation.
+   * \return Max number of iterations of the linear solver for the implicit formulation.
+   */
+  unsigned short GetAdjTurb_Linear_Iter(void);
+  
+  /*!
+   * \brief Get CFL reduction factor for adjoint turbulence model.
+   * \return CFL reduction factor.
+   */
+  su2double GetCFLRedCoeff_AdjTurb(void);
+  
+  /*!
+   * \brief Get the number of linear smoothing iterations for mesh deformation.
+   * \return Number of linear smoothing iterations for mesh deformation.
+   */
+  unsigned long GetGridDef_Linear_Iter(void);
+  
+  /*!
+   * \brief Get the number of nonlinear increments for mesh deformation.
+   * \return Number of nonlinear increments for mesh deformation.
+   */
+  unsigned long GetGridDef_Nonlinear_Iter(void);
+  
+  /*!
+   * \brief Get information about writing grid deformation residuals to the console.
+   * \return <code>TRUE</code> means that grid deformation residuals will be written to the console.
+   */
+  bool GetDeform_Output(void);
+  
+  /*!
+   * \brief Get factor to multiply smallest volume for deform tolerance.
+   * \return Factor to multiply smallest volume for deform tolerance.
+   */
+  su2double GetDeform_Tol_Factor(void);
+  
+  /*!
+   * \brief Get factor to multiply smallest volume for deform tolerance.
+   * \return Factor to multiply smallest volume for deform tolerance.
+   */
+  su2double GetDeform_Coeff(void);
+  
+  /*!
+   * \brief Get Young's modulus for deformation (constant stiffness deformation)
+   */
+  su2double GetDeform_ElasticityMod(void);
+  
+  /*!
+   * \brief Get Poisson's ratio for deformation (constant stiffness deformation)
+   * \
+   */
+  su2double GetDeform_PoissonRatio(void);
+  
+  /*!
+   * \brief Get the type of stiffness to impose for FEA mesh deformation.
+   * \return type of stiffness to impose for FEA mesh deformation.
+   */
+  unsigned short GetDeform_Stiffness_Type(void);
+  
+  /*!
+   * \brief Creates a teot file to visualize the deformation made by the MDC software.
+   * \return <code>TRUE</code> if the deformation is going to be plotted; otherwise <code>FALSE</code>.
+   */
+  bool GetVisualize_Deformation(void);
+  
+  /*!
+   * \brief Define the FFD box with a symetry plane.
+   * \return <code>TRUE</code> if there is a symmetry plane in the FFD; otherwise <code>FALSE</code>.
+   */
+  bool GetFFD_Symmetry_Plane(void);
+  
+  /*!
+   * \brief Get the kind of SU2 software component.
+   * \return Kind of the SU2 software component.
+   */
+  unsigned short GetKind_SU2(void);
+  
+  /*!
+   * \brief Get the kind of non-dimensionalization.
+   * \return Kind of non-dimensionalization.
+   */
+  unsigned short GetRef_NonDim(void);
+  
+  /*!
+   * \brief Get the kind of SU2 software component.
+   * \return Kind of the SU2 software component.
+   */
+  void SetKind_SU2(unsigned short val_kind_su2);
+  
+  /*!
+   * \brief Get the kind of the turbulence model.
+   * \return Kind of the turbulence model.
+   */
+  unsigned short GetKind_Turb_Model(void);
+  
+  /*!
+   * \brief Get the kind of the transition model.
+   * \return Kind of the transion model.
+   */
+  unsigned short GetKind_Trans_Model(void);
+  
+  /*!
+   * \brief Get the kind of adaptation technique.
+   * \return Kind of adaptation technique.
+   */
+  unsigned short GetKind_Adaptation(void);
+  
+  /*!
+   * \brief Get the number of new elements added in the adaptation process.
+   * \return percentage of new elements that are going to be added in the adaptation.
+   */
+  su2double GetNew_Elem_Adapt(void);
+  
+  /*!
+   * \brief Get the kind of time integration method.
+   * \note This is the information that the code will use, the method will
+   *       change in runtime depending of the specific equation (direct, adjoint,
+   *       linearized) that is being solved.
+   * \return Kind of time integration method.
+   */
+  unsigned short GetKind_TimeIntScheme(void);
+  
+  /*!
+   * \brief Get the kind of convective numerical scheme.
+   * \note This is the information that the code will use, the method will
+   *       change in runtime depending of the specific equation (direct, adjoint,
+   *       linearized) that is being solved.
+   * \return Kind of the convective scheme.
+   */
+  unsigned short GetKind_ConvNumScheme(void);
+  
+  /*!
+   * \brief Get kind of center scheme for the convective terms.
+   * \note This is the information that the code will use, the method will
+   *       change in runtime depending of the specific equation (direct, adjoint,
+   *       linearized) that is being solved.
+   * \return Kind of center scheme for the convective terms.
+   */
+  unsigned short GetKind_Centered(void);
+  
+  /*!
+   * \brief Get kind of upwind scheme for the convective terms.
+   * \note This is the information that the code will use, the method will
+   *       change in runtime depending of the specific equation (direct, adjoint,
+   *       linearized) that is being solved.
+   * \return Kind of upwind scheme for the convective terms.
+   */
+  unsigned short GetKind_Upwind(void);
+  
+  /*!
+   * \brief Get the order of the spatial integration.
+   * \note This is the information that the code will use, the method will
+   *       change in runtime depending of the specific equation (direct, adjoint,
+   *       linearized) that is being solved.
+   * \return Kind of upwind scheme for the convective terms.
+   */
+  unsigned short GetSpatialOrder(void);
+  
+  /*!
+   * \brief Get the order of the spatial integration.
+   * \note This is the information that the code will use, the method will
+   *       change in runtime depending of the specific equation (direct, adjoint,
+   *       linearized) that is being solved.
+   * \return Kind of upwind scheme for the convective terms.
+   */
+  unsigned short GetSpatialOrder_Flow(void);
+  
+  /*!
+   * \brief Get the order of the spatial integration.
+   * \note This is the information that the code will use, the method will
+   *       change in runtime depending of the specific equation (direct, adjoint,
+   *       linearized) that is being solved.
+   * \return Kind of upwind scheme for the convective terms.
+   */
+  unsigned short GetSpatialOrder_Turb(void);
+  
+  /*!
+   * \brief Get the order of the spatial integration.
+   * \note This is the information that the code will use, the method will
+   *       change in runtime depending of the specific equation (direct, adjoint,
+   *       linearized) that is being solved.
+   * \return Kind of upwind scheme for the convective terms.
+   */
+  unsigned short GetSpatialOrder_AdjFlow(void);
+  
+  /*!
+   * \brief Get the kind of integration scheme (explicit or implicit)
+   *        for the flow equations.
+   * \note This value is obtained from the config file, and it is constant
+   *       during the computation.
+   * \return Kind of integration scheme for the flow equations.
+   */
+  unsigned short GetKind_TimeIntScheme_Flow(void);
+  
+  /*!
+   * \brief Get the kind of integration scheme (explicit or implicit)
+   *        for the flow equations.
+   * \note This value is obtained from the config file, and it is constant
+   *       during the computation.
+   * \return Kind of integration scheme for the plasma equations.
+   */
+  unsigned short GetKind_TimeIntScheme_Wave(void);
+  
+  /*!
+   * \brief Get the kind of integration scheme (explicit or implicit)
+   *        for the flow equations.
+   * \note This value is obtained from the config file, and it is constant
+   *       during the computation.
+   * \return Kind of integration scheme for the plasma equations.
+   */
+  unsigned short GetKind_TimeIntScheme_Heat(void);
+  
+  /*!
+   * \brief Get the kind of integration scheme (explicit or implicit)
+   *        for the flow equations.
+   * \note This value is obtained from the config file, and it is constant
+   *       during the computation.
+   * \return Kind of integration scheme for the plasma equations.
+   */
+  unsigned short GetKind_TimeIntScheme_Poisson(void);
+  
+  /*!
+   * \brief Get the kind of integration scheme (explicit or implicit)
+   *        for the flow equations.
+   * \note This value is obtained from the config file, and it is constant
+   *       during the computation.
+   * \return Kind of integration scheme for the plasma equations.
+   */
+  unsigned short GetKind_TimeIntScheme_FEA(void);
+  
+  /*!
+   * \brief Get the kind of integration scheme (explicit or implicit)
+   *        for the template equations.
+   * \note This value is obtained from the config file, and it is constant
+   *       during the computation.
+   * \return Kind of integration scheme for the plasma equations.
+   */
+  unsigned short GetKind_TimeIntScheme_Template(void);
+  
+  /*!
+   * \brief Get the kind of integration scheme (explicit or implicit)
+   *        for the flow equations.
+   * \note This value is obtained from the config file, and it is constant
+   *       during the computation.
+   * \return Kind of integration scheme for the plasma equations.
+   */
+  unsigned short GetKind_SpaceIteScheme_FEA(void);
+  
+  /*!
+   * \brief Get the kind of transfer method we want to use for multiphysics problems
+   * \note This value is obtained from the config file, and it is constant
+   *       during the computation.
+   * \return Kind of transfer method for multiphysics problems
+   */
+  unsigned short GetKind_TransferMethod(void);
+  
+  /*!
+   * \brief Get the kind of convective numerical scheme for the flow
+   *        equations (centered or upwind).
+   * \note This value is obtained from the config file, and it is constant
+   *       during the computation.
+   * \return Kind of convective numerical scheme for the flow equations.
+   */
+  unsigned short GetKind_ConvNumScheme_Flow(void);
+  
+  /*!
+   * \brief Get the kind of convective numerical scheme for the template
+   *        equations (centered or upwind).
+   * \note This value is obtained from the config file, and it is constant
+   *       during the computation.
+   * \return Kind of convective numerical scheme for the flow equations.
+   */
+  unsigned short GetKind_ConvNumScheme_Template(void);
+  
+  /*!
+   * \brief Get the kind of center convective numerical scheme for the flow equations.
+   * \note This value is obtained from the config file, and it is constant
+   *       during the computation.
+   * \return Kind of center convective numerical scheme for the flow equations.
+   */
+  unsigned short GetKind_Centered_Flow(void);
+  
+  /*!
+   * \brief Get the kind of center convective numerical scheme for the plasma equations.
+   * \note This value is obtained from the config file, and it is constant
+   *       during the computation.
+   * \return Kind of center convective numerical scheme for the flow equations.
+   */
+  unsigned short GetKind_Centered_Template(void);
+  
+  /*!
+   * \brief Get the kind of upwind convective numerical scheme for the flow equations.
+   * \note This value is obtained from the config file, and it is constant
+   *       during the computation.
+   * \return Kind of upwind convective numerical scheme for the flow equations.
+   */
+  unsigned short GetKind_Upwind_Flow(void);
+  
+  /*!
+   * \brief Get the method for limiting the spatial gradients.
+   * \return Method for limiting the spatial gradients.
+   */
+  unsigned short GetKind_SlopeLimit(void);
+  
+  /*!
+   * \brief Get the method for limiting the spatial gradients.
+   * \return Method for limiting the spatial gradients solving the flow equations.
+   */
+  unsigned short GetKind_SlopeLimit_Flow(void);
+  
+  /*!
+   * \brief Get the method for limiting the spatial gradients.
+   * \return Method for limiting the spatial gradients solving the turbulent equation.
+   */
+  unsigned short GetKind_SlopeLimit_Turb(void);
+  
+  /*!
+   * \brief Get the method for limiting the spatial gradients.
+   * \return Method for limiting the spatial gradients solving the adjoint turbulent equation.
+   */
+  unsigned short GetKind_SlopeLimit_AdjTurb(void);
+  
+  /*!
+   * \brief Get the method for limiting the spatial gradients.
+   * \return Method for limiting the spatial gradients solving the adjoint flow equation.
+   */
+  unsigned short GetKind_SlopeLimit_AdjFlow(void);
+  
+  /*!
+   * \brief Value of the calibrated constant for the Lax method (center scheme).
+   * \note This constant is used in coarse levels and with first order methods.
+   * \return Calibrated constant for the Lax method.
+   */
+  su2double GetKappa_1st_Flow(void);
+  
+  /*!
+   * \brief Value of the calibrated constant for the JST method (center scheme).
+   * \return Calibrated constant for the JST method for the flow equations.
+   */
+  su2double GetKappa_2nd_Flow(void);
+  
+  /*!
+   * \brief Value of the calibrated constant for the JST method (center scheme).
+   * \return Calibrated constant for the JST method for the flow equations.
+   */
+  su2double GetKappa_4th_Flow(void);
+  
+  /*!
+   * \brief Get the kind of integration scheme (explicit or implicit)
+   *        for the adjoint flow equations.
+   * \note This value is obtained from the config file, and it is constant
+   *       during the computation.
+   * \return Kind of integration scheme for the adjoint flow equations.
+   */
+  unsigned short GetKind_TimeIntScheme_AdjFlow(void);
+  
+  /*!
+   * \brief Get the kind of convective numerical scheme for the adjoint flow
+   *        equations (centered or upwind).
+   * \note This value is obtained from the config file, and it is constant
+   *       during the computation.
+   * \return Kind of convective numerical scheme for the adjoint flow equations.
+   */
+  unsigned short GetKind_ConvNumScheme_AdjFlow(void);
+  
+  /*!
+   * \brief Get the kind of center convective numerical scheme for the adjoint flow equations.
+   * \note This value is obtained from the config file, and it is constant
+   *       during the computation.
+   * \return Kind of center convective numerical scheme for the adjoint flow equations.
+   */
+  unsigned short GetKind_Centered_AdjFlow(void);
+  
+  /*!
+   * \brief Get the kind of upwind convective numerical scheme for the adjoint flow equations.
+   * \note This value is obtained from the config file, and it is constant
+   *       during the computation.
+   * \return Kind of upwind convective numerical scheme for the adjoint flow equations.
+   */
+  unsigned short GetKind_Upwind_AdjFlow(void);
+  
+  /*!
+   * \brief Value of the calibrated constant for the high order method (center scheme).
+   * \return Calibrated constant for the high order center method for the adjoint flow equations.
+   */
+  su2double GetKappa_2nd_AdjFlow(void);
+  
+  /*!
+   * \brief Value of the calibrated constant for the high order method (center scheme).
+   * \return Calibrated constant for the high order center method for the adjoint flow equations.
+   */
+  su2double GetKappa_4th_AdjFlow(void);
+  
+  /*!
+   * \brief Value of the calibrated constant for the low order method (center scheme).
+   * \return Calibrated constant for the low order center method for the adjoint flow equations.
+   */
+  su2double GetKappa_1st_AdjFlow(void);
+  
+  /*!
+   * \brief Get the kind of integration scheme (implicit)
+   *        for the turbulence equations.
+   * \note This value is obtained from the config file, and it is constant
+   *       during the computation.
+   * \return Kind of integration scheme for the turbulence equations.
+   */
+  unsigned short GetKind_TimeIntScheme_Turb(void);
+  
+  /*!
+   * \brief Get the kind of convective numerical scheme for the turbulence
+   *        equations (upwind).
+   * \note This value is obtained from the config file, and it is constant
+   *       during the computation.
+   * \return Kind of convective numerical scheme for the turbulence equations.
+   */
+  unsigned short GetKind_ConvNumScheme_Turb(void);
+  
+  /*!
+   * \brief Get the kind of center convective numerical scheme for the turbulence equations.
+   * \note This value is obtained from the config file, and it is constant
+   *       during the computation.
+   * \return Kind of center convective numerical scheme for the turbulence equations.
+   */
+  unsigned short GetKind_Centered_Turb(void);
+  
+  /*!
+   * \brief Get the kind of upwind convective numerical scheme for the turbulence equations.
+   * \note This value is obtained from the config file, and it is constant
+   *       during the computation.
+   * \return Kind of upwind convective numerical scheme for the turbulence equations.
+   */
+  unsigned short GetKind_Upwind_Turb(void);
+  
+  /*!
+   * \brief Get the kind of integration scheme (explicit or implicit)
+   *        for the adjoint turbulence equations.
+   * \note This value is obtained from the config file, and it is constant
+   *       during the computation.
+   * \return Kind of integration scheme for the adjoint turbulence equations.
+   */
+  unsigned short GetKind_TimeIntScheme_AdjTurb(void);
+  
+  /*!
+   * \brief Get the kind of convective numerical scheme for the adjoint turbulence
+   *        equations (centered or upwind).
+   * \note This value is obtained from the config file, and it is constant
+   *       during the computation.
+   * \return Kind of convective numerical scheme for the adjoint turbulence equations.
+   */
+  unsigned short GetKind_ConvNumScheme_AdjTurb(void);
+  
+  /*!
+   * \brief Get the kind of center convective numerical scheme for the adjoint turbulence equations.
+   * \note This value is obtained from the config file, and it is constant
+   *       during the computation.
+   * \return Kind of center convective numerical scheme for the adjoint turbulence equations.
+   */
+  unsigned short GetKind_Centered_AdjTurb(void);
+  
+  /*!
+   * \brief Get the kind of upwind convective numerical scheme for the adjoint turbulence equations.
+   * \note This value is obtained from the config file, and it is constant
+   *       during the computation.
+   * \return Kind of upwind convective numerical scheme for the adjoint turbulence equations.
+   */
+  unsigned short GetKind_Upwind_AdjTurb(void);
+  
+  /*!
+   * \brief Provides information about the way in which the turbulence will be treated by the
+   *        adjoint method.
+   * \return <code>FALSE</code> means that the adjoint turbulence equations will be used.
+   */
+  bool GetFrozen_Visc(void);
+  
+  /*!
+   * \brief Viscous limiter mean flow.
+   * \return <code>FALSE</code> means no viscous limiter turb equations.
+   */
+  bool GetViscous_Limiter_Flow(void);
+  
+  /*!
+   * \brief Viscous limiter turb equations.
+   * \return <code>FALSE</code> means no viscous limiter turb equations.
+   */
+  bool GetViscous_Limiter_Turb(void);
+  
+  /*!
+   * \brief Write convergence file for FSI problems
+   * \return <code>FALSE</code> means no file is written.
+   */
+  bool GetWrite_Conv_FSI(void);
+  
+  /*!
+   * \brief Provides information about if the sharp edges are going to be removed from the sensitivity.
+   * \return <code>FALSE</code> means that the sharp edges will be removed from the sensitivity.
+   */
+  bool GetSens_Remove_Sharp(void);
+  
+  /*!
+   * \brief Get the kind of inlet boundary condition treatment (total conditions or mass flow).
+   * \return Kind of inlet boundary condition.
+   */
+  unsigned short GetKind_Inlet(void);
+  
+  
+  /*!
+   * \brief Get the kind of mixing process for averaging quantities at the boundaries.
+   * \return Kind of mixing process.
+   */
 	unsigned short GetKind_AverageProcess(void);
 
 	/*!
@@ -2428,46 +3747,46 @@
 	 * \return Kind of turbomachinery architecture.
 	 */
 	unsigned short GetKind_SpanWise(void);
-
-	/*!
-     * \brief Verify if there is mixing plane interface specified from config file.
-	 * \return boolean.
-	 */
+  
+  /*!
+   * \brief Verify if there is mixing plane interface specified from config file.
+   * \return boolean.
+   */
 	bool GetBoolMixingPlaneInterface(void);
-
-	/*!
-	 * \brief number mixing plane interface specified from config file.
-	 * \return number of bound.
-	 */
+  
+  /*!
+   * \brief number mixing plane interface specified from config file.
+   * \return number of bound.
+   */
 	unsigned short GetnMarker_MixingPlaneInterface(void);
-
-	/*!
+  
+  /*!
 	 * \brief Verify if there is Turbomachinery performance option specified from config file.
 	 * \return boolean.
-	 */
+   */
 	bool GetBoolTurbomachinery(void);
-
-	/*!
+  
+  /*!
 	 * \brief number Turbomachinery blades computed using the pitch information.
 	 * \return nBlades.
-	 */
+   */
 	su2double GetnBlades(unsigned short val_iZone);
   /*!
    * \brief Verify if there is any Non Reflecting Boundary Condition option specified from config file.
    * \return boolean.
    */
 	bool GetBoolNRBC(void);
-
+  
   /*!
    * \brief Verify if there is any Rieamann Boundary Condition option specified from config file.
    * \return boolean.
    */
 	bool GetBoolRiemann(void);
 
-	/*!
-	 * \brief number Turbomachinery performance option specified from config file.
-	 * \return number of bound.
-	 */
+  /*!
+   * \brief number Turbomachinery performance option specified from config file.
+   * \return number of bound.
+   */
 	unsigned short GetnMarker_Turbomachinery(void);
 
 	/*!
@@ -2492,1601 +3811,30 @@
 	 * \brief set number span-wise sections to compute 3D BC and performance for turbomachinery.
 	 */
 	void SetnSpanWiseSections(unsigned short nSpan);
-
-  /*!
-	 * \brief get inlet bounds name for Turbomachinery performance calculation.
-	 * \return name of the bound.
-	 */
-	string GetMarker_TurboPerf_BoundIn(unsigned short index);
-
-	/*!
+  
+  /*!
+   * \brief get inlet bounds name for Turbomachinery performance calculation.
+   * \return name of the bound.
+   */
+  string GetMarker_TurboPerf_BoundIn(unsigned short index);
+  
+  /*!
+   * \brief get outlet bounds name for Turbomachinery performance calculation.
+   * \return name of the bound.
+   */
+  string GetMarker_TurboPerf_BoundOut(unsigned short index);
+  
+  /*!
 	 * \brief get outlet bounds name for Turbomachinery performance calculation.
 	 * \return name of the bound.
-	 */
-	string GetMarker_TurboPerf_BoundOut(unsigned short index);
-
-	/*!
-	 * \brief get outlet bounds name for Turbomachinery performance calculation.
-	 * \return name of the bound.
-	 */
-	unsigned short GetKind_TurboPerf(unsigned short index);
-=======
-   * \brief Get the Courant Friedrich Levi number for each grid.
-   * \param[in] val_mesh - Index of the mesh were the CFL is applied.
-   * \return CFL number for each grid.
-   */
-  void SetCFL(unsigned short val_mesh, su2double val_cfl);
->>>>>>> 588f1849
+   */
+  unsigned short GetKind_TurboPerf(unsigned short index);
   
 	/*!
 	 * \brief get outlet bounds name for Turbomachinery performance calculation.
 	 * \return name of the bound.
 	 */
 	string GetMarker_PerBound(unsigned short val_marker);
-
-  /*!
-   * \brief Get the Courant Friedrich Levi number for unsteady simulations.
-   * \return CFL number for unsteady simulations.
-   */
-  su2double GetUnst_CFL(void);
-  
-  /*!
-   * \brief Get the Courant Friedrich Levi number for unsteady simulations.
-   * \return CFL number for unsteady simulations.
-   */
-  su2double GetMax_DeltaTime(void);
-  
-  /*!
-   * \brief Get a parameter of the particular design variable.
-   * \param[in] val_dv - Number of the design variable that we want to read.
-   * \param[in] val_param - Index of the parameter that we want to read.
-   * \return Design variable parameter.
-   */
-  su2double GetParamDV(unsigned short val_dv, unsigned short val_param);
-  
-  /*!
-   * \brief Get the coordinates of the FFD corner points.
-   * \param[in] val_ffd - Index of the FFD box.
-   * \param[in] val_coord - Index of the coordinate that we want to read.
-   * \return Value of the coordinate.
-   */
-  su2double GetCoordFFDBox(unsigned short val_ffd, unsigned short val_index);
-  
-  /*!
-   * \brief Get the degree of the FFD corner points.
-   * \param[in] val_ffd - Index of the FFD box.
-   * \param[in] val_degree - Index (I,J,K) to obtain the degree.
-   * \return Value of the degree in a particular direction.
-   */
-  unsigned short GetDegreeFFDBox(unsigned short val_ffd, unsigned short val_index);
-  
-  /*!
-   * \brief Get the FFD Tag of a particular design variable.
-   * \param[in] val_dv - Number of the design variable that we want to read.
-   * \return Name of the FFD box.
-   */
-  string GetFFDTag(unsigned short val_dv);
-  
-  /*!
-   * \brief Get the FFD Tag of a particular FFD box.
-   * \param[in] val_ffd - Number of the FFD box that we want to read.
-   * \return Name of the FFD box.
-   */
-  string GetTagFFDBox(unsigned short val_ffd);
-  
-  /*!
-   * \brief Get the number of design variables.
-   * \return Number of the design variables.
-   */
-  unsigned short GetnDV(void);
-  
-  /*!
-   * \brief Get the number of design variables.
-   * \return Number of the design variables.
-   */
-  unsigned short GetnDV_Value(unsigned short iDV);
-  
-  /*!
-   * \brief Get the number of FFD boxes.
-   * \return Number of FFD boxes.
-   */
-  unsigned short GetnFFDBox(void);
-  
-  /*!
-   * \brief Get the required continuity level at the surface intersection with the FFD
-   * \return Continuity level at the surface intersection.
-   */
-  unsigned short GetFFD_Continuity(void);
-  
-  /*!
-   * \brief Get the coordinate system that we are going to use to define the FFD
-   * \return Coordinate system (cartesian, spherical, etc).
-   */
-  unsigned short GetFFD_CoordSystem(void);
-  
-    /*!
-   * \brief Get the kind of FFD Blending function.
-   * \return Kind of FFD Blending function.
-   */
-  unsigned short GetFFD_Blending(void);
-
-  /*!
-   * \brief Get the kind BSpline Order in i,j,k direction.
-   * \return The kind BSpline Order in i,j,k direction.
-   */
-  su2double* GetFFD_BSplineOrder();
-  
-  /*!
-   * \brief Get the number of Runge-Kutta steps.
-   * \return Number of Runge-Kutta steps.
-   */
-  unsigned short GetnRKStep(void);
-  
-  /*!
-   * \brief Get the total number of boundary markers.
-   * \return Total number of boundary markers.
-   */
-  unsigned short GetnMarker_All(void);
-  
-  /*!
-   * \brief Get the total number of boundary markers.
-   * \return Total number of boundary markers.
-   */
-  unsigned short GetnMarker_Max(void);
-  
-  /*!
-   * \brief Get the total number of boundary markers.
-   * \return Total number of boundary markers.
-   */
-  unsigned short GetnMarker_EngineInflow(void);
-  
-  /*!
-   * \brief Get the total number of boundary markers.
-   * \return Total number of boundary markers.
-   */
-  unsigned short GetnMarker_EngineExhaust(void);
-  
-  /*!
-   * \brief Get the total number of boundary markers.
-   * \return Total number of boundary markers.
-   */
-  unsigned short GetnMarker_NearFieldBound(void);
-  
-  /*!
-   * \brief Get the total number of boundary markers.
-   * \return Total number of boundary markers.
-   */
-  unsigned short GetnMarker_InterfaceBound(void);
-  
-  /*!
-   * \brief Get the total number of boundary markers.
-   * \return Total number of boundary markers.
-   */
-  unsigned short GetnMarker_Fluid_InterfaceBound(void);
-  
-  /*!
-   * \brief Get the total number of boundary markers.
-   * \return Total number of boundary markers.
-   */
-  unsigned short GetnMarker_ActDiskInlet(void);
-  
-  /*!
-   * \brief Get the total number of boundary markers.
-   * \return Total number of boundary markers.
-   */
-  unsigned short GetnMarker_ActDiskOutlet(void);
-  
-  /*!
-   * \brief Get the total number of 1D output markers.
-   * \return Total number of monitoring markers.
-   */
-  unsigned short GetnMarker_Out_1D(void);
-  
-  
-  /*!
-   * \brief Get the total number of monitoring markers.
-   * \return Total number of monitoring markers.
-   */
-  unsigned short GetnMarker_Monitoring(void);
-  
-  /*!
-   * \brief Get the total number of moving markers.
-   * \return Total number of moving markers.
-   */
-  unsigned short GetnMarker_Moving(void);
-  
-  /*!
-   * \brief Get the total number of moving markers.
-   * \return Total number of moving markers.
-   */
-  unsigned short GetnMarker_Analyze(void);
-  
-  /*!
-   * \brief Get the total number of objectives in kind_objective list
-   * \return Total number of objectives in kind_objective list
-   */
-  unsigned short GetnObj(void);
-  
-  /*!
-   * \brief Stores the number of marker in the simulation.
-   * \param[in] val_nmarker - Number of markers of the problem.
-   */
-  void SetnMarker_All(unsigned short val_nmarker);
-  
-  /*!
-   * \brief Get the number of external iterations.
-   * \return Number of external iterations.
-   */
-  unsigned long GetnExtIter(void);
-  
-  /*!
-   * \brief Get the number of internal iterations.
-   * \return Number of internal iterations.
-   */
-  unsigned long GetUnst_nIntIter(void);
-  
-  /*!
-   * \brief Get the number of internal iterations for the Newton-Raphson Method in nonlinear structural applications.
-   * \return Number of internal iterations.
-   */
-  unsigned long GetDyn_nIntIter(void);
-  
-  /*!
-   * \brief Get the restart iteration number for unsteady simulations.
-   * \return Restart iteration number for unsteady simulations.
-   */
-  long GetUnst_RestartIter(void);
-  
-  /*!
-   * \brief Get the starting direct iteration number for the unsteady adjoint (reverse time integration).
-   * \return Starting direct iteration number for the unsteady adjoint.
-   */
-  long GetUnst_AdjointIter(void);
-  
-  /*!
-   * \brief Number of iterations to average (reverse time integration).
-   * \return Starting direct iteration number for the unsteady adjoint.
-   */
-  unsigned long GetIter_Avg_Objective(void);
-  
-  /*!
-   * \brief Get the restart iteration number for dynamic structural simulations.
-   * \return Restart iteration number for dynamic structural simulations.
-   */
-  long GetDyn_RestartIter(void);
-  
-  /*!
-   * \brief Retrieves the number of periodic time instances for Harmonic Balance.
-   * \return: Number of periodic time instances for Harmonic Balance.
-   */
-  unsigned short GetnTimeInstances(void);
-  
-  /*!
-   * \brief Retrieves the period of oscillations to be used with Harmonic Balance.
-   * \return: Period for Harmonic Balance.
-   */
-  su2double GetHarmonicBalance_Period(void);
-  
-  /*!
-   * \brief Set the number of external iterations.
-   * \note This is important in no time depending methods, where only
-   *       one external iteration is needed.
-   * \param[in] val_niter - Set the number of external iterations.
-   */
-  void SetnExtIter(unsigned long val_niter);
-  
-  /*!
-   * \brief Set the current external iteration number.
-   * \param[in] val_iter - Current external iteration number.
-   */
-  void SetExtIter(unsigned long val_iter);
-  
-  /*!
-   * \brief Set the current external iteration number.
-   * \param[in] val_iter - Current external iteration number.
-   */
-  void SetExtIter_OffSet(unsigned long val_iter);
-  
-  /*!
-   * \brief Set the current FSI iteration number.
-   * \param[in] val_iter - Current FSI iteration number.
-   */
-  void SetFSIIter(unsigned long val_iter);
-  
-  /*!
-   * \brief Set the current internal iteration number.
-   * \param[in] val_iter - Current external iteration number.
-   */
-  void SetIntIter(unsigned long val_iter);
-  
-  /*!
-   * \brief Get the current external iteration number.
-   * \return Current external iteration.
-   */
-  unsigned long GetExtIter(void);
-  
-  /*!
-   * \brief Get the current internal iteration number.
-   * \return Current external iteration.
-   */
-  unsigned long GetExtIter_OffSet(void);
-  
-  /*!
-   * \brief Get the current FSI iteration number.
-   * \return Current FSI iteration.
-   */
-  unsigned long GetFSIIter(void);
-  
-  /*!
-   * \brief Get the current internal iteration number.
-   * \return Current internal iteration.
-   */
-  unsigned long GetIntIter(void);
-  
-  /*!
-   * \brief Get the frequency for writing the solution file.
-   * \return It writes the solution file with this frequency.
-   */
-  unsigned long GetWrt_Sol_Freq(void);
-  
-  /*!
-   * \brief Get the frequency for writing the solution file in Dual Time.
-   * \return It writes the solution file with this frequency.
-   */
-  unsigned long GetWrt_Sol_Freq_DualTime(void);
-  
-  /*!
-   * \brief Get the frequency for writing the convergence file.
-   * \return It writes the convergence file with this frequency.
-   */
-  unsigned long GetWrt_Con_Freq(void);
-  
-  /*!
-   * \brief Get the frequency for writing the convergence file in Dual Time.
-   * \return It writes the convergence file with this frequency.
-   */
-  unsigned long GetWrt_Con_Freq_DualTime(void);
-  
-  /*!
-   * \brief Get information about writing unsteady headers and file extensions.
-   * \return 	<code>TRUE</code> means that unsteady solution files will be written.
-   */
-  bool GetWrt_Unsteady(void);
-  
-  /*!
-   * \brief Get information about performing a low fidelity simulation.
-   * \return 	<code>TRUE</code> means that a low fidelity simulation will be performed.
-   */
-  bool GetLowFidelitySim(void);
-  
-  /*!
-   * \brief Get information about writing a volume solution file.
-   * \return <code>TRUE</code> means that a volume solution file will be written.
-   */
-  bool GetWrt_Vol_Sol(void);
-  
-  /*!
-   * \brief Get information about writing a volume solution file.
-   * \return <code>TRUE</code> means that a volume solution file will be written.
-   */
-  bool GetLow_MemoryOutput(void);
-  
-  /*!
-   * \brief Get information about writing a surface solution file.
-   * \return <code>TRUE</code> means that a surface solution file will be written.
-   */
-  bool GetWrt_Srf_Sol(void);
-  
-  /*!
-   * \brief Get information about writing a surface comma-separated values (CSV) solution file.
-   * \return <code>TRUE</code> means that a surface comma-separated values (CSV) solution file will be written.
-   */
-  bool GetWrt_Csv_Sol(void);
-  
-  /*!
-   * \brief Get information about writing residuals to volume solution file.
-   * \return <code>TRUE</code> means that residuals will be written to the solution file.
-   */
-  bool GetWrt_Residuals(void);
-  
-  /*!
-   * \brief Get information about writing residuals to volume solution file.
-   * \return <code>TRUE</code> means that residuals will be written to the solution file.
-   */
-  bool GetWrt_Limiters(void);
-  
-  /*!
-   * \brief Get information about writing residuals to volume solution file.
-   * \return <code>TRUE</code> means that residuals will be written to the solution file.
-   */
-  bool GetWrt_SharpEdges(void);
-  
-  /*!
-   * \brief Get information about writing rind layers to the solution files.
-   * \return <code>TRUE</code> means that rind layers will be written to the solution file.
-   */
-  bool GetWrt_Halo(void);
-  
-  /*!
-   * \brief Get information about writing sectional force files.
-   * \return <code>TRUE</code> means that sectional force files will be written for specified markers.
-   */
-  bool GetPlot_Section_Forces(void);
-  
-  /*!
-   * \brief Get information about writing average stagnation pressure
-   * \return <code>TRUE</code> means that the average stagnation pressure will be output for specified markers.
-   */
-  bool GetWrt_1D_Output(void);
-  
-  /*!
-   * \brief Get the alpha (convective) coefficients for the Runge-Kutta integration scheme.
-   * \param[in] val_step - Index of the step.
-   * \return Alpha coefficient for the Runge-Kutta integration scheme.
-   */
-  su2double Get_Alpha_RKStep(unsigned short val_step);
-  
-  /*!
-   * \brief Get the index of the surface defined in the geometry file.
-   * \param[in] val_marker - Value of the marker in which we are interested.
-   * \return Value of the index that is in the geometry file for the surface that
-   *         has the marker <i>val_marker</i>.
-   */
-  string GetMarker_All_TagBound(unsigned short val_marker);
-  
-  /*!
-   * \brief Get the index of the surface defined in the geometry file.
-   * \param[in] val_marker - Value of the marker in which we are interested.
-   * \return Value of the index that is in the geometry file for the surface that
-   *         has the marker <i>val_marker</i>.
-   */
-  string GetMarker_ActDiskInlet_TagBound(unsigned short val_marker);
-  
-  /*!
-   * \brief Get the index of the surface defined in the geometry file.
-   * \param[in] val_marker - Value of the marker in which we are interested.
-   * \return Value of the index that is in the geometry file for the surface that
-   *         has the marker <i>val_marker</i>.
-   */
-  string GetMarker_ActDiskOutlet_TagBound(unsigned short val_marker);
-  
-  /*!
-   * \brief Get the index of the surface defined in the geometry file.
-   * \param[in] val_marker - Value of the marker in which we are interested.
-   * \return Value of the index that is in the geometry file for the surface that
-   *         has the marker <i>val_marker</i>.
-   */
-  string GetMarker_EngineInflow_TagBound(unsigned short val_marker);
-  
-  /*!
-   * \brief Get the index of the surface defined in the geometry file.
-   * \param[in] val_marker - Value of the marker in which we are interested.
-   * \return Value of the index that is in the geometry file for the surface that
-   *         has the marker <i>val_marker</i>.
-   */
-  string GetMarker_EngineExhaust_TagBound(unsigned short val_marker);
-  
-  /*!
-   * \brief Get the name of the surface defined in the geometry file.
-   * \param[in] val_marker - Value of the marker in which we are interested.
-   * \return Name that is in the geometry file for the surface that
-   *         has the marker <i>val_marker</i>.
-   */
-  string GetMarker_Monitoring_TagBound(unsigned short val_marker);
-  
-  /*!
-   * \brief Get the tag if the iMarker defined in the geometry file.
-   * \param[in] val_tag - Value of the tag in which we are interested.
-   * \return Value of the marker <i>val_marker</i> that is in the geometry file
-   *         for the surface that has the tag.
-   */
-  short GetMarker_All_TagBound(string val_tag);
-  
-  /*!
-   * \brief Get the kind of boundary for each marker.
-   * \param[in] val_marker - Index of the marker in which we are interested.
-   * \return Kind of boundary for the marker <i>val_marker</i>.
-   */
-  unsigned short GetMarker_All_KindBC(unsigned short val_marker);
-  
-  /*!
-   * \brief Get the kind of boundary for each marker.
-   * \param[in] val_marker - Index of the marker in which we are interested.
-   * \return Kind of boundary for the marker <i>val_marker</i>.
-   */
-  unsigned short GetMarker_All_Out_1D(unsigned short val_marker);
-  
-  /*!
-   * \brief Set the value of the boundary <i>val_boundary</i> (read from the config file)
-   *        for the marker <i>val_marker</i>.
-   * \param[in] val_marker - Index of the marker in which we are interested.
-   * \param[in] val_boundary - Kind of boundary read from config file.
-   */
-  void SetMarker_All_Out_1D(unsigned short val_marker, unsigned short val_boundary);
-  
-  
-  /*!
-   * \brief Set the value of the boundary <i>val_boundary</i> (read from the config file)
-   *        for the marker <i>val_marker</i>.
-   * \param[in] val_marker - Index of the marker in which we are interested.
-   * \param[in] val_boundary - Kind of boundary read from config file.
-   */
-  void SetMarker_All_KindBC(unsigned short val_marker, unsigned short val_boundary);
-  
-  /*!
-   * \brief Set the value of the index <i>val_index</i> (read from the geometry file) for
-   *        the marker <i>val_marker</i>.
-   * \param[in] val_marker - Index of the marker in which we are interested.
-   * \param[in] val_index - Index of the surface read from geometry file.
-   */
-  void SetMarker_All_TagBound(unsigned short val_marker, string val_index);
-  
-  /*!
-   * \brief Set if a marker <i>val_marker</i> is going to be monitored <i>val_monitoring</i>
-   *        (read from the config file).
-   * \note This is important for non dimensional coefficient computation.
-   * \param[in] val_marker - Index of the marker in which we are interested.
-   * \param[in] val_monitoring - 0 or 1 depending if the the marker is going to be monitored.
-   */
-  void SetMarker_All_Monitoring(unsigned short val_marker, unsigned short val_monitoring);
-  
-  /*!
-   * \brief Set if a marker <i>val_marker</i> is going to be monitored <i>val_monitoring</i>
-   *        (read from the config file).
-   * \note This is important for non dimensional coefficient computation.
-   * \param[in] val_marker - Index of the marker in which we are interested.
-   * \param[in] val_monitoring - 0 or 1 depending if the the marker is going to be monitored.
-   */
-  void SetMarker_All_GeoEval(unsigned short val_marker, unsigned short val_geoeval);
-  
-  /*!
-   * \brief Set if a marker <i>val_marker</i> is going to be designed <i>val_designing</i>
-   *        (read from the config file).
-   * \note This is important for non dimensional coefficient computation.
-   * \param[in] val_marker - Index of the marker in which we are interested.
-   * \param[in] val_monitoring - 0 or 1 depending if the the marker is going to be designed.
-   */
-  void SetMarker_All_Designing(unsigned short val_marker, unsigned short val_designing);
-  
-  /*!
-   * \brief Set if a marker <i>val_marker</i> is going to be plot <i>val_plotting</i>
-   *        (read from the config file).
-   * \param[in] val_marker - Index of the marker in which we are interested.
-   * \param[in] val_plotting - 0 or 1 depending if the the marker is going to be plot.
-   */
-  void SetMarker_All_Plotting(unsigned short val_marker, unsigned short val_plotting);
-  
-  /*!
-   * \brief Set if a marker <i>val_marker</i> is going to be plot <i>val_plotting</i>
-   *        (read from the config file).
-   * \param[in] val_marker - Index of the marker in which we are interested.
-   * \param[in] val_plotting - 0 or 1 depending if the the marker is going to be plot.
-   */
-  void SetMarker_All_Analyze(unsigned short val_marker, unsigned short val_analyze);
-  
-  /*!
-   * \brief Set if a marker <i>val_marker</i> is part of the FSI interface <i>val_plotting</i>
-   *        (read from the config file).
-   * \param[in] val_marker - Index of the marker in which we are interested.
-   * \param[in] val_plotting - 0 or 1 depending if the the marker is part of the FSI interface.
-   */
-  void SetMarker_All_FSIinterface(unsigned short val_marker, unsigned short val_fsiinterface);
-  
-  /*!
-   * \brief Set if a marker <i>val_marker</i> is going to be affected by design variables <i>val_moving</i>
-   *        (read from the config file).
-   * \param[in] val_marker - Index of the marker in which we are interested.
-   * \param[in] val_DV - 0 or 1 depending if the the marker is affected by design variables.
-   */
-  void SetMarker_All_DV(unsigned short val_marker, unsigned short val_DV);
-  
-  /*!
-   * \brief Set if a marker <i>val_marker</i> is going to be moved <i>val_moving</i>
-   *        (read from the config file).
-   * \param[in] val_marker - Index of the marker in which we are interested.
-   * \param[in] val_moving - 0 or 1 depending if the the marker is going to be moved.
-   */
-  void SetMarker_All_Moving(unsigned short val_marker, unsigned short val_moving);
-  
-  /*!
-   * \brief Set if a marker <i>val_marker</i> is going to be periodic <i>val_perbound</i>
-   *        (read from the config file).
-   * \param[in] val_marker - Index of the marker in which we are interested.
-   * \param[in] val_perbound - Index of the surface with the periodic boundary.
-   */
-  void SetMarker_All_PerBound(unsigned short val_marker, short val_perbound);
-  
-  /*!
-   * \brief Set if a marker <i>val_marker</i> is going to be sent or receive <i>val_index</i>
-   *        from another domain.
-   * \param[in] val_marker - 0 or 1 depending if the the marker is going to be moved.
-   * \param[in] val_index - Index of the surface read from geometry file.
-   */
-  void SetMarker_All_SendRecv(unsigned short val_marker, short val_index);
-  
-  /*!
-   * \brief Get the send-receive information for a marker <i>val_marker</i>.
-   * \param[in] val_marker - 0 or 1 depending if the the marker is going to be moved.
-   * \return If positive, the information is sended to that domain, in case negative
-   *         the information is receive from that domain.
-   */
-  short GetMarker_All_SendRecv(unsigned short val_marker);
-  
-  /*!
-   * \brief Get an internal index that identify the periodic boundary conditions.
-   * \param[in] val_marker - Value of the marker that correspond with the periodic boundary.
-   * \return The internal index of the periodic boundary condition.
-   */
-  short GetMarker_All_PerBound(unsigned short val_marker);
-  
-  /*!
-   * \brief Get the monitoring information for a marker <i>val_marker</i>.
-   * \param[in] val_marker - 0 or 1 depending if the the marker is going to be monitored.
-   * \return 0 or 1 depending if the marker is going to be monitored.
-   */
-  unsigned short GetMarker_All_Monitoring(unsigned short val_marker);
-  
-  /*!
-   * \brief Get the monitoring information for a marker <i>val_marker</i>.
-   * \param[in] val_marker - 0 or 1 depending if the the marker is going to be monitored.
-   * \return 0 or 1 depending if the marker is going to be monitored.
-   */
-  unsigned short GetMarker_All_GeoEval(unsigned short val_marker);
-  
-  /*!
-   * \brief Get the design information for a marker <i>val_marker</i>.
-   * \param[in] val_marker - 0 or 1 depending if the the marker is going to be monitored.
-   * \return 0 or 1 depending if the marker is going to be monitored.
-   */
-  unsigned short GetMarker_All_Designing(unsigned short val_marker);
-  
-  /*!
-   * \brief Get the plotting information for a marker <i>val_marker</i>.
-   * \param[in] val_marker - 0 or 1 depending if the the marker is going to be moved.
-   * \return 0 or 1 depending if the marker is going to be plotted.
-   */
-  unsigned short GetMarker_All_Plotting(unsigned short val_marker);
-  
-  /*!
-   * \brief Get the plotting information for a marker <i>val_marker</i>.
-   * \param[in] val_marker - 0 or 1 depending if the the marker is going to be moved.
-   * \return 0 or 1 depending if the marker is going to be plotted.
-   */
-  unsigned short GetMarker_All_Analyze(unsigned short val_marker);
-  
-  /*!
-   * \brief Get the FSI interface information for a marker <i>val_marker</i>.
-   * \param[in] val_marker - 0 or 1 depending if the the marker is going to be moved.
-   * \return 0 or 1 depending if the marker is part of the FSI interface.
-   */
-  unsigned short GetMarker_All_FSIinterface(unsigned short val_marker);
-  
-  /*!
-   * \brief Get the number of FSI interface markers <i>val_marker</i>.
-   * \param[in] void.
-   * \return Number of markers belonging to the FSI interface.
-   */
-  unsigned short GetMarker_n_FSIinterface(void);
-  
-  /*!
-   * \brief Get the DV information for a marker <i>val_marker</i>.
-   * \param[in] val_marker - 0 or 1 depending if the the marker is going to be affected by design variables.
-   * \return 0 or 1 depending if the marker is going to be affected by design variables.
-   */
-  unsigned short GetMarker_All_DV(unsigned short val_marker);
-  
-  /*!
-   * \brief Get the motion information for a marker <i>val_marker</i>.
-   * \param[in] val_marker - 0 or 1 depending if the the marker is going to be moved.
-   * \return 0 or 1 depending if the marker is going to be moved.
-   */
-  unsigned short GetMarker_All_Moving(unsigned short val_marker);
-  
-  /*!
-   * \brief Get the airfoil sections in the slicing process.
-   * \param[in] val_section - Index of the section.
-   * \return Coordinate of the airfoil to slice.
-   */
-  su2double GetLocationStations(unsigned short val_section);
-
-  /*!
-   * \brief Get the number of pre-smoothings in a multigrid strategy.
-   * \param[in] val_mesh - Index of the grid.
-   * \return Number of smoothing iterations.
-   */
-  unsigned short GetMG_PreSmooth(unsigned short val_mesh);
-  
-  /*!
-   * \brief Get the number of post-smoothings in a multigrid strategy.
-   * \param[in] val_mesh - Index of the grid.
-   * \return Number of smoothing iterations.
-   */
-  unsigned short GetMG_PostSmooth(unsigned short val_mesh);
-  
-  /*!
-   * \brief Get the number of implicit Jacobi smoothings of the correction in a multigrid strategy.
-   * \param[in] val_mesh - Index of the grid.
-   * \return Number of implicit smoothing iterations.
-   */
-  unsigned short GetMG_CorrecSmooth(unsigned short val_mesh);
-  
-  /*!
-   * \brief plane of the FFD (I axis) that should be fixed.
-   * \param[in] val_index - Index of the arrray with all the planes in the I direction that should be fixed.
-   * \return Index of the plane that is going to be freeze.
-   */
-  short GetFFD_Fix_IDir(unsigned short val_index);
-  
-  /*!
-   * \brief plane of the FFD (J axis) that should be fixed.
-   * \param[in] val_index - Index of the arrray with all the planes in the J direction that should be fixed.
-   * \return Index of the plane that is going to be freeze.
-   */
-  short GetFFD_Fix_JDir(unsigned short val_index);
-  
-  /*!
-   * \brief plane of the FFD (K axis) that should be fixed.
-   * \param[in] val_index - Index of the arrray with all the planes in the K direction that should be fixed.
-   * \return Index of the plane that is going to be freeze.
-   */
-  short GetFFD_Fix_KDir(unsigned short val_index);
-  
-  /*!
-   * \brief Get the number of planes to fix in the I direction.
-   * \return Number of planes to fix in the I direction.
-   */
-  unsigned short GetnFFD_Fix_IDir(void);
-  
-  /*!
-   * \brief Get the number of planes to fix in the J direction.
-   * \return Number of planes to fix in the J direction.
-   */
-  unsigned short GetnFFD_Fix_JDir(void);
-  
-  /*!
-   * \brief Get the number of planes to fix in the K direction.
-   * \return Number of planes to fix in the K direction.
-   */
-  unsigned short GetnFFD_Fix_KDir(void);
-  
-  /*!
-   * \brief Governing equations of the flow (it can be different from the run time equation).
-   * \param[in] val_zone - Zone where the soler is applied.
-   * \return Governing equation that we are solving.
-   */
-  unsigned short GetKind_Solver(void);
-  
-  /*!
-   * \brief Governing equations of the flow (it can be different from the run time equation).
-   * \param[in] val_zone - Zone where the soler is applied.
-   * \return Governing equation that we are solving.
-   */
-  void SetKind_Solver(unsigned short val_solver);
-  
-  
-  /*!
-   * \brief Governing equations of the flow (it can be different from the run time equation).
-   * \param[in] val_zone - Zone where the soler is applied.
-   * \return Governing equation that we are solving.
-   */
-  unsigned short GetKind_Regime(void);
-  
-  /*!
-   * \brief Governing equations of the flow (it can be different from the run time equation).
-   * \param[in] val_zone - Zone where the soler is applied.
-   * \return Governing equation that we are solving.
-   */
-  unsigned short GetSystemMeasurements(void);
-  
-  /*!
-   * \brief Gas model that we are using.
-   * \return Gas model that we are using.
-   */
-  unsigned short GetKind_GasModel(void);
-  
-  /*!
-   * \brief Fluid model that we are using.
-   * \return Fluid model that we are using.
-   */
-  unsigned short GetKind_FluidModel(void);
-  
-  /*!
-   * \brief free stream option to initialize the solution
-   * \return free stream option
-   */
-  unsigned short GetKind_FreeStreamOption(void);
-  
-  /*!
-   * \brief free stream option to initialize the solution
-   * \return free stream option
-   */
-  unsigned short GetKind_InitOption(void);
-  /*!
-   * \brief Get the value of the critical pressure.
-   * \return Critical pressure.
-   */
-  su2double GetPressure_Critical(void);
-  
-  /*!
-   * \brief Get the value of the critical temperature.
-   * \return Critical temperature.
-   */
-  su2double GetTemperature_Critical(void);
-  
-  /*!
-   * \brief Get the value of the critical pressure.
-   * \return Critical pressure.
-   */
-  su2double GetAcentric_Factor(void);
-  
-  /*!
-   * \brief Get the value of the critical temperature.
-   * \return Critical temperature.
-   */
-  unsigned short GetKind_ViscosityModel(void);
-  
-  /*!
-   * \brief Get the value of the thermal conductivity .
-   * \return Critical temperature.
-   */
-  unsigned short GetKind_ConductivityModel(void);
-  
-  /*!
-   * \brief Get the value of the critical temperature.
-   * \return Critical temperature.
-   */
-  su2double GetMu_ConstantND(void);
-  
-  /*!
-   * \brief Get the value of the non-dimensional thermal conductivity.
-   * \return Critical temperature.
-   */
-  su2double GetKt_ConstantND(void);
-  
-  /*!
-   * \brief Get the value of the critical temperature.
-   * \return Critical temperature.
-   */
-  su2double GetMu_RefND(void);
-  
-  /*!
-   * \brief Get the value of the critical temperature.
-   * \return Critical temperature.
-   */
-  su2double GetMu_Temperature_RefND(void);
-  
-  /*!
-   * \brief Get the value of the critical temperature.
-   * \return Critical temperature.
-   */
-  su2double GetMu_SND(void);
-  
-  /*!
-   * \brief Get the value of the critical temperature.
-   * \return Critical temperature.
-   */
-  void SetMu_ConstantND(su2double mu_const);
-  
-  /*!
-   * \brief Get the value of the critical temperature.
-   * \return Critical temperature.
-   */
-  void SetKt_ConstantND(su2double kt_const);
-  
-  /*!
-   * \brief Get the value of the critical temperature.
-   * \return Critical temperature.
-   */
-  void SetMu_RefND(su2double mu_ref);
-  
-  /*!
-   * \brief Get the value of the critical temperature.
-   * \return Critical temperature.
-   */
-  void SetMu_Temperature_RefND(su2double mu_Tref);
-  
-  /*!
-   * \brief Get the value of the critical temperature.
-   * \return Critical temperature.
-   */
-  void SetMu_SND(su2double mu_s);
-  
-  /*!
-   * \brief Get the kind of method for computation of spatial gradients.
-   * \return Numerical method for computation of spatial gradients.
-   */
-  unsigned short GetKind_Gradient_Method(void);
-  
-  /*!
-   * \brief Get the kind of solver for the implicit solver.
-   * \return Numerical solver for implicit formulation (solving the linear system).
-   */
-  unsigned short GetKind_Linear_Solver(void);
-  
-  /*!
-   * \brief Get the kind of solver for the implicit solver.
-   * \return Numerical solver for implicit formulation (solving the linear system).
-   */
-  unsigned short GetKind_Deform_Linear_Solver(void);
-  
-  /*!
-   * \brief Set the kind of preconditioner for the implicit solver.
-   * \return Numerical preconditioner for implicit formulation (solving the linear system).
-   */
-  void SetKind_Deform_Linear_Solver_Prec(unsigned short val_kind_prec);
-  
-  /*!
-   * \brief Get the kind of preconditioner for the implicit solver.
-   * \return Numerical preconditioner for implicit formulation (solving the linear system).
-   */
-  unsigned short GetKind_Linear_Solver_Prec(void);
-  
-  /*!
-   * \brief Set the kind of preconditioner for the implicit solver.
-   * \return Numerical preconditioner for implicit formulation (solving the linear system).
-   */
-  void SetKind_Linear_Solver_Prec(unsigned short val_kind_prec);
-  
-  /*!
-   * \brief Get min error of the linear solver for the implicit formulation.
-   * \return Min error of the linear solver for the implicit formulation.
-   */
-  su2double GetLinear_Solver_Error(void);
-  
-  /*!
-   * \brief Get max number of iterations of the linear solver for the implicit formulation.
-   * \return Max number of iterations of the linear solver for the implicit formulation.
-   */
-  unsigned long GetLinear_Solver_Iter(void);
-  
-  /*!
-   * \brief Get restart frequency of the linear solver for the implicit formulation.
-   * \return Restart frequency of the linear solver for the implicit formulation.
-   */
-  unsigned long GetLinear_Solver_Restart_Frequency(void);
-  
-  /*!
-   * \brief Get the relaxation coefficient of the linear solver for the implicit formulation.
-   * \return relaxation coefficient of the linear solver for the implicit formulation.
-   */
-  su2double GetRelaxation_Factor_Flow(void);
-  
-  /*!
-   * \brief Get the relaxation coefficient of the linear solver for the implicit formulation.
-   * \return relaxation coefficient of the linear solver for the implicit formulation.
-   */
-  su2double GetRelaxation_Factor_AdjFlow(void);
-  
-  /*!
-   * \brief Get the relaxation coefficient of the linear solver for the implicit formulation.
-   * \return relaxation coefficient of the linear solver for the implicit formulation.
-   */
-  su2double GetRelaxation_Factor_Turb(void);
-  
-  /*!
-   * \brief Get the relaxation coefficient of the linear solver for the implicit formulation.
-   * \return relaxation coefficient of the linear solver for the implicit formulation.
-   */
-  su2double GetRoe_Kappa(void);
-  
-  /*!
-   * \brief Get the wing semi span.
-   * \return value of the wing semi span.
-   */
-  su2double GetSemiSpan(void);
-
-  /*!
-   * \brief Get the kind of solver for the implicit solver.
-   * \return Numerical solver for implicit formulation (solving the linear system).
-   */
-  unsigned short GetKind_AdjTurb_Linear_Solver(void);
-  
-  /*!
-   * \brief Get the kind of preconditioner for the implicit solver.
-   * \return Numerical preconditioner for implicit formulation (solving the linear system).
-   */
-  unsigned short GetKind_AdjTurb_Linear_Prec(void);
-  
-  /*!
-   * \brief Get the kind of solver for the implicit solver.
-   * \return Numerical solver for implicit formulation (solving the linear system).
-   */
-  unsigned short GetKind_DiscAdj_Linear_Solver(void);
-  
-  /*!
-   * \brief Get the kind of preconditioner for the implicit solver.
-   * \return Numerical preconditioner for implicit formulation (solving the linear system).
-   */
-  unsigned short GetKind_DiscAdj_Linear_Prec(void);
-  
-  /*!
-   * \brief Get the kind of preconditioner for the implicit solver.
-   * \return Numerical preconditioner for implicit formulation (solving the linear system).
-   */
-  unsigned short GetKind_Deform_Linear_Solver_Prec(void);
-  
-  /*!
-   * \brief Set the kind of preconditioner for the implicit solver.
-   * \return Numerical preconditioner for implicit formulation (solving the linear system).
-   */
-  void SetKind_AdjTurb_Linear_Prec(unsigned short val_kind_prec);
-  
-  /*!
-   * \brief Get min error of the linear solver for the implicit formulation.
-   * \return Min error of the linear solver for the implicit formulation.
-   */
-  su2double GetAdjTurb_Linear_Error(void);
-  
-  /*!
-   * \brief Get the entropy fix.
-   * \return Vaule of the entropy fix.
-   */
-  su2double GetEntropyFix_Coeff(void);
-  
-  /*!
-   * \brief Get max number of iterations of the linear solver for the implicit formulation.
-   * \return Max number of iterations of the linear solver for the implicit formulation.
-   */
-  unsigned short GetAdjTurb_Linear_Iter(void);
-  
-  /*!
-   * \brief Get CFL reduction factor for adjoint turbulence model.
-   * \return CFL reduction factor.
-   */
-  su2double GetCFLRedCoeff_AdjTurb(void);
-  
-  /*!
-   * \brief Get the number of linear smoothing iterations for mesh deformation.
-   * \return Number of linear smoothing iterations for mesh deformation.
-   */
-  unsigned long GetGridDef_Linear_Iter(void);
-  
-  /*!
-   * \brief Get the number of nonlinear increments for mesh deformation.
-   * \return Number of nonlinear increments for mesh deformation.
-   */
-  unsigned long GetGridDef_Nonlinear_Iter(void);
-  
-  /*!
-   * \brief Get information about writing grid deformation residuals to the console.
-   * \return <code>TRUE</code> means that grid deformation residuals will be written to the console.
-   */
-  bool GetDeform_Output(void);
-  
-  /*!
-   * \brief Get factor to multiply smallest volume for deform tolerance.
-   * \return Factor to multiply smallest volume for deform tolerance.
-   */
-  su2double GetDeform_Tol_Factor(void);
-  
-  /*!
-   * \brief Get factor to multiply smallest volume for deform tolerance.
-   * \return Factor to multiply smallest volume for deform tolerance.
-   */
-  su2double GetDeform_Coeff(void);
-  
-  /*!
-   * \brief Get Young's modulus for deformation (constant stiffness deformation)
-   */
-  su2double GetDeform_ElasticityMod(void);
-  
-  /*!
-   * \brief Get Poisson's ratio for deformation (constant stiffness deformation)
-   * \
-   */
-  su2double GetDeform_PoissonRatio(void);
-  
-  /*!
-   * \brief Get the type of stiffness to impose for FEA mesh deformation.
-   * \return type of stiffness to impose for FEA mesh deformation.
-   */
-  unsigned short GetDeform_Stiffness_Type(void);
-  
-  /*!
-   * \brief Creates a teot file to visualize the deformation made by the MDC software.
-   * \return <code>TRUE</code> if the deformation is going to be plotted; otherwise <code>FALSE</code>.
-   */
-  bool GetVisualize_Deformation(void);
-  
-  /*!
-   * \brief Define the FFD box with a symetry plane.
-   * \return <code>TRUE</code> if there is a symmetry plane in the FFD; otherwise <code>FALSE</code>.
-   */
-  bool GetFFD_Symmetry_Plane(void);
-  
-  /*!
-   * \brief Get the kind of SU2 software component.
-   * \return Kind of the SU2 software component.
-   */
-  unsigned short GetKind_SU2(void);
-  
-  /*!
-   * \brief Get the kind of non-dimensionalization.
-   * \return Kind of non-dimensionalization.
-   */
-  unsigned short GetRef_NonDim(void);
-  
-  /*!
-   * \brief Get the kind of SU2 software component.
-   * \return Kind of the SU2 software component.
-   */
-  void SetKind_SU2(unsigned short val_kind_su2);
-  
-  /*!
-   * \brief Get the kind of the turbulence model.
-   * \return Kind of the turbulence model.
-   */
-  unsigned short GetKind_Turb_Model(void);
-  
-  /*!
-   * \brief Get the kind of the transition model.
-   * \return Kind of the transion model.
-   */
-  unsigned short GetKind_Trans_Model(void);
-  
-  /*!
-   * \brief Get the kind of adaptation technique.
-   * \return Kind of adaptation technique.
-   */
-  unsigned short GetKind_Adaptation(void);
-  
-  /*!
-   * \brief Get the number of new elements added in the adaptation process.
-   * \return percentage of new elements that are going to be added in the adaptation.
-   */
-  su2double GetNew_Elem_Adapt(void);
-  
-  /*!
-   * \brief Get the kind of time integration method.
-   * \note This is the information that the code will use, the method will
-   *       change in runtime depending of the specific equation (direct, adjoint,
-   *       linearized) that is being solved.
-   * \return Kind of time integration method.
-   */
-  unsigned short GetKind_TimeIntScheme(void);
-  
-  /*!
-   * \brief Get the kind of convective numerical scheme.
-   * \note This is the information that the code will use, the method will
-   *       change in runtime depending of the specific equation (direct, adjoint,
-   *       linearized) that is being solved.
-   * \return Kind of the convective scheme.
-   */
-  unsigned short GetKind_ConvNumScheme(void);
-  
-  /*!
-   * \brief Get kind of center scheme for the convective terms.
-   * \note This is the information that the code will use, the method will
-   *       change in runtime depending of the specific equation (direct, adjoint,
-   *       linearized) that is being solved.
-   * \return Kind of center scheme for the convective terms.
-   */
-  unsigned short GetKind_Centered(void);
-  
-  /*!
-   * \brief Get kind of upwind scheme for the convective terms.
-   * \note This is the information that the code will use, the method will
-   *       change in runtime depending of the specific equation (direct, adjoint,
-   *       linearized) that is being solved.
-   * \return Kind of upwind scheme for the convective terms.
-   */
-  unsigned short GetKind_Upwind(void);
-  
-  /*!
-   * \brief Get the order of the spatial integration.
-   * \note This is the information that the code will use, the method will
-   *       change in runtime depending of the specific equation (direct, adjoint,
-   *       linearized) that is being solved.
-   * \return Kind of upwind scheme for the convective terms.
-   */
-  unsigned short GetSpatialOrder(void);
-  
-  /*!
-   * \brief Get the order of the spatial integration.
-   * \note This is the information that the code will use, the method will
-   *       change in runtime depending of the specific equation (direct, adjoint,
-   *       linearized) that is being solved.
-   * \return Kind of upwind scheme for the convective terms.
-   */
-  unsigned short GetSpatialOrder_Flow(void);
-  
-  /*!
-   * \brief Get the order of the spatial integration.
-   * \note This is the information that the code will use, the method will
-   *       change in runtime depending of the specific equation (direct, adjoint,
-   *       linearized) that is being solved.
-   * \return Kind of upwind scheme for the convective terms.
-   */
-  unsigned short GetSpatialOrder_Turb(void);
-  
-  /*!
-   * \brief Get the order of the spatial integration.
-   * \note This is the information that the code will use, the method will
-   *       change in runtime depending of the specific equation (direct, adjoint,
-   *       linearized) that is being solved.
-   * \return Kind of upwind scheme for the convective terms.
-   */
-  unsigned short GetSpatialOrder_AdjFlow(void);
-  
-  /*!
-   * \brief Get the kind of integration scheme (explicit or implicit)
-   *        for the flow equations.
-   * \note This value is obtained from the config file, and it is constant
-   *       during the computation.
-   * \return Kind of integration scheme for the flow equations.
-   */
-  unsigned short GetKind_TimeIntScheme_Flow(void);
-  
-  /*!
-   * \brief Get the kind of integration scheme (explicit or implicit)
-   *        for the flow equations.
-   * \note This value is obtained from the config file, and it is constant
-   *       during the computation.
-   * \return Kind of integration scheme for the plasma equations.
-   */
-  unsigned short GetKind_TimeIntScheme_Wave(void);
-  
-  /*!
-   * \brief Get the kind of integration scheme (explicit or implicit)
-   *        for the flow equations.
-   * \note This value is obtained from the config file, and it is constant
-   *       during the computation.
-   * \return Kind of integration scheme for the plasma equations.
-   */
-  unsigned short GetKind_TimeIntScheme_Heat(void);
-  
-  /*!
-   * \brief Get the kind of integration scheme (explicit or implicit)
-   *        for the flow equations.
-   * \note This value is obtained from the config file, and it is constant
-   *       during the computation.
-   * \return Kind of integration scheme for the plasma equations.
-   */
-  unsigned short GetKind_TimeIntScheme_Poisson(void);
-  
-  /*!
-   * \brief Get the kind of integration scheme (explicit or implicit)
-   *        for the flow equations.
-   * \note This value is obtained from the config file, and it is constant
-   *       during the computation.
-   * \return Kind of integration scheme for the plasma equations.
-   */
-  unsigned short GetKind_TimeIntScheme_FEA(void);
-  
-  /*!
-   * \brief Get the kind of integration scheme (explicit or implicit)
-   *        for the template equations.
-   * \note This value is obtained from the config file, and it is constant
-   *       during the computation.
-   * \return Kind of integration scheme for the plasma equations.
-   */
-  unsigned short GetKind_TimeIntScheme_Template(void);
-  
-  /*!
-   * \brief Get the kind of integration scheme (explicit or implicit)
-   *        for the flow equations.
-   * \note This value is obtained from the config file, and it is constant
-   *       during the computation.
-   * \return Kind of integration scheme for the plasma equations.
-   */
-  unsigned short GetKind_SpaceIteScheme_FEA(void);
-  
-  /*!
-   * \brief Get the kind of transfer method we want to use for multiphysics problems
-   * \note This value is obtained from the config file, and it is constant
-   *       during the computation.
-   * \return Kind of transfer method for multiphysics problems
-   */
-  unsigned short GetKind_TransferMethod(void);
-  
-  /*!
-   * \brief Get the kind of convective numerical scheme for the flow
-   *        equations (centered or upwind).
-   * \note This value is obtained from the config file, and it is constant
-   *       during the computation.
-   * \return Kind of convective numerical scheme for the flow equations.
-   */
-  unsigned short GetKind_ConvNumScheme_Flow(void);
-  
-  /*!
-   * \brief Get the kind of convective numerical scheme for the template
-   *        equations (centered or upwind).
-   * \note This value is obtained from the config file, and it is constant
-   *       during the computation.
-   * \return Kind of convective numerical scheme for the flow equations.
-   */
-  unsigned short GetKind_ConvNumScheme_Template(void);
-  
-  /*!
-   * \brief Get the kind of center convective numerical scheme for the flow equations.
-   * \note This value is obtained from the config file, and it is constant
-   *       during the computation.
-   * \return Kind of center convective numerical scheme for the flow equations.
-   */
-  unsigned short GetKind_Centered_Flow(void);
-  
-  /*!
-   * \brief Get the kind of center convective numerical scheme for the plasma equations.
-   * \note This value is obtained from the config file, and it is constant
-   *       during the computation.
-   * \return Kind of center convective numerical scheme for the flow equations.
-   */
-  unsigned short GetKind_Centered_Template(void);
-  
-  /*!
-   * \brief Get the kind of upwind convective numerical scheme for the flow equations.
-   * \note This value is obtained from the config file, and it is constant
-   *       during the computation.
-   * \return Kind of upwind convective numerical scheme for the flow equations.
-   */
-  unsigned short GetKind_Upwind_Flow(void);
-  
-  /*!
-   * \brief Get the method for limiting the spatial gradients.
-   * \return Method for limiting the spatial gradients.
-   */
-  unsigned short GetKind_SlopeLimit(void);
-  
-  /*!
-   * \brief Get the method for limiting the spatial gradients.
-   * \return Method for limiting the spatial gradients solving the flow equations.
-   */
-  unsigned short GetKind_SlopeLimit_Flow(void);
-  
-  /*!
-   * \brief Get the method for limiting the spatial gradients.
-   * \return Method for limiting the spatial gradients solving the turbulent equation.
-   */
-  unsigned short GetKind_SlopeLimit_Turb(void);
-  
-  /*!
-   * \brief Get the method for limiting the spatial gradients.
-   * \return Method for limiting the spatial gradients solving the adjoint turbulent equation.
-   */
-  unsigned short GetKind_SlopeLimit_AdjTurb(void);
-  
-  /*!
-   * \brief Get the method for limiting the spatial gradients.
-   * \return Method for limiting the spatial gradients solving the adjoint flow equation.
-   */
-  unsigned short GetKind_SlopeLimit_AdjFlow(void);
-  
-  /*!
-   * \brief Value of the calibrated constant for the Lax method (center scheme).
-   * \note This constant is used in coarse levels and with first order methods.
-   * \return Calibrated constant for the Lax method.
-   */
-  su2double GetKappa_1st_Flow(void);
-  
-  /*!
-   * \brief Value of the calibrated constant for the JST method (center scheme).
-   * \return Calibrated constant for the JST method for the flow equations.
-   */
-  su2double GetKappa_2nd_Flow(void);
-  
-  /*!
-   * \brief Value of the calibrated constant for the JST method (center scheme).
-   * \return Calibrated constant for the JST method for the flow equations.
-   */
-  su2double GetKappa_4th_Flow(void);
-  
-  /*!
-   * \brief Get the kind of integration scheme (explicit or implicit)
-   *        for the adjoint flow equations.
-   * \note This value is obtained from the config file, and it is constant
-   *       during the computation.
-   * \return Kind of integration scheme for the adjoint flow equations.
-   */
-  unsigned short GetKind_TimeIntScheme_AdjFlow(void);
-  
-  /*!
-   * \brief Get the kind of convective numerical scheme for the adjoint flow
-   *        equations (centered or upwind).
-   * \note This value is obtained from the config file, and it is constant
-   *       during the computation.
-   * \return Kind of convective numerical scheme for the adjoint flow equations.
-   */
-  unsigned short GetKind_ConvNumScheme_AdjFlow(void);
-  
-  /*!
-   * \brief Get the kind of center convective numerical scheme for the adjoint flow equations.
-   * \note This value is obtained from the config file, and it is constant
-   *       during the computation.
-   * \return Kind of center convective numerical scheme for the adjoint flow equations.
-   */
-  unsigned short GetKind_Centered_AdjFlow(void);
-  
-  /*!
-   * \brief Get the kind of upwind convective numerical scheme for the adjoint flow equations.
-   * \note This value is obtained from the config file, and it is constant
-   *       during the computation.
-   * \return Kind of upwind convective numerical scheme for the adjoint flow equations.
-   */
-  unsigned short GetKind_Upwind_AdjFlow(void);
-  
-  /*!
-   * \brief Value of the calibrated constant for the high order method (center scheme).
-   * \return Calibrated constant for the high order center method for the adjoint flow equations.
-   */
-  su2double GetKappa_2nd_AdjFlow(void);
-  
-  /*!
-   * \brief Value of the calibrated constant for the high order method (center scheme).
-   * \return Calibrated constant for the high order center method for the adjoint flow equations.
-   */
-  su2double GetKappa_4th_AdjFlow(void);
-  
-  /*!
-   * \brief Value of the calibrated constant for the low order method (center scheme).
-   * \return Calibrated constant for the low order center method for the adjoint flow equations.
-   */
-  su2double GetKappa_1st_AdjFlow(void);
-  
-  /*!
-   * \brief Get the kind of integration scheme (implicit)
-   *        for the turbulence equations.
-   * \note This value is obtained from the config file, and it is constant
-   *       during the computation.
-   * \return Kind of integration scheme for the turbulence equations.
-   */
-  unsigned short GetKind_TimeIntScheme_Turb(void);
-  
-  /*!
-   * \brief Get the kind of convective numerical scheme for the turbulence
-   *        equations (upwind).
-   * \note This value is obtained from the config file, and it is constant
-   *       during the computation.
-   * \return Kind of convective numerical scheme for the turbulence equations.
-   */
-  unsigned short GetKind_ConvNumScheme_Turb(void);
-  
-  /*!
-   * \brief Get the kind of center convective numerical scheme for the turbulence equations.
-   * \note This value is obtained from the config file, and it is constant
-   *       during the computation.
-   * \return Kind of center convective numerical scheme for the turbulence equations.
-   */
-  unsigned short GetKind_Centered_Turb(void);
-  
-  /*!
-   * \brief Get the kind of upwind convective numerical scheme for the turbulence equations.
-   * \note This value is obtained from the config file, and it is constant
-   *       during the computation.
-   * \return Kind of upwind convective numerical scheme for the turbulence equations.
-   */
-  unsigned short GetKind_Upwind_Turb(void);
-  
-  /*!
-   * \brief Get the kind of integration scheme (explicit or implicit)
-   *        for the adjoint turbulence equations.
-   * \note This value is obtained from the config file, and it is constant
-   *       during the computation.
-   * \return Kind of integration scheme for the adjoint turbulence equations.
-   */
-  unsigned short GetKind_TimeIntScheme_AdjTurb(void);
-  
-  /*!
-   * \brief Get the kind of convective numerical scheme for the adjoint turbulence
-   *        equations (centered or upwind).
-   * \note This value is obtained from the config file, and it is constant
-   *       during the computation.
-   * \return Kind of convective numerical scheme for the adjoint turbulence equations.
-   */
-  unsigned short GetKind_ConvNumScheme_AdjTurb(void);
-  
-  /*!
-   * \brief Get the kind of center convective numerical scheme for the adjoint turbulence equations.
-   * \note This value is obtained from the config file, and it is constant
-   *       during the computation.
-   * \return Kind of center convective numerical scheme for the adjoint turbulence equations.
-   */
-  unsigned short GetKind_Centered_AdjTurb(void);
-  
-  /*!
-   * \brief Get the kind of upwind convective numerical scheme for the adjoint turbulence equations.
-   * \note This value is obtained from the config file, and it is constant
-   *       during the computation.
-   * \return Kind of upwind convective numerical scheme for the adjoint turbulence equations.
-   */
-  unsigned short GetKind_Upwind_AdjTurb(void);
-  
-  /*!
-   * \brief Provides information about the way in which the turbulence will be treated by the
-   *        adjoint method.
-   * \return <code>FALSE</code> means that the adjoint turbulence equations will be used.
-   */
-  bool GetFrozen_Visc(void);
-  
-  /*!
-   * \brief Viscous limiter mean flow.
-   * \return <code>FALSE</code> means no viscous limiter turb equations.
-   */
-  bool GetViscous_Limiter_Flow(void);
-  
-  /*!
-   * \brief Viscous limiter turb equations.
-   * \return <code>FALSE</code> means no viscous limiter turb equations.
-   */
-  bool GetViscous_Limiter_Turb(void);
-  
-  /*!
-   * \brief Write convergence file for FSI problems
-   * \return <code>FALSE</code> means no file is written.
-   */
-  bool GetWrite_Conv_FSI(void);
-  
-  /*!
-   * \brief Provides information about if the sharp edges are going to be removed from the sensitivity.
-   * \return <code>FALSE</code> means that the sharp edges will be removed from the sensitivity.
-   */
-  bool GetSens_Remove_Sharp(void);
-  
-  /*!
-   * \brief Get the kind of inlet boundary condition treatment (total conditions or mass flow).
-   * \return Kind of inlet boundary condition.
-   */
-  unsigned short GetKind_Inlet(void);
-  
-  
-  /*!
-   * \brief Get the kind of mixing process for averaging quantities at the boundaries.
-   * \return Kind of mixing process.
-   */
-  unsigned short GetKind_MixingProcess(void);
-  
-  /*!
-   * \brief Verify if there is mixing plane interface specified from config file.
-   * \return boolean.
-   */
-  bool GetBoolMixingPlane(void);
-  
-  /*!
-   * \brief number mixing plane interface specified from config file.
-   * \return number of bound.
-   */
-  unsigned short Get_nMarkerMixingPlane(void);
-  
-  /*!
-   * \brief get bounds name of mixing plane interface.
-   * \return name of the bound.
-   */
-  string GetMarker_MixingPlane_Bound(unsigned short index);
-  
-  
-  /*!
-   * \brief get bounds name of mixing plane interface.
-   * \return name of the bound.
-   */
-  string GetMarker_MixingPlane_Donor(unsigned short index);
-  
-  /*!
-   * \brief Verify if there is Turbomachinery performance option specified from config file.
-   * \return boolean.
-   */
-  bool GetBoolTurboPerf(void);
-  /*!
-   * \brief number Turbomachinery performance option specified from config file.
-   * \return number of bound.
-   */
-  unsigned short Get_nMarkerTurboPerf(void);
-  
-  /*!
-   * \brief get inlet bounds name for Turbomachinery performance calculation.
-   * \return name of the bound.
-   */
-  string GetMarker_TurboPerf_BoundIn(unsigned short index);
-  
-  /*!
-   * \brief get outlet bounds name for Turbomachinery performance calculation.
-   * \return name of the bound.
-   */
-  string GetMarker_TurboPerf_BoundOut(unsigned short index);
-  
-  /*!
-   * \brief get marker kind for Turbomachinery performance calculation.
-   * \return kind index.
-   */
-  unsigned short GetKind_TurboPerf(unsigned short index);
   
   /*!
    * \brief Get the kind of inlet boundary condition treatment (total conditions or mass flow).
@@ -5090,7 +4838,6 @@
    * \return Plotting information of the boundary in the config information for the marker <i>val_marker</i>.
    */
   unsigned short GetMarker_CfgFile_Analyze(string val_marker);
-<<<<<<< HEAD
 
 	/*!
 	 * \brief Get the FSI interface information from the config definition for the marker <i>val_marker</i>.
@@ -5115,15 +4862,6 @@
 	 * \return Plotting information of the boundary in the config information for the marker <i>val_marker</i>.
 	 */
 	unsigned short GetMarker_CfgFile_MixingPlaneInterface(string val_marker);
-=======
-  
-  /*!
-   * \brief Get the FSI interface information from the config definition for the marker <i>val_marker</i>.
-   * \return Plotting information of the boundary in the config information for the marker <i>val_marker</i>.
-   */
-  unsigned short GetMarker_CfgFile_FSIinterface(string val_marker);
-  
->>>>>>> 588f1849
   /*!
    * \brief Get the 1-D output (ie, averaged pressure) information from the config definition for the marker <i>val_marker</i>.
    * \return 1D output information of the boundary in the config information for the marker <i>val_marker</i>.
@@ -5549,99 +5287,6 @@
   su2double GetExhaust_Pressure_Target(string val_index);
   
   /*!
-   * \brief Value of the CFL reduction in LevelSet problems.
-   * \return Value of the CFL reduction in LevelSet problems.
-   */
-  su2double GetCFLRedCoeff_Turb(void);
-  
-  /*!
-   * \brief Get the flow direction unit vector at an inlet boundary.
-   * \param[in] val_index - Index corresponding to the inlet boundary.
-   * \return The flow direction vector.
-   */
-  su2double* GetInlet_FlowDir(string val_index);
-  
-  /*!
-   * \brief Get the back pressure (static) at an outlet boundary.
-   * \param[in] val_index - Index corresponding to the outlet boundary.
-   * \return The outlet pressure.
-   */
-  su2double GetOutlet_Pressure(string val_index);
-  
-  /*!
-   * \brief Get the var 1 at Riemann boundary.
-   * \param[in] val_marker - Index corresponding to the Riemann boundary.
-   * \return The var1
-   */
-  su2double GetRiemann_Var1(string val_marker);
-  
-  /*!
-   * \brief Get the var 2 at Riemann boundary.
-   * \param[in] val_marker - Index corresponding to the Riemann boundary.
-   * \return The var2
-   */
-  
-  su2double GetRiemann_Var2(string val_marker);
-  
-  /*!
-   * \brief Get the Flowdir at Riemann boundary.
-   * \param[in] val_marker - Index corresponding to the Riemann boundary.
-   * \return The Flowdir
-   */
-  su2double* GetRiemann_FlowDir(string val_marker);
-  
-  /*!
-   * \brief Get Kind Data of Riemann boundary.
-   * \param[in] val_marker - Index corresponding to the Riemann boundary.
-   * \return Kind data
-   */
-  unsigned short GetKind_Data_Riemann(string val_marker);
-  
-  /*!
-   * \brief Get the var 1 at NRBC boundary.
-   * \param[in] val_marker - Index corresponding to the NRBC boundary.
-   * \return The var1
-   */
-  su2double GetNRBC_Var1(string val_marker);
-  
-  /*!
-   * \brief Get the var 2 at NRBC boundary.
-   * \param[in] val_marker - Index corresponding to the NRBC boundary.
-   * \return The var2
-   */
-  
-  su2double GetNRBC_Var2(string val_marker);
-  
-  /*!
-   * \brief Get the Flowdir at NRBC boundary.
-   * \param[in] val_marker - Index corresponding to the NRBC boundary.
-   * \return The Flowdir
-   */
-  su2double* GetNRBC_FlowDir(string val_marker);
-  
-  /*!
-   * \brief Get Kind Data of NRBC boundary.
-   * \param[in] val_marker - Index corresponding to the NRBC boundary.
-   * \return Kind data
-   */
-  unsigned short GetKind_Data_NRBC(string val_marker);
-  
-  /*!
-   * \brief Get the wall temperature (static) at an isothermal boundary.
-   * \param[in] val_index - Index corresponding to the isothermal boundary.
-   * \return The wall temperature.
-   */
-  su2double GetIsothermal_Temperature(string val_index);
-  
-  /*!
-   * \brief Get the wall heat flux on a constant heat flux boundary.
-   * \param[in] val_index - Index corresponding to the constant heat flux boundary.
-   * \return The heat flux.
-   */
-  su2double GetWall_HeatFlux(string val_index);
-  
-  /*!
-<<<<<<< HEAD
 	 * \brief Value of the CFL reduction in LevelSet problems.
 	 * \return Value of the CFL reduction in LevelSet problems.
 	 */
@@ -5778,14 +5423,6 @@
 	 */
 	su2double GetEngineInflow_Target(string val_marker);
 
-=======
-   * \brief Get the target (pressure, massflow, etc) at an engine inflow boundary.
-   * \param[in] val_index - Index corresponding to the engine inflow boundary.
-   * \return Target (pressure, massflow, etc) .
-   */
-  su2double GetEngineInflow_Target(string val_marker);
-  
->>>>>>> 588f1849
   /*!
    * \brief Get the fan face Mach number at an engine inflow boundary.
    * \param[in] val_marker - Name of the boundary.
