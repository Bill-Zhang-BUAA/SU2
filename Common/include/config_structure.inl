--- conflicted
+++ resolved
@@ -1298,11 +1298,9 @@
 
 inline unsigned short CConfig::GetnMarker_ActDiskOutlet(void) { return nMarker_ActDiskOutlet; }
 
-<<<<<<< HEAD
 inline unsigned short CConfig::GetnMarker_Periodic(void) { return nMarker_PerBound; }
-=======
+
 inline unsigned short CConfig::GetnMarker_HeatFlux(void) { return nMarker_HeatFlux; }
->>>>>>> 054c91a5
 
 inline unsigned short CConfig::GetnObj(void) { return nObj;}
 
