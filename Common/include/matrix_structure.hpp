--- conflicted
+++ resolved
@@ -48,8 +48,6 @@
 #include "geometry_structure.hpp"
 #include "vector_structure.hpp"
 
-<<<<<<< HEAD
-=======
 #if defined(HAVE_MKL) && !defined(CODI_FORWARD_TYPE)
 #include "mkl.h"
 #define USE_MKL
@@ -62,7 +60,6 @@
 #endif
 #endif
 
->>>>>>> 462658b6
 using namespace std;
 
 const su2double eps = numeric_limits<passivedouble>::epsilon(); /*!< \brief machine epsilon */
