--- conflicted
+++ resolved
@@ -1327,15 +1327,9 @@
 
 /*!
  * \class CPhysicalGeometry
- * \brief Class for reading a defining the primal grid which is read from the 
-<<<<<<< HEAD
- *        grid file in .su2 or .cgns format.
- * \author F. Palacios, T. Economon
- * \version 5.0.0 "Raven"
-=======
+ * \brief Class for reading a defining the primal grid which is read from the
  *        grid file in .su2 format.
  * \author F. Palacios
->>>>>>> b53e3bd2
  */
 class CPhysicalGeometry : public CGeometry {
 
